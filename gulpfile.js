/* Copyright 2016 Mozilla Foundation
 *
 * Licensed under the Apache License, Version 2.0 (the "License");
 * you may not use this file except in compliance with the License.
 * You may obtain a copy of the License at
 *
 *     http://www.apache.org/licenses/LICENSE-2.0
 *
 * Unless required by applicable law or agreed to in writing, software
 * distributed under the License is distributed on an "AS IS" BASIS,
 * WITHOUT WARRANTIES OR CONDITIONS OF ANY KIND, either express or implied.
 * See the License for the specific language governing permissions and
 * limitations under the License.
 */
/* eslint-env node */
/* eslint-disable object-shorthand */
/* globals target */

"use strict";

var autoprefixer = require("autoprefixer");
var calc = require("postcss-calc");
var cssvariables = require("postcss-css-variables");
var fs = require("fs");
var gulp = require("gulp");
var postcss = require("gulp-postcss");
var rename = require("gulp-rename");
var replace = require("gulp-replace");
var mkdirp = require("mkdirp");
var path = require("path");
var rimraf = require("rimraf");
var stream = require("stream");
var exec = require("child_process").exec;
var spawn = require("child_process").spawn;
var spawnSync = require("child_process").spawnSync;
var streamqueue = require("streamqueue");
var merge = require("merge-stream");
var zip = require("gulp-zip");
var webpack2 = require("webpack");
var webpackStream = require("webpack-stream");
var Vinyl = require("vinyl");
var vfs = require("vinyl-fs");
var through = require("through2");

var BUILD_DIR = "build/";
var L10N_DIR = "l10n/";
var TEST_DIR = "test/";
var EXTENSION_SRC_DIR = "extensions/";

var BASELINE_DIR = BUILD_DIR + "baseline/";
var MOZCENTRAL_BASELINE_DIR = BUILD_DIR + "mozcentral.baseline/";
var GENERIC_DIR = BUILD_DIR + "generic/";
var GENERIC_ES5_DIR = BUILD_DIR + "generic-es5/";
var COMPONENTS_DIR = BUILD_DIR + "components/";
var COMPONENTS_ES5_DIR = BUILD_DIR + "components-es5/";
var IMAGE_DECODERS_DIR = BUILD_DIR + "image_decoders/";
var IMAGE_DECODERS_ES5_DIR = BUILD_DIR + "image_decoders-es5/";
var DEFAULT_PREFERENCES_DIR = BUILD_DIR + "default_preferences/";
var MINIFIED_DIR = BUILD_DIR + "minified/";
var MINIFIED_ES5_DIR = BUILD_DIR + "minified-es5/";
var JSDOC_BUILD_DIR = BUILD_DIR + "jsdoc/";
var GH_PAGES_DIR = BUILD_DIR + "gh-pages/";
var SRC_DIR = "src/";
var LIB_DIR = BUILD_DIR + "lib/";
var DIST_DIR = BUILD_DIR + "dist/";
var TYPES_DIR = BUILD_DIR + "types/";
const TMP_DIR = BUILD_DIR + "tmp/";
var TYPESTEST_DIR = BUILD_DIR + "typestest/";
var COMMON_WEB_FILES = ["web/images/*.{png,svg,gif,cur}", "web/debugger.js"];
var MOZCENTRAL_DIFF_FILE = "mozcentral.diff";

var REPO = "git@github.com:mozilla/pdf.js.git";
var DIST_REPO_URL = "https://github.com/mozilla/pdfjs-dist";

var builder = require("./external/builder/builder.js");

var CONFIG_FILE = "pdfjs.config";
var config = JSON.parse(fs.readFileSync(CONFIG_FILE).toString());

// Default Autoprefixer config used for generic, components, minified-pre
var AUTOPREFIXER_CONFIG = {
  overrideBrowserslist: [
    "last 2 versions",
    "Chrome >= 49", // Last supported on Windows XP
    "Firefox >= 52", // Last supported on Windows XP
    "Firefox ESR",
    "Safari >= 10",
    "> 0.5%",
    "not dead",
  ],
};
var CSS_VARIABLES_CONFIG = {
  preserve: true,
};

const DEFINES = Object.freeze({
  PRODUCTION: true,
  SKIP_BABEL: true,
  TESTING: false,
  // The main build targets:
  GENERIC: false,
  MOZCENTRAL: false,
  CHROME: false,
  MINIFIED: false,
  COMPONENTS: false,
  LIB: false,
  IMAGE_DECODERS: false,
});

function transform(charEncoding, transformFunction) {
  return through.obj(function (vinylFile, enc, done) {
    var transformedFile = vinylFile.clone();
    transformedFile.contents = Buffer.from(
      transformFunction(transformedFile.contents),
      charEncoding
    );
    done(null, transformedFile);
  });
}

function safeSpawnSync(command, parameters, options) {
  // Execute all commands in a shell.
  options = options || {};
  options.shell = true;
  // `options.shell = true` requires parameters to be quoted.
  parameters = parameters.map(param => {
    if (!/[\s`~!#$*(){[|\\;'"<>?]/.test(param)) {
      return param;
    }
    return '"' + param.replace(/([$\\"`])/g, "\\$1") + '"';
  });

  var result = spawnSync(command, parameters, options);
  if (result.status !== 0) {
    console.log(
      'Error: command "' +
        command +
        '" with parameters "' +
        parameters +
        '" exited with code ' +
        result.status
    );
    process.exit(result.status);
  }
  return result;
}

function startNode(args, options) {
  // Node.js decreased the maximum header size from 80 KB to 8 KB in newer
  // releases, which is not sufficient for some of our reference test files
  // (such as `issue6360.pdf`), so we need to restore this value. Note that
  // this argument needs to be before all other arguments as it needs to be
  // passed to the Node.js process itself and not to the script that it runs.
  args.unshift("--max-http-header-size=80000");
  return spawn("node", args, options);
}

function createStringSource(filename, content) {
  var source = stream.Readable({ objectMode: true });
  source._read = function () {
    this.push(
      new Vinyl({
        path: filename,
        contents: Buffer.from(content),
      })
    );
    this.push(null);
  };
  return source;
}

function createWebpackConfig(
  defines,
  output,
  {
    disableVersionInfo = false,
    disableSourceMaps = false,
    disableLicenseHeader = false,
  } = {}
) {
  const versionInfo = !disableVersionInfo
    ? getVersionJSON()
    : { version: 0, commit: 0 };
  var bundleDefines = builder.merge(defines, {
    BUNDLE_VERSION: versionInfo.version,
    BUNDLE_BUILD: versionInfo.commit,
    TESTING: defines.TESTING || process.env.TESTING === "true",
  });
  var licenseHeaderLibre = fs
    .readFileSync("./src/license_header_libre.js")
    .toString();
  var enableSourceMaps =
    !bundleDefines.MOZCENTRAL &&
    !bundleDefines.CHROME &&
    !bundleDefines.LIB &&
    !bundleDefines.TESTING &&
    !disableSourceMaps;
  var skipBabel = bundleDefines.SKIP_BABEL;

  // `core-js` (see https://github.com/zloirock/core-js/issues/514),
  // `web-streams-polyfill` (already using a transpiled file), and
  // `src/core/{glyphlist,unicode}.js` (Babel is too slow for those when
  // source-maps are enabled) should be excluded from processing.
  const babelExcludes = [
    "node_modules[\\\\\\/]core-js",
    "node_modules[\\\\\\/]web-streams-polyfill",
  ];
  if (enableSourceMaps) {
    babelExcludes.push("src[\\\\\\/]core[\\\\\\/](glyphlist|unicode)");
  }
  const babelExcludeRegExp = new RegExp(`(${babelExcludes.join("|")})`);

  const plugins = [];
  if (!disableLicenseHeader) {
    plugins.push(
      new webpack2.BannerPlugin({ banner: licenseHeaderLibre, raw: true })
    );
  }

  // Required to expose e.g., the `window` object.
  output.globalObject = "this";

  return {
    mode: "none",
    output: output,
    performance: {
      hints: false, // Disable messages about larger file sizes.
    },
    plugins,
    resolve: {
      alias: {
        pdfjs: path.join(__dirname, "src"),
        "pdfjs-web": path.join(__dirname, "web"),
        "pdfjs-lib": path.join(__dirname, "web/pdfjs"),
      },
    },
    devtool: enableSourceMaps ? "source-map" : undefined,
    module: {
      rules: [
        {
          loader: "babel-loader",
          exclude: babelExcludeRegExp,
          options: {
            presets: skipBabel ? undefined : ["@babel/preset-env"],
            plugins: [
<<<<<<< HEAD
              [
                "@babel/plugin-proposal-nullish-coalescing-operator",
                {
                  loose: true,
                },
              ],
=======
              "@babel/plugin-proposal-logical-assignment-operators",
>>>>>>> af52c5fd
              "@babel/plugin-transform-modules-commonjs",
              [
                "@babel/plugin-transform-runtime",
                {
                  helpers: false,
                  regenerator: true,
                },
              ],
            ],
          },
        },
        {
          loader: path.join(__dirname, "external/webpack/pdfjsdev-loader.js"),
          options: {
            rootPath: __dirname,
            saveComments: false,
            defines: bundleDefines,
          },
        },
      ],
    },
    // Avoid shadowing actual Node.js variables with polyfills, by disabling
    // polyfills/mocks - https://webpack.js.org/configuration/node/
    node: false,
  };
}

function webpack2Stream(webpackConfig) {
  // Replacing webpack1 to webpack2 in the webpack-stream.
  return webpackStream(webpackConfig, webpack2);
}

function getVersionJSON() {
  return JSON.parse(fs.readFileSync(BUILD_DIR + "version.json").toString());
}

function checkChromePreferencesFile(chromePrefsPath, webPrefsPath) {
  var chromePrefs = JSON.parse(fs.readFileSync(chromePrefsPath).toString());
  var chromePrefsKeys = Object.keys(chromePrefs.properties);
  chromePrefsKeys = chromePrefsKeys.filter(function (key) {
    var description = chromePrefs.properties[key].description;
    // Deprecated keys are allowed in the managed preferences file.
    // The code maintained is responsible for adding migration logic to
    // extensions/chromium/options/migration.js and web/chromecom.js .
    return !description || !description.startsWith("DEPRECATED.");
  });
  chromePrefsKeys.sort();
  var webPrefs = JSON.parse(fs.readFileSync(webPrefsPath).toString());
  var webPrefsKeys = Object.keys(webPrefs);
  webPrefsKeys.sort();
  var telemetryIndex = chromePrefsKeys.indexOf("disableTelemetry");
  if (telemetryIndex >= 0) {
    chromePrefsKeys.splice(telemetryIndex, 1);
  } else {
    console.log("Warning: disableTelemetry key not found in chrome prefs!");
    return false;
  }
  if (webPrefsKeys.length !== chromePrefsKeys.length) {
    console.log("Warning: Prefs objects haven't the same length");
    return false;
  }

  let ret = true;
  for (let i = 0, ii = webPrefsKeys.length; i < ii; i++) {
    const value = webPrefsKeys[i];
    if (chromePrefsKeys[i] !== value) {
      ret = false;
      console.log(
        `Warning: not the same keys: ${chromePrefsKeys[i]} !== ${value}`
      );
    } else if (chromePrefs.properties[value].default !== webPrefs[value]) {
      ret = false;
      console.log(
        `Warning: not the same values: ${chromePrefs.properties[value].default} !== ${webPrefs[value]}`
      );
    }
  }
  return ret;
}

function replaceWebpackRequire() {
  // Produced bundles can be rebundled again, avoid collisions (e.g. in api.js)
  // by renaming  __webpack_require__ to something else.
  return replace("__webpack_require__", "__w_pdfjs_require__");
}

function replaceJSRootName(amdName, jsName) {
  // Saving old-style JS module name.
  return replace(
    'root["' + amdName + '"] = factory()',
    'root["' + amdName + '"] = root.' + jsName + " = factory()"
  );
}

// ngx-extended-pdf-viewer start
function addSuffix(filename, defines) {
  let suffix = ".js";
  if (!defines.MINIFIED) {
    suffix = ".min.js";
  }
  if (!defines.SKIP_BABEL) {
    if (!defines.MINIFIED) {
      suffix = "-es5.min.js";
    } else {
      suffix = "-es5.js";
    }
  }
  return filename.replace(".js", suffix);
}
// ngx-extended-pdf-viewer end

function createMainBundle(defines) {
  var mainAMDName = "pdfjs-dist/build/pdf";
  var mainOutputName = "pdf.js";
  mainOutputName = addSuffix(mainOutputName, defines); // modified by ngx-extended-pdf-viewer

  var mainFileConfig = createWebpackConfig(defines, {
    filename: mainOutputName,
    library: mainAMDName,
    libraryTarget: "umd",
    umdNamedDefine: true,
  });
  return gulp
    .src("./src/pdf.js")
    .pipe(webpack2Stream(mainFileConfig))
    .pipe(replaceWebpackRequire())
    .pipe(replaceJSRootName(mainAMDName, "pdfjsLib"));
}

function createScriptingBundle(defines, extraOptions = undefined) {
  var scriptingAMDName = "pdfjs-dist/build/pdf.scripting";
  var scriptingOutputName = "pdf.scripting.js";

  var scriptingFileConfig = createWebpackConfig(
    defines,
    {
      filename: scriptingOutputName,
      library: scriptingAMDName,
      libraryTarget: "umd",
      umdNamedDefine: true,
    },
    extraOptions
  );
  return gulp
    .src("./src/pdf.scripting.js")
    .pipe(webpack2Stream(scriptingFileConfig))
    .pipe(replaceWebpackRequire())
    .pipe(
      replace(
        'root["' + scriptingAMDName + '"] = factory()',
        "root.pdfjsScripting = factory()"
      )
    );
}

function createSandboxExternal(defines) {
  const preprocessor2 = require("./external/builder/preprocessor2.js");
  const licenseHeader = fs.readFileSync("./src/license_header.js").toString();

  const ctx = {
    saveComments: false,
    defines,
  };
  return gulp.src("./src/pdf.sandbox.external.js").pipe(
    transform("utf8", content => {
      content = preprocessor2.preprocessPDFJSCode(ctx, content);
      return `${licenseHeader}\n${content}`;
    })
  );
}

function createTemporaryScriptingBundle(defines, extraOptions = undefined) {
  return createScriptingBundle(defines, {
    disableVersionInfo: !!(extraOptions && extraOptions.disableVersionInfo),
    disableSourceMaps: true,
    disableLicenseHeader: true,
  }).pipe(gulp.dest(TMP_DIR));
}

function createSandboxBundle(defines, extraOptions = undefined) {
  var sandboxAMDName = "pdfjs-dist/build/pdf.sandbox";
  var sandboxOutputName = "pdf.sandbox.js";

  const scriptingPath = TMP_DIR + "pdf.scripting.js";
  // Insert the source as a string to be `eval`-ed in the sandbox.
  const sandboxDefines = builder.merge(defines, {
    PDF_SCRIPTING_JS_SOURCE: fs.readFileSync(scriptingPath).toString(),
  });
  fs.unlinkSync(scriptingPath);

  var sandboxFileConfig = createWebpackConfig(
    sandboxDefines,
    {
      filename: sandboxOutputName,
      library: sandboxAMDName,
      libraryTarget: "umd",
      umdNamedDefine: true,
    },
    extraOptions
  );

  return gulp
    .src("./src/pdf.sandbox.js")
    .pipe(webpack2Stream(sandboxFileConfig))
    .pipe(replaceWebpackRequire())
    .pipe(replaceJSRootName(sandboxAMDName, "pdfjsSandbox"));
}

function createWorkerBundle(defines) {
  var workerAMDName = "pdfjs-dist/build/pdf.worker";
  var workerOutputName = "pdf.worker.js";
  workerOutputName = addSuffix(workerOutputName, defines); // modified by ngx-extended-pdf-viewer

  var workerFileConfig = createWebpackConfig(defines, {
    filename: workerOutputName,
    library: workerAMDName,
    libraryTarget: "umd",
    umdNamedDefine: true,
  });
  return gulp
    .src("./src/pdf.worker.js")
    .pipe(webpack2Stream(workerFileConfig))
    .pipe(replaceWebpackRequire())
    .pipe(replaceJSRootName(workerAMDName, "pdfjsWorker"));
}

function createWebBundle(defines) {
  var viewerOutputName = addSuffix("viewer.js", defines); // modifed by ngx-extended-pdf-viewer

  var viewerFileConfig = createWebpackConfig(defines, {
    filename: viewerOutputName,
  });
  return gulp.src("./web/viewer.js").pipe(webpack2Stream(viewerFileConfig));
}

function createComponentsBundle(defines) {
  var componentsAMDName = "pdfjs-dist/web/pdf_viewer";
  var componentsOutputName = "pdf_viewer.js";
  componentsOutputName = addSuffix('viewer.js', defines); // modified by ngx-extended-pdf-viewer

  var componentsFileConfig = createWebpackConfig(defines, {
    filename: componentsOutputName,
    library: componentsAMDName,
    libraryTarget: "umd",
    umdNamedDefine: true,
  });
  return gulp
    .src("./web/pdf_viewer.component.js")
    .pipe(webpack2Stream(componentsFileConfig))
    .pipe(replaceWebpackRequire())
    .pipe(replaceJSRootName(componentsAMDName, "pdfjsViewer"));
}

function createImageDecodersBundle(defines) {
  var imageDecodersAMDName = "pdfjs-dist/image_decoders/pdf.image_decoders";
  var imageDecodersOutputName = addSuffix("pdf.image_decoders.js", defines); // modified by ngx-extended-pdf-viewer

  var componentsFileConfig = createWebpackConfig(defines, {
    filename: imageDecodersOutputName,
    library: imageDecodersAMDName,
    libraryTarget: "umd",
    umdNamedDefine: true,
  });
  return gulp
    .src("./src/pdf.image_decoders.js")
    .pipe(webpack2Stream(componentsFileConfig))
    .pipe(replaceWebpackRequire())
    .pipe(replaceJSRootName(imageDecodersAMDName, "pdfjsImageDecoders"));
}

function checkFile(filePath) {
  try {
    var stat = fs.lstatSync(filePath);
    return stat.isFile();
  } catch (e) {
    return false;
  }
}

function checkDir(dirPath) {
  try {
    var stat = fs.lstatSync(dirPath);
    return stat.isDirectory();
  } catch (e) {
    return false;
  }
}

function replaceInFile(filePath, find, replacement) {
  var content = fs.readFileSync(filePath).toString();
  content = content.replace(find, replacement);
  fs.writeFileSync(filePath, content);
}

function getTempFile(prefix, suffix) {
  mkdirp.sync(BUILD_DIR + "tmp/");
  var bytes = require("crypto").randomBytes(6).toString("hex");
  var filePath = BUILD_DIR + "tmp/" + prefix + bytes + suffix;
  fs.writeFileSync(filePath, "");
  return filePath;
}

function createTestSource(testsName, bot) {
  var source = stream.Readable({ objectMode: true });
  source._read = function () {
    console.log();
    console.log("### Running " + testsName + " tests");

    var PDF_TEST = process.env.PDF_TEST || "test_manifest.json";
    var args = ["test.js"];
    switch (testsName) {
      case "browser":
        args.push("--reftest", "--manifestFile=" + PDF_TEST);
        break;
      case "browser (no reftest)":
        args.push("--manifestFile=" + PDF_TEST);
        break;
      case "unit":
        args.push("--unitTest");
        break;
      case "font":
        args.push("--fontTest");
        break;
      case "integration":
        args.push("--integration");
        break;
      default:
        this.emit("error", new Error("Unknown name: " + testsName));
        return null;
    }
    if (bot) {
      args.push("--strictVerify");
    }
    if (process.argv.includes("--noChrome")) {
      args.push("--noChrome");
    }

    var testProcess = startNode(args, { cwd: TEST_DIR, stdio: "inherit" });
    testProcess.on("close", function (code) {
      source.push(null);
    });
    return undefined;
  };
  return source;
}

function makeRef(done, bot) {
  console.log();
  console.log("### Creating reference images");

  var args = ["test.js", "--masterMode"];
  if (bot) {
    args.push("--noPrompts", "--strictVerify");
  }
  if (process.argv.includes("--noChrome")) {
    args.push("--noChrome");
  }

  var testProcess = startNode(args, { cwd: TEST_DIR, stdio: "inherit" });
  testProcess.on("close", function (code) {
    done();
  });
}

gulp.task("default", function (done) {
  console.log("Available tasks:");
  var tasks = Object.keys(gulp.registry().tasks());
  tasks.sort();
  tasks.forEach(function (taskName) {
    console.log("  " + taskName);
  });
  done();
});

gulp.task("buildnumber", function (done) {
  console.log();
  console.log("### Getting extension build number");

  exec(
    "git log --format=oneline " + config.baseVersion + "..",
    function (err, stdout, stderr) {
      var buildNumber = 0;
      if (!err) {
        // Build number is the number of commits since base version
        buildNumber = stdout ? stdout.match(/\n/g).length : 0;
      } else {
        console.log(
          "This is not a Git repository; using default build number."
        );
      }

      console.log("Extension build number: " + buildNumber);

      var version = config.versionPrefix + buildNumber;

      exec('git log --format="%h" -n 1', function (err2, stdout2, stderr2) {
        var buildCommit = "";
        if (!err2) {
          buildCommit = stdout2.replace("\n", "");
        }

        createStringSource(
          "version.json",
          JSON.stringify(
            {
              version: version,
              build: buildNumber,
              commit: buildCommit,
            },
            null,
            2
          )
        )
          .pipe(gulp.dest(BUILD_DIR))
          .on("end", done);
      });
    }
  );
});

gulp.task("default_preferences-pre", function () {
  console.log();
  console.log("### Building `default_preferences.json`");

  // Refer to the comment in the 'lib' task below.
  function babelPluginReplaceNonWebPackRequire(babel) {
    return {
      visitor: {
        Identifier(curPath, state) {
          if (curPath.node.name === "__non_webpack_require__") {
            curPath.replaceWith(babel.types.identifier("require"));
          }
        },
      },
    };
  }
  function preprocess(content) {
    content = preprocessor2.preprocessPDFJSCode(ctx, content);
    return babel.transform(content, {
      sourceType: "module",
      presets: undefined, // SKIP_BABEL
      plugins: [
        "@babel/plugin-proposal-logical-assignment-operators",
        "@babel/plugin-transform-modules-commonjs",
        babelPluginReplaceNonWebPackRequire,
      ],
    }).code;
  }
  var babel = require("@babel/core");
  var ctx = {
    rootPath: __dirname,
    saveComments: false,
    defines: builder.merge(DEFINES, {
      GENERIC: true,
      LIB: true,
      BUNDLE_VERSION: 0, // Dummy version
      BUNDLE_BUILD: 0, // Dummy build
    }),
    map: {
      "pdfjs-lib": "../pdf",
    },
  };
  var preprocessor2 = require("./external/builder/preprocessor2.js");
  return merge([
    gulp.src(["web/{app_options,viewer_compatibility}.js"], {
      base: ".",
    }),
  ])
    .pipe(transform("utf8", preprocess))
    .pipe(gulp.dest(DEFAULT_PREFERENCES_DIR + "lib/"));
});

gulp.task(
  "default_preferences",
  gulp.series("default_preferences-pre", function (done) {
    var AppOptionsLib = require("./" +
      DEFAULT_PREFERENCES_DIR +
      "lib/web/app_options.js");
    var AppOptions = AppOptionsLib.AppOptions;
    var OptionKind = AppOptionsLib.OptionKind;

    createStringSource(
      "default_preferences.json",
      JSON.stringify(AppOptions.getAll(OptionKind.PREFERENCE), null, 2)
    )
      .pipe(gulp.dest(BUILD_DIR))
      .on("end", done);
  })
);

gulp.task("locale", function () {
  var VIEWER_LOCALE_OUTPUT = "web/locale/";

  console.log();
  console.log("### Building localization files");

  rimraf.sync(VIEWER_LOCALE_OUTPUT);
  mkdirp.sync(VIEWER_LOCALE_OUTPUT);

  var subfolders = fs.readdirSync(L10N_DIR);
  subfolders.sort();
  var viewerOutput = "";
  var locales = [];
  for (var i = 0; i < subfolders.length; i++) {
    var locale = subfolders[i];
    var dirPath = L10N_DIR + locale;
    if (!checkDir(dirPath)) {
      continue;
    }
    if (!/^[a-z][a-z]([a-z])?(-[A-Z][A-Z])?$/.test(locale)) {
      console.log("Skipping invalid locale: " + locale);
      continue;
    }

    mkdirp.sync(VIEWER_LOCALE_OUTPUT + "/" + locale);

    locales.push(locale);

    if (checkFile(dirPath + "/viewer.properties")) {
      viewerOutput +=
        "[" +
        locale +
        "]\n" +
        "@import url(" +
        locale +
        "/viewer.properties)\n\n";
    }
  }

  return merge([
    createStringSource("locale.properties", viewerOutput).pipe(
      gulp.dest(VIEWER_LOCALE_OUTPUT)
    ),
    gulp
      .src(L10N_DIR + "/{" + locales.join(",") + "}/viewer.properties", {
        base: L10N_DIR,
      })
      .pipe(gulp.dest(VIEWER_LOCALE_OUTPUT)),
  ]);
});

gulp.task("cmaps", function (done) {
  var CMAP_INPUT = "external/cmaps";
  var VIEWER_CMAP_OUTPUT = "external/bcmaps";

  console.log();
  console.log("### Building cmaps");

  // Testing a file that usually present.
  if (!checkFile(CMAP_INPUT + "/UniJIS-UCS2-H")) {
    console.log("./external/cmaps has no cmap files, download them from:");
    console.log("  https://github.com/adobe-type-tools/cmap-resources");
    throw new Error("cmap files were not found");
  }

  // Remove old bcmap files.
  fs.readdirSync(VIEWER_CMAP_OUTPUT).forEach(function (file) {
    if (/\.bcmap$/i.test(file)) {
      fs.unlinkSync(VIEWER_CMAP_OUTPUT + "/" + file);
    }
  });

  var compressCmaps = require("./external/cmapscompress/compress.js")
    .compressCmaps;
  compressCmaps(CMAP_INPUT, VIEWER_CMAP_OUTPUT, true);
  done();
});

function preprocessCSS(source, mode, defines, cleanup) {
  var outName = getTempFile("~preprocess", ".css");
  builder.preprocessCSS(mode, source, outName);
  var out = fs.readFileSync(outName).toString();
  fs.unlinkSync(outName);
  if (cleanup) {
    // Strip out all license headers in the middle.
    var reg = /\n\/\* Copyright(.|\n)*?Mozilla Foundation(.|\n)*?\*\//g;
    out = out.replace(reg, "");
  }

  var i = source.lastIndexOf("/");
  return createStringSource(source.substr(i + 1), out);
}

function preprocessHTML(source, defines) {
  var outName = getTempFile("~preprocess", ".html");
  builder.preprocess(source, outName, defines);
  var out = fs.readFileSync(outName).toString();
  fs.unlinkSync(outName);

  var i = source.lastIndexOf("/");
  return createStringSource(source.substr(i + 1), out);
}

function buildGeneric(defines, dir) {
  rimraf.sync(dir);

  return merge([
    createMainBundle(defines).pipe(gulp.dest(dir + "build")),
    createWorkerBundle(defines).pipe(gulp.dest(dir + "build")),
    createSandboxBundle(defines).pipe(gulp.dest(dir + "build")),
    createWebBundle(defines).pipe(gulp.dest(dir + "web")),
    gulp.src(COMMON_WEB_FILES, { base: "web/" }).pipe(gulp.dest(dir + "web")),
    gulp.src("LICENSE").pipe(gulp.dest(dir)),
    gulp
      .src(["web/locale/*/viewer.properties", "web/locale/locale.properties"], {
        base: "web/",
      })
      .pipe(gulp.dest(dir + "web")),
    gulp
      .src(["external/bcmaps/*.bcmap", "external/bcmaps/LICENSE"], {
        base: "external/bcmaps",
      })
      .pipe(gulp.dest(dir + "web/cmaps")),
    preprocessHTML("web/viewer.html", defines).pipe(gulp.dest(dir + "web")),
    preprocessCSS("web/viewer.css", "generic", defines, true)
      .pipe(
        postcss([
          cssvariables(CSS_VARIABLES_CONFIG),
          calc(),
          autoprefixer(AUTOPREFIXER_CONFIG),
        ])
      )
      .pipe(gulp.dest(dir + "web")),

    gulp
      .src("web/compressed.tracemonkey-pldi-09.pdf")
      .pipe(gulp.dest(dir + "web")),
  ]);
}

// Builds the generic production viewer that is only compatible with up-to-date
// HTML5 browsers, which implement modern ECMAScript features.
gulp.task(
  "generic",
  gulp.series(
    "buildnumber",
    "default_preferences",
    "locale",
    function scripting() {
      var defines = builder.merge(DEFINES, { GENERIC: true });
      return createTemporaryScriptingBundle(defines);
    },
    function () {
      console.log();
      console.log("### Creating generic viewer");
      var defines = builder.merge(DEFINES, { GENERIC: true });

      return buildGeneric(defines, GENERIC_DIR);
    }
  )
);

// Builds the generic production viewer that should be compatible with most
// older HTML5 browsers.
gulp.task(
  "generic-es5",
  gulp.series(
    "buildnumber",
    "default_preferences",
    "locale",
    function scripting() {
      var defines = builder.merge(DEFINES, {
        GENERIC: true,
        SKIP_BABEL: false,
      });
      return createTemporaryScriptingBundle(defines);
    },
    function () {
      console.log();
      console.log("### Creating generic (ES5) viewer");
      var defines = builder.merge(DEFINES, {
        GENERIC: true,
        SKIP_BABEL: false,
      });

      return buildGeneric(defines, GENERIC_ES5_DIR);
    }
  )
);

function buildComponents(defines, dir) {
  rimraf.sync(dir);

  var COMPONENTS_IMAGES = [
    "web/images/annotation-*.svg",
    "web/images/loading-icon.gif",
    "web/images/shadow.png",
  ];

  return merge([
    createComponentsBundle(defines).pipe(gulp.dest(dir)),
    gulp.src(COMPONENTS_IMAGES).pipe(gulp.dest(dir + "images")),
    preprocessCSS("web/pdf_viewer.css", "components", defines, true)
      .pipe(
        postcss([
          cssvariables(CSS_VARIABLES_CONFIG),
          calc(),
          autoprefixer(AUTOPREFIXER_CONFIG),
        ])
      )
      .pipe(gulp.dest(dir)),
  ]);
}

gulp.task(
  "components",
  gulp.series("buildnumber", function () {
    console.log();
    console.log("### Creating generic components");
    var defines = builder.merge(DEFINES, { COMPONENTS: true, GENERIC: true });

    return buildComponents(defines, COMPONENTS_DIR);
  })
);

gulp.task(
  "components-es5",
  gulp.series("buildnumber", function () {
    console.log();
    console.log("### Creating generic (ES5) components");
    var defines = builder.merge(DEFINES, {
      COMPONENTS: true,
      GENERIC: true,
      SKIP_BABEL: false,
    });

    return buildComponents(defines, COMPONENTS_ES5_DIR);
  })
);

gulp.task(
  "image_decoders",
  gulp.series("buildnumber", function () {
    console.log();
    console.log("### Creating image decoders");
    var defines = builder.merge(DEFINES, {
      GENERIC: true,
      IMAGE_DECODERS: true,
    });

    return createImageDecodersBundle(defines).pipe(
      gulp.dest(IMAGE_DECODERS_DIR)
    );
  })
);

gulp.task(
  "image_decoders-es5",
  gulp.series("buildnumber", function () {
    console.log();
    console.log("### Creating (ES5) image decoders");
    var defines = builder.merge(DEFINES, {
      GENERIC: true,
      IMAGE_DECODERS: true,
      SKIP_BABEL: false,
    });

    return createImageDecodersBundle(defines).pipe(
      gulp.dest(IMAGE_DECODERS_ES5_DIR)
    );
  })
);

function buildMinified(defines, dir) {
  rimraf.sync(dir);

  return merge([
    createMainBundle(defines).pipe(gulp.dest(dir + "build")),
    createWorkerBundle(defines).pipe(gulp.dest(dir + "build")),
    createSandboxBundle(defines).pipe(gulp.dest(dir + "build")),
    createWebBundle(defines).pipe(gulp.dest(dir + "web")),
    createImageDecodersBundle(
      builder.merge(defines, { IMAGE_DECODERS: true })
    ).pipe(gulp.dest(dir + "image_decoders")),
    gulp.src(COMMON_WEB_FILES, { base: "web/" }).pipe(gulp.dest(dir + "web")),
    gulp
      .src(["web/locale/*/viewer.properties", "web/locale/locale.properties"], {
        base: "web/",
      })
      .pipe(gulp.dest(dir + "web")),
    gulp
      .src(["external/bcmaps/*.bcmap", "external/bcmaps/LICENSE"], {
        base: "external/bcmaps",
      })
      .pipe(gulp.dest(dir + "web/cmaps")),

    preprocessHTML("web/viewer.html", defines).pipe(gulp.dest(dir + "web")),
    preprocessCSS("web/viewer.css", "minified", defines, true)
      .pipe(
        postcss([
          cssvariables(CSS_VARIABLES_CONFIG),
          calc(),
          autoprefixer(AUTOPREFIXER_CONFIG),
        ])
      )
      .pipe(gulp.dest(dir + "web")),

    gulp
      .src("web/compressed.tracemonkey-pldi-09.pdf")
      .pipe(gulp.dest(dir + "web")),
  ]);
}

gulp.task(
  "minified-pre",
  gulp.series(
    "buildnumber",
    "default_preferences",
    "locale",
    function scripting() {
      var defines = builder.merge(DEFINES, { MINIFIED: true, GENERIC: true });
      return createTemporaryScriptingBundle(defines);
    },
    function () {
      console.log();
      console.log("### Creating minified viewer");
      var defines = builder.merge(DEFINES, { MINIFIED: true, GENERIC: true });

      return buildMinified(defines, MINIFIED_DIR);
    }
  )
);

gulp.task(
  "minified-es5-pre",
<<<<<<< HEAD
  gulp.series("buildnumber", "default_preferences", "locale", function () {
    console.log();
    console.log("### Creating minified (ES5) viewer");
    var defines = builder.merge(DEFINES, {
      MINIFIED: true,
      GENERIC: true,
      SKIP_BABEL: false,
    });
    console.log(defines);
=======
  gulp.series(
    "buildnumber",
    "default_preferences",
    "locale",
    function scripting() {
      var defines = builder.merge(DEFINES, {
        MINIFIED: true,
        GENERIC: true,
        SKIP_BABEL: false,
      });
      return createTemporaryScriptingBundle(defines);
    },
    function () {
      console.log();
      console.log("### Creating minified (ES5) viewer");
      var defines = builder.merge(DEFINES, {
        MINIFIED: true,
        GENERIC: true,
        SKIP_BABEL: false,
      });
>>>>>>> af52c5fd

      return buildMinified(defines, MINIFIED_ES5_DIR);
    }
  )
);

<<<<<<< HEAD
async function parseMinified(dir, suffix) {
  var pdfFile = fs.readFileSync(dir + "/build/pdf" + suffix + ".js").toString();
  var pdfWorkerFile = fs.readFileSync(dir + "/build/pdf.worker" + suffix + ".js").toString();

=======
async function parseMinified(dir) {
  var pdfFile = fs.readFileSync(dir + "/build/pdf.js").toString();
  var pdfWorkerFile = fs.readFileSync(dir + "/build/pdf.worker.js").toString();
  var pdfSandboxFile = fs
    .readFileSync(dir + "/build/pdf.sandbox.js")
    .toString();
  var pdfImageDecodersFile = fs
    .readFileSync(dir + "/image_decoders/pdf.image_decoders.js")
    .toString();
>>>>>>> af52c5fd
  var viewerFiles = {
    "pdf.js": pdfFile,
    "viewer.js": fs.readFileSync(dir + "/web/viewer" + suffix + ".js").toString(),
  };

  console.log();
  console.log("### Minifying js files");

  var Terser = require("terser");

  const viewerSource = fs
    .readFileSync(dir + "/web/viewer" + suffix + ".js.map")
    .toString();
  let options = {
    compress: {
      // V8 chokes on very long sequences, work around that.
      sequences: false,
    },
    keep_classnames: true,
    keep_fnames: true,
    sourceMap: {
      content: viewerSource,
      url: "viewer" + suffix + ".min.js.map",
    },
  };

  const miniViewer = await Terser.minify(viewerFiles, options);
  fs.writeFileSync(
    dir + "/web/viewer" + suffix + ".min.js",
    miniViewer.code
  );

  fs.writeFileSync(
    dir + "/web/viewer" + suffix + ".min.js.map",
    miniViewer.map
  );


  const pdfSource = fs
    .readFileSync(dir + "/build/pdf" + suffix + ".js.map")
    .toString();
  options = {
    compress: {
      // V8 chokes on very long sequences, work around that.
      sequences: false,
    },
    keep_classnames: true,
    keep_fnames: true,
    sourceMap: {
      content: pdfSource,
      url: "pdf" + suffix + ".min.js.map",
    },
  };
  const miniPdf = await Terser.minify(pdfFile, options);
  fs.writeFileSync(
    dir + "/build/pdf" + suffix + ".min.js",
    miniPdf.code
  );
  fs.writeFileSync(
<<<<<<< HEAD
    dir + "/build/pdf" + suffix + ".min.js.map",
    miniPdf.map
  );

  const pdfWorkerSource = fs
    .readFileSync(dir + "/build/pdf.worker" + suffix + ".js.map")
    .toString();
  options = {
    compress: {
      // V8 chokes on very long sequences, work around that.
      sequences: false,
    },
    keep_classnames: true,
    keep_fnames: true,
    sourceMap: {
      content: pdfWorkerSource,
      url: "pdf.worker" + suffix + ".min.js.map",
    },
  };

  const miniPdfWorker = await Terser.minify(pdfWorkerFile, options);
  fs.writeFileSync(
    dir + "/build/pdf.worker" + suffix + ".min.js",
    miniPdfWorker.code
  );
  fs.writeFileSync(
    dir + "/build/pdf.worker" + suffix + ".min.js.map",
    miniPdfWorker.map
=======
    dir + "/build/pdf.sandbox.min.js",
    (await Terser.minify(pdfSandboxFile, options)).code
  );
  fs.writeFileSync(
    dir + "image_decoders/pdf.image_decoders.min.js",
    (await Terser.minify(pdfImageDecodersFile, options)).code
>>>>>>> af52c5fd
  );

  console.log();
  console.log("### Cleaning js files");

  // fs.unlinkSync(dir + "/web/viewer.js"); // modified by ngx-extended-pdf-viewer
  fs.unlinkSync(dir + "/web/debugger.js");
<<<<<<< HEAD
  // fs.unlinkSync(dir + "/build/pdf.js"); // modified by ngx-extended-pdf-viewer
  // fs.unlinkSync(dir + "/build/pdf.worker.js"); // modified by ngx-extended-pdf-viewer

  // fs.renameSync(dir + "/build/pdf.min.js", dir + "/build/pdf.js"); // modified by ngx-extended-pdf-viewer
  // fs.renameSync(dir + "/build/pdf.worker.min.js", dir + "/build/pdf.worker.js"); // modified by ngx-extended-pdf-viewer
  // fs.renameSync( // modified by ngx-extended-pdf-viewer
  //  dir + "/image_decoders/pdf.image_decoders.min.js", // modified by ngx-extended-pdf-viewer
  //  dir + "/image_decoders/pdf.image_decoders.js" // modified by ngx-extended-pdf-viewer
  // ); // modified by ngx-extended-pdf-viewer
=======
  fs.unlinkSync(dir + "/build/pdf.js");
  fs.unlinkSync(dir + "/build/pdf.worker.js");
  fs.unlinkSync(dir + "/build/pdf.sandbox.js");

  fs.renameSync(dir + "/build/pdf.min.js", dir + "/build/pdf.js");
  fs.renameSync(dir + "/build/pdf.worker.min.js", dir + "/build/pdf.worker.js");
  fs.renameSync(
    dir + "/build/pdf.sandbox.min.js",
    dir + "/build/pdf.sandbox.js"
  );
  fs.renameSync(
    dir + "/image_decoders/pdf.image_decoders.min.js",
    dir + "/image_decoders/pdf.image_decoders.js"
  );
>>>>>>> af52c5fd
}

gulp.task(
  "minified",
  gulp.series("minified-pre", function (done) {
    parseMinified(MINIFIED_DIR, '');
    done();
  })
);

gulp.task(
  "minified-es5",
  gulp.series("minified-es5-pre", function (done) {
    parseMinified(MINIFIED_ES5_DIR, '-es5');
    done();
  })
);

function preprocessDefaultPreferences(content) {
  var preprocessor2 = require("./external/builder/preprocessor2.js");
  var licenseHeader = fs.readFileSync("./src/license_header.js").toString();

  var GLOBALS = "/* eslint-disable */\n";
  var MODIFICATION_WARNING =
    "//\n// THIS FILE IS GENERATED AUTOMATICALLY, DO NOT EDIT MANUALLY!\n//\n";

  content = preprocessor2.preprocessPDFJSCode(
    {
      rootPath: __dirname,
      defines: DEFINES,
    },
    content
  );

  return (
    licenseHeader +
    "\n" +
    GLOBALS +
    "\n" +
    MODIFICATION_WARNING +
    "\n" +
    content +
    "\n"
  );
}

gulp.task(
  "mozcentral-pre",
  gulp.series("buildnumber", "default_preferences", function () {
    console.log();
    console.log("### Building mozilla-central extension");
    var defines = builder.merge(DEFINES, { MOZCENTRAL: true });

    var MOZCENTRAL_DIR = BUILD_DIR + "mozcentral/",
      MOZCENTRAL_EXTENSION_DIR = MOZCENTRAL_DIR + "browser/extensions/pdfjs/",
      MOZCENTRAL_CONTENT_DIR = MOZCENTRAL_EXTENSION_DIR + "content/",
      FIREFOX_EXTENSION_DIR = "extensions/firefox/",
      MOZCENTRAL_L10N_DIR = MOZCENTRAL_DIR + "browser/locales/en-US/pdfviewer/",
      FIREFOX_CONTENT_DIR = EXTENSION_SRC_DIR + "/firefox/content/";

    // Clear out everything in the firefox extension build directory
    rimraf.sync(MOZCENTRAL_DIR);

    var versionJSON = getVersionJSON();
    var version = versionJSON.version,
      commit = versionJSON.commit;

    // Ignore the fallback cursor images, since they're unnecessary in Firefox.
    const MOZCENTRAL_COMMON_WEB_FILES = [
      ...COMMON_WEB_FILES,
      "!web/images/*.cur",
    ];

    return merge([
      createMainBundle(defines).pipe(
        gulp.dest(MOZCENTRAL_CONTENT_DIR + "build")
      ),
      createScriptingBundle(defines).pipe(
        gulp.dest(MOZCENTRAL_CONTENT_DIR + "build")
      ),
      createSandboxExternal(defines).pipe(
        gulp.dest(MOZCENTRAL_CONTENT_DIR + "build")
      ),
      createWorkerBundle(defines).pipe(
        gulp.dest(MOZCENTRAL_CONTENT_DIR + "build")
      ),
      createWebBundle(defines).pipe(gulp.dest(MOZCENTRAL_CONTENT_DIR + "web")),
      gulp
        .src(MOZCENTRAL_COMMON_WEB_FILES, { base: "web/" })
        .pipe(gulp.dest(MOZCENTRAL_CONTENT_DIR + "web")),
      gulp
        .src(["external/bcmaps/*.bcmap", "external/bcmaps/LICENSE"], {
          base: "external/bcmaps",
        })
        .pipe(gulp.dest(MOZCENTRAL_CONTENT_DIR + "web/cmaps")),

      preprocessHTML("web/viewer.html", defines).pipe(
        gulp.dest(MOZCENTRAL_CONTENT_DIR + "web")
      ),
      preprocessCSS("web/viewer.css", "mozcentral", defines, true)
        .pipe(
          postcss([
            autoprefixer({ overrideBrowserslist: ["last 1 firefox versions"] }),
          ])
        )
        .pipe(gulp.dest(MOZCENTRAL_CONTENT_DIR + "web")),

      gulp.src("l10n/en-US/*.properties").pipe(gulp.dest(MOZCENTRAL_L10N_DIR)),
      gulp
        .src(FIREFOX_EXTENSION_DIR + "README.mozilla")
        .pipe(replace(/\bPDFJSSCRIPT_VERSION\b/g, version))
        .pipe(replace(/\bPDFJSSCRIPT_COMMIT\b/g, commit))
        .pipe(gulp.dest(MOZCENTRAL_EXTENSION_DIR)),
      gulp.src("LICENSE").pipe(gulp.dest(MOZCENTRAL_EXTENSION_DIR)),
      gulp
        .src(FIREFOX_CONTENT_DIR + "PdfJsDefaultPreferences.jsm")
        .pipe(transform("utf8", preprocessDefaultPreferences))
        .pipe(gulp.dest(MOZCENTRAL_CONTENT_DIR)),
    ]);
  })
);

gulp.task("mozcentral", gulp.series("mozcentral-pre"));

gulp.task(
  "chromium-pre",
  gulp.series(
    "buildnumber",
    "default_preferences",
    "locale",
    function scripting() {
      var defines = builder.merge(DEFINES, { CHROME: true, SKIP_BABEL: false });
      return createTemporaryScriptingBundle(defines);
    },
    function () {
      console.log();
      console.log("### Building Chromium extension");
      var defines = builder.merge(DEFINES, { CHROME: true, SKIP_BABEL: false });

      var CHROME_BUILD_DIR = BUILD_DIR + "/chromium/",
        CHROME_BUILD_CONTENT_DIR = CHROME_BUILD_DIR + "/content/";

      // Clear out everything in the chrome extension build directory
      rimraf.sync(CHROME_BUILD_DIR);

      var version = getVersionJSON().version;

      return merge([
        createMainBundle(defines).pipe(
          gulp.dest(CHROME_BUILD_CONTENT_DIR + "build")
        ),
        createWorkerBundle(defines).pipe(
          gulp.dest(CHROME_BUILD_CONTENT_DIR + "build")
        ),
        createSandboxBundle(defines).pipe(
          gulp.dest(CHROME_BUILD_CONTENT_DIR + "build")
        ),
        createWebBundle(defines).pipe(
          gulp.dest(CHROME_BUILD_CONTENT_DIR + "web")
        ),
        gulp
          .src(COMMON_WEB_FILES, { base: "web/" })
          .pipe(gulp.dest(CHROME_BUILD_CONTENT_DIR + "web")),

        gulp
          .src(
            ["web/locale/*/viewer.properties", "web/locale/locale.properties"],
            { base: "web/" }
          )
          .pipe(gulp.dest(CHROME_BUILD_CONTENT_DIR + "web")),
        gulp
          .src(["external/bcmaps/*.bcmap", "external/bcmaps/LICENSE"], {
            base: "external/bcmaps",
          })
          .pipe(gulp.dest(CHROME_BUILD_CONTENT_DIR + "web/cmaps")),

        preprocessHTML("web/viewer.html", defines).pipe(
          gulp.dest(CHROME_BUILD_CONTENT_DIR + "web")
        ),
        preprocessCSS("web/viewer.css", "chrome", defines, true)
          .pipe(
            postcss([autoprefixer({ overrideBrowserslist: ["chrome >= 49"] })])
          )
          .pipe(gulp.dest(CHROME_BUILD_CONTENT_DIR + "web")),

        gulp.src("LICENSE").pipe(gulp.dest(CHROME_BUILD_DIR)),
        gulp
          .src("extensions/chromium/manifest.json")
          .pipe(replace(/\bPDFJSSCRIPT_VERSION\b/g, version))
          .pipe(gulp.dest(CHROME_BUILD_DIR)),
        gulp
          .src(
            [
              "extensions/chromium/**/*.{html,js,css,png}",
              "extensions/chromium/preferences_schema.json",
            ],
            { base: "extensions/chromium/" }
          )
          .pipe(gulp.dest(CHROME_BUILD_DIR)),
      ]);
    }
  )
);

gulp.task("chromium", gulp.series("chromium-pre"));

gulp.task("jsdoc", function (done) {
  console.log();
  console.log("### Generating documentation (JSDoc)");

  var JSDOC_FILES = ["src/doc_helper.js", "src/display/api.js"];

  rimraf(JSDOC_BUILD_DIR, function () {
    mkdirp(JSDOC_BUILD_DIR).then(function () {
      var command =
        '"node_modules/.bin/jsdoc" -d ' +
        JSDOC_BUILD_DIR +
        " " +
        JSDOC_FILES.join(" ");
      exec(command, done);
    });
  });
});

gulp.task("types", function (done) {
  console.log("### Generating TypeScript definitions using `tsc`");
  const args = [
    "target ES2020",
    "allowJS",
    "declaration",
    `outDir ${TYPES_DIR}`,
    "strict",
    "esModuleInterop",
    "forceConsistentCasingInFileNames",
    "emitDeclarationOnly",
  ].join(" --");
  exec(`"node_modules/.bin/tsc" --${args} src/pdf.js web/viewer.js`, done);
});

gulp.task("typesweb", function (done) {
  console.log("### Generating TypeScript definitions using `tsc`");
  const args = [
    "target ES2020",
    "allowJS",
    "declaration",
    `outDir typesweb`,
    "strict",
    "esModuleInterop",
    "forceConsistentCasingInFileNames",
    "emitDeclarationOnly",
  ].join(" --");
  exec(`"node_modules/.bin/tsc" --${args} web/viewer.js`, done);
});

function buildLib(defines, dir) {
  // When we create a bundle, webpack is run on the source and it will replace
  // require with __webpack_require__. When we want to use the real require,
  // __non_webpack_require__ has to be used.
  // In this target, we don't create a bundle, so we have to replace the
  // occurrences of __non_webpack_require__ ourselves.
  function babelPluginReplaceNonWebPackRequire(babel) {
    return {
      visitor: {
        Identifier(curPath, state) {
          if (curPath.node.name === "__non_webpack_require__") {
            curPath.replaceWith(babel.types.identifier("require"));
          }
        },
      },
    };
  }
  function preprocess(content) {
    var skipBabel =
      bundleDefines.SKIP_BABEL || /\/\*\s*no-babel-preset\s*\*\//.test(content);
    content = preprocessor2.preprocessPDFJSCode(ctx, content);
    content = babel.transform(content, {
      sourceType: "module",
      presets: skipBabel ? undefined : ["@babel/preset-env"],
      plugins: [
        "@babel/plugin-proposal-logical-assignment-operators",
        "@babel/plugin-transform-modules-commonjs",
        [
          "@babel/plugin-transform-runtime",
          {
            helpers: false,
            regenerator: true,
          },
        ],
        babelPluginReplaceNonWebPackRequire,
      ],
    }).code;
    var removeCjsSrc = /^(var\s+\w+\s*=\s*(_interopRequireDefault\()?require\(".*?)(?:\/src)(\/[^"]*"\)\)?;)$/gm;
    content = content.replace(removeCjsSrc, (all, prefix, interop, suffix) => {
      return prefix + suffix;
    });
    return licenseHeaderLibre + content;
  }
  var babel = require("@babel/core");
  var versionInfo = getVersionJSON();
  var bundleDefines = builder.merge(defines, {
    BUNDLE_VERSION: versionInfo.version,
    BUNDLE_BUILD: versionInfo.commit,
    TESTING: process.env.TESTING === "true",
  });
  var ctx = {
    rootPath: __dirname,
    saveComments: false,
    defines: bundleDefines,
    map: {
      "pdfjs-lib": "../pdf",
    },
  };
  var licenseHeaderLibre = fs
    .readFileSync("./src/license_header_libre.js")
    .toString();
  var preprocessor2 = require("./external/builder/preprocessor2.js");
  return merge([
    gulp.src(
      [
        "src/{core,display,shared}/*.js",
        "!src/shared/{cffStandardStrings,fonts_utils}.js",
        "src/{pdf,pdf.worker}.js",
      ],
      { base: "src/" }
    ),
    gulp.src(
      ["examples/node/domstubs.js", "web/*.js", "!web/{pdfjs,viewer}.js"],
      { base: "." }
    ),
    gulp.src("test/unit/*.js", { base: "." }),
  ])
    .pipe(transform("utf8", preprocess))
    .pipe(gulp.dest(dir));
}

gulp.task(
  "lib",
  gulp.series(
    "buildnumber",
    "default_preferences",
    function scripting() {
      var defines = builder.merge(DEFINES, { GENERIC: true, LIB: true });
      return createTemporaryScriptingBundle(defines);
    },
    function () {
      var defines = builder.merge(DEFINES, { GENERIC: true, LIB: true });

      return merge([
        buildLib(defines, "build/lib/"),
        createSandboxBundle(defines).pipe(gulp.dest("build/lib/")),
      ]);
    }
  )
);

gulp.task(
  "lib-es5",
  gulp.series(
    "buildnumber",
    "default_preferences",
    function scripting() {
      var defines = builder.merge(DEFINES, {
        GENERIC: true,
        LIB: true,
        SKIP_BABEL: false,
      });
      return createTemporaryScriptingBundle(defines);
    },
    function () {
      var defines = builder.merge(DEFINES, {
        GENERIC: true,
        LIB: true,
        SKIP_BABEL: false,
      });

      return merge([
        buildLib(defines, "build/lib-es5/"),
        createSandboxBundle(defines).pipe(gulp.dest("build/lib-es5/")),
      ]);
    }
  )
);

function compressPublish(targetName, dir) {
  return gulp
    .src(dir + "**")
    .pipe(zip(targetName))
    .pipe(gulp.dest(BUILD_DIR))
    .on("end", function () {
      console.log("Built distribution file: " + targetName);
    });
}

gulp.task(
  "publish",
  gulp.series("generic", "generic-es5", function (done) {
    var version = JSON.parse(
      fs.readFileSync(BUILD_DIR + "version.json").toString()
    ).version;

    config.stableVersion = config.betaVersion;
    config.betaVersion = version;

    return merge([
      createStringSource(CONFIG_FILE, JSON.stringify(config, null, 2)).pipe(
        gulp.dest(".")
      ),
      compressPublish("pdfjs-" + version + "-dist.zip", GENERIC_DIR),
      compressPublish("pdfjs-" + version + "-es5-dist.zip", GENERIC_ES5_DIR),
    ]);
  })
);

gulp.task("testing-pre", function (done) {
  process.env.TESTING = "true";
  // TODO: Re-write the relevant unit-tests, which are using `new Date(...)`,
  //       to not required the following time-zone hack since it doesn't work
  //       when the unit-tests are run directly in the browser.
  process.env.TZ = "UTC";
  done();
});

gulp.task(
  "test",
  gulp.series("testing-pre", "generic", "components", function () {
    return streamqueue(
      { objectMode: true },
      createTestSource("unit"),
      createTestSource("browser"),
      createTestSource("integration")
    );
  })
);

gulp.task(
  "bottest",
  gulp.series("testing-pre", "generic", "components", function () {
    return streamqueue(
      { objectMode: true },
      createTestSource("unit", true),
      createTestSource("font", true),
      createTestSource("browser (no reftest)", true),
      createTestSource("integration")
    );
  })
);

gulp.task(
  "browsertest",
  gulp.series("testing-pre", "generic", "components", function () {
    return createTestSource("browser");
  })
);

gulp.task(
  "unittest",
  gulp.series("testing-pre", "generic", "components", function () {
    return createTestSource("unit");
  })
);

gulp.task(
  "integrationtest",
  gulp.series("testing-pre", "generic", function () {
    return createTestSource("integration");
  })
);

gulp.task(
  "fonttest",
  gulp.series("testing-pre", function () {
    return createTestSource("font");
  })
);

gulp.task(
  "makeref",
  gulp.series("testing-pre", "generic", "components", function (done) {
    makeRef(done);
  })
);

gulp.task(
  "botmakeref",
  gulp.series("testing-pre", "generic", "components", function (done) {
    makeRef(done, true);
  })
);

gulp.task(
  "typestest-pre",
  gulp.series("testing-pre", "generic", "types", "typesweb", function () {
    const [packageJsonSrc] = packageBowerJson();
    return merge([
      packageJsonSrc.pipe(gulp.dest(TYPESTEST_DIR)),
      gulp
        .src([
          GENERIC_DIR + "build/pdf.js",
          GENERIC_DIR + "build/pdf.worker.js",
          SRC_DIR + "pdf.worker.entry.js",
        ])
        .pipe(gulp.dest(TYPESTEST_DIR + "build/")),
      gulp
        .src(TYPES_DIR + "**/*", { base: TYPES_DIR })
        .pipe(gulp.dest(TYPESTEST_DIR + "types/")),
    ]);
  })
);

gulp.task(
  "typestest",
  gulp.series("typestest-pre", function (done) {
    exec('"node_modules/.bin/tsc" -p test/types', function (err, stdout) {
      if (err) {
        console.log(`Couldn't compile TypeScript test: ${stdout}`);
      }
      done(err);
    });
  })
);

gulp.task("baseline", function (done) {
  console.log();
  console.log("### Creating baseline environment");

  var baselineCommit = process.env.BASELINE;
  if (!baselineCommit) {
    done(new Error("Missing baseline commit. Specify the BASELINE variable."));
    return;
  }

  var initializeCommand = "git fetch origin";
  if (!checkDir(BASELINE_DIR)) {
    mkdirp.sync(BASELINE_DIR);
    initializeCommand = "git clone ../../ .";
  }

  var workingDirectory = path.resolve(process.cwd(), BASELINE_DIR);
  exec(initializeCommand, { cwd: workingDirectory }, function (error) {
    if (error) {
      done(new Error("Baseline clone/fetch failed."));
      return;
    }

    exec(
      "git checkout " + baselineCommit,
      { cwd: workingDirectory },
      function (error2) {
        if (error2) {
          done(new Error("Baseline commit checkout failed."));
          return;
        }

        console.log('Baseline commit "' + baselineCommit + '" checked out.');
        done();
      }
    );
  });
});

gulp.task(
  "unittestcli",
  gulp.series("testing-pre", "lib-es5", function (done) {
    var options = [
      "node_modules/jasmine/bin/jasmine",
      "JASMINE_CONFIG_PATH=test/unit/clitests.json",
    ];
    var jasmineProcess = startNode(options, { stdio: "inherit" });
    jasmineProcess.on("close", function (code) {
      if (code !== 0) {
        done(new Error("Unit tests failed."));
        return;
      }
      done();
    });
  })
);

gulp.task("lint", function (done) {
  console.log();
  console.log("### Linting JS/CSS files");

  // Ensure that we lint the Firefox specific *.jsm files too.
  const esLintOptions = [
    "node_modules/eslint/bin/eslint",
    "--ext",
    ".js,.jsm",
    ".",
    "--report-unused-disable-directives",
  ];
  if (process.argv.includes("--fix")) {
    esLintOptions.push("--fix");
  }

  const styleLintOptions = [
    "node_modules/stylelint/bin/stylelint",
    "**/*.css",
    "--report-needless-disables",
  ];
  if (process.argv.includes("--fix")) {
    styleLintOptions.push("--fix");
  }

  const esLintProcess = startNode(esLintOptions, { stdio: "inherit" });
  esLintProcess.on("close", function (esLintCode) {
    if (esLintCode !== 0) {
      done(new Error("ESLint failed."));
      return;
    }

    const styleLintProcess = startNode(styleLintOptions, { stdio: "inherit" });
    styleLintProcess.on("close", function (styleLintCode) {
      if (styleLintCode !== 0) {
        done(new Error("Stylelint failed."));
        return;
      }
      console.log("files checked, no errors found");
      done();
    });
  });
});

gulp.task(
  "lint-chromium",
  gulp.series("default_preferences", function (done) {
    console.log();
    console.log("### Checking supplemental Chromium files");

    if (
      !checkChromePreferencesFile(
        "extensions/chromium/preferences_schema.json",
        "build/default_preferences.json"
      )
    ) {
      done(new Error("chromium/preferences_schema is not in sync."));
      return;
    }
    done();
  })
);

gulp.task(
  "dev-sandbox",
  gulp.series(
    function scripting() {
      const defines = builder.merge(DEFINES, { GENERIC: true, TESTING: true });
      return createTemporaryScriptingBundle(defines, {
        disableVersionInfo: true,
      });
    },
    function () {
      console.log();
      console.log("### Building development sandbox");

      const defines = builder.merge(DEFINES, { GENERIC: true, TESTING: true });
      const sandboxDir = BUILD_DIR + "dev-sandbox/";

      rimraf.sync(sandboxDir);

      return createSandboxBundle(defines, {
        disableVersionInfo: true,
      }).pipe(gulp.dest(sandboxDir));
    }
  )
);

gulp.task("watch-dev-sandbox", function () {
  gulp.watch(
    [
      "src/pdf.{sandbox,sandbox.external,scripting}.js",
      "src/scripting_api/*.js",
      "src/shared/scripting_utils.js",
      "external/quickjs/*.js",
    ],
    { ignoreInitial: false },
    gulp.series("dev-sandbox")
  );
});

gulp.task(
  "server",
  gulp.parallel("watch-dev-sandbox", function () {
    console.log();
    console.log("### Starting local server");

    var WebServer = require("./test/webserver.js").WebServer;
    var server = new WebServer();
    server.port = 8888;
    server.start();
  })
);

gulp.task("clean", function (done) {
  console.log();
  console.log("### Cleaning up project builds");

  rimraf(BUILD_DIR, done);
});

gulp.task("makefile", function () {
  var makefileContent = "help:\n\tgulp\n\n";
  var targetsNames = [];
  for (var i in target) {
    makefileContent += i + ":\n\tgulp " + i + "\n\n";
    targetsNames.push(i);
  }
  makefileContent += ".PHONY: " + targetsNames.join(" ") + "\n";
  return createStringSource("Makefile", makefileContent).pipe(gulp.dest("."));
});

gulp.task("importl10n", function (done) {
  var locales = require("./external/importL10n/locales.js");

  console.log();
  console.log("### Importing translations from mozilla-central");

  if (!fs.existsSync(L10N_DIR)) {
    fs.mkdirSync(L10N_DIR);
  }
  locales.downloadL10n(L10N_DIR, done);
});

gulp.task("gh-pages-prepare", function () {
  console.log();
  console.log("### Creating web site");

  rimraf.sync(GH_PAGES_DIR);

  // 'vfs' because web/viewer.html needs its BOM.
  return merge([
    vfs
      .src(GENERIC_DIR + "**/*", { base: GENERIC_DIR, stripBOM: false })
      .pipe(gulp.dest(GH_PAGES_DIR)),
    vfs
      .src(GENERIC_ES5_DIR + "**/*", { base: GENERIC_ES5_DIR, stripBOM: false })
      .pipe(gulp.dest(GH_PAGES_DIR + "es5/")),
    gulp
      .src("test/features/**/*", { base: "test/" })
      .pipe(gulp.dest(GH_PAGES_DIR)),
    gulp
      .src(JSDOC_BUILD_DIR + "**/*", { base: JSDOC_BUILD_DIR })
      .pipe(gulp.dest(GH_PAGES_DIR + "api/draft/")),
  ]);
});

gulp.task("wintersmith", function (done) {
  var wintersmith = require("wintersmith");
  var env = wintersmith("docs/config.json");
  env.build(GH_PAGES_DIR, function (error) {
    if (error) {
      done(error);
      return;
    }
    replaceInFile(
      GH_PAGES_DIR + "/getting_started/index.html",
      /STABLE_VERSION/g,
      config.stableVersion
    );
    replaceInFile(
      GH_PAGES_DIR + "/getting_started/index.html",
      /BETA_VERSION/g,
      config.betaVersion
    );

    // Hide the beta version button if there is only a stable version.
    const groupClass = config.betaVersion ? "btn-group-vertical centered" : "";
    const hiddenClass = config.betaVersion ? "" : "hidden";
    replaceInFile(
      GH_PAGES_DIR + "/getting_started/index.html",
      /GROUP_CLASS/g,
      groupClass
    );
    replaceInFile(
      GH_PAGES_DIR + "/getting_started/index.html",
      /HIDDEN_CLASS/g,
      hiddenClass
    );

    console.log("Done building with wintersmith.");
    done();
  });
});

gulp.task("gh-pages-git", function (done) {
  var VERSION = getVersionJSON().version;
  var reason = process.env.PDFJS_UPDATE_REASON;

  safeSpawnSync("git", ["init"], { cwd: GH_PAGES_DIR });
  safeSpawnSync("git", ["remote", "add", "origin", REPO], {
    cwd: GH_PAGES_DIR,
  });
  safeSpawnSync("git", ["add", "-A"], { cwd: GH_PAGES_DIR });
  safeSpawnSync(
    "git",
    [
      "commit",
      "-am",
      "gh-pages site created via gulpfile.js script",
      "-m",
      "PDF.js version " + VERSION + (reason ? " - " + reason : ""),
    ],
    { cwd: GH_PAGES_DIR }
  );
  safeSpawnSync("git", ["branch", "-m", "gh-pages"], { cwd: GH_PAGES_DIR });

  console.log();
  console.log("Website built in " + GH_PAGES_DIR);
  done();
});

gulp.task(
  "web",
  gulp.series(
    "generic",
    "generic-es5",
    "jsdoc",
    "gh-pages-prepare",
    "wintersmith",
    "gh-pages-git"
  )
);

function packageBowerJson() {
  var VERSION = getVersionJSON().version;

  var DIST_NAME = "pdfjs-dist";
  var DIST_DESCRIPTION = "Generic build of Mozilla's PDF.js library.";
  var DIST_KEYWORDS = ["Mozilla", "pdf", "pdf.js"];
  var DIST_HOMEPAGE = "http://mozilla.github.io/pdf.js/";
  var DIST_BUGS_URL = "https://github.com/mozilla/pdf.js/issues";
  var DIST_LICENSE = "Apache-2.0";

  var npmManifest = {
    name: DIST_NAME,
    version: VERSION,
    main: "build/pdf.js",
    types: "types/pdf.d.ts",
    description: DIST_DESCRIPTION,
    keywords: DIST_KEYWORDS,
    homepage: DIST_HOMEPAGE,
    bugs: DIST_BUGS_URL,
    license: DIST_LICENSE,
    browser: {
      canvas: false,
      fs: false,
      http: false,
      https: false,
      url: false,
      zlib: false,
    },
    format: "amd", // to not allow system.js to choose 'cjs'
    repository: {
      type: "git",
      url: DIST_REPO_URL,
    },
  };

  var bowerManifest = {
    name: DIST_NAME,
    version: VERSION,
    main: ["build/pdf.js", "build/pdf.worker.js"],
    ignore: [],
    keywords: DIST_KEYWORDS,
  };

  return [
    createStringSource("package.json", JSON.stringify(npmManifest, null, 2)),
    createStringSource("bower.json", JSON.stringify(bowerManifest, null, 2)),
  ];
}

gulp.task(
  "dist-pre",
  gulp.series(
    "generic",
    "generic-es5",
    "components",
    "components-es5",
    "image_decoders",
    "image_decoders-es5",
    "lib",
    "minified",
    "minified-es5",
    "types",
    "typesweb",
    function () {
      console.log();
      console.log("### Cloning baseline distribution");

      rimraf.sync(DIST_DIR);
      mkdirp.sync(DIST_DIR);
      safeSpawnSync("git", ["clone", "--depth", "1", DIST_REPO_URL, DIST_DIR]);

      console.log();
      console.log("### Overwriting all files");
      rimraf.sync(path.join(DIST_DIR, "*"));

      // Rebuilding manifests
      var [packageJsonSrc, bowerJsonSrc] = packageBowerJson();

      return merge([
        packageJsonSrc.pipe(gulp.dest(DIST_DIR)),
        bowerJsonSrc.pipe(gulp.dest(DIST_DIR)),
        vfs
          .src("external/dist/**/*", { base: "external/dist", stripBOM: false })
          .pipe(gulp.dest(DIST_DIR)),
        gulp.src(GENERIC_DIR + "LICENSE").pipe(gulp.dest(DIST_DIR)),
        gulp
          .src(GENERIC_DIR + "web/cmaps/**/*", { base: GENERIC_DIR + "web" })
          .pipe(gulp.dest(DIST_DIR)),
        gulp
          .src([
            GENERIC_DIR + "build/pdf.js",
            GENERIC_DIR + "build/pdf.js.map",
            GENERIC_DIR + "build/pdf.worker.js",
            GENERIC_DIR + "build/pdf.worker.js.map",
            SRC_DIR + "pdf.worker.entry.js",
          ])
          .pipe(gulp.dest(DIST_DIR + "build/")),
        gulp
          .src([
            GENERIC_ES5_DIR + "build/pdf.js",
            GENERIC_ES5_DIR + "build/pdf.js.map",
            GENERIC_ES5_DIR + "build/pdf.worker.js",
            GENERIC_ES5_DIR + "build/pdf.worker.js.map",
            SRC_DIR + "pdf.worker.entry.js",
          ])
          .pipe(gulp.dest(DIST_DIR + "es5/build/")),
        gulp
          .src(MINIFIED_DIR + "build/pdf.js")
          .pipe(rename("pdf.min.js"))
          .pipe(gulp.dest(DIST_DIR + "build/")),
        gulp
          .src(MINIFIED_DIR + "build/pdf.worker.js")
          .pipe(rename("pdf.worker.min.js"))
          .pipe(gulp.dest(DIST_DIR + "build/")),
        gulp
          .src(MINIFIED_DIR + "image_decoders/pdf.image_decoders.js")
          .pipe(rename("pdf.image_decoders.min.js"))
          .pipe(gulp.dest(DIST_DIR + "image_decoders/")),
        gulp
          .src(MINIFIED_ES5_DIR + "build/pdf.js")
          .pipe(rename("pdf.min.js"))
          .pipe(gulp.dest(DIST_DIR + "es5/build/")),
        gulp
          .src(MINIFIED_ES5_DIR + "build/pdf.worker.js")
          .pipe(rename("pdf.worker.min.js"))
          .pipe(gulp.dest(DIST_DIR + "es5/build/")),
        gulp
          .src(MINIFIED_ES5_DIR + "image_decoders/pdf.image_decoders.js")
          .pipe(rename("pdf.image_decoders.min.js"))
          .pipe(gulp.dest(DIST_DIR + "es5/image_decoders/")),
        gulp
          .src(COMPONENTS_DIR + "**/*", { base: COMPONENTS_DIR })
          .pipe(gulp.dest(DIST_DIR + "web/")),
        gulp
          .src(COMPONENTS_ES5_DIR + "**/*", { base: COMPONENTS_ES5_DIR })
          .pipe(gulp.dest(DIST_DIR + "es5/web/")),
        gulp
          .src(IMAGE_DECODERS_DIR + "**/*", { base: IMAGE_DECODERS_DIR })
          .pipe(gulp.dest(DIST_DIR + "image_decoders/")),
        gulp
          .src(IMAGE_DECODERS_ES5_DIR + "**/*", {
            base: IMAGE_DECODERS_ES5_DIR,
          })
          .pipe(gulp.dest(DIST_DIR + "es5/image_decoders/")),
        gulp
          .src(LIB_DIR + "**/*", { base: LIB_DIR })
          .pipe(gulp.dest(DIST_DIR + "lib/")),
        gulp
          .src(TYPES_DIR + "**/*", { base: TYPES_DIR })
          .pipe(gulp.dest(DIST_DIR + "types/")),
      ]);
    }
  )
);

gulp.task(
  "dist-install",
  gulp.series("dist-pre", function (done) {
    var distPath = DIST_DIR;
    var opts = {};
    var installPath = process.env.PDFJS_INSTALL_PATH;
    if (installPath) {
      opts.cwd = installPath;
      distPath = path.relative(installPath, distPath);
    }
    safeSpawnSync("npm", ["install", distPath], opts);
    done();
  })
);

gulp.task(
  "dist-repo-git",
  gulp.series("dist-pre", function (done) {
    var VERSION = getVersionJSON().version;

    console.log();
    console.log("### Committing changes");

    var reason = process.env.PDFJS_UPDATE_REASON;
    // Attempt to work-around the broken link, see https://github.com/mozilla/pdf.js/issues/10391
    if (typeof reason === "string") {
      var reasonParts = /^(See )(mozilla\/pdf\.js)@tags\/(v\d+\.\d+\.\d+)\s*$/.exec(
        reason
      );

      if (reasonParts) {
        reason =
          reasonParts[1] +
          "https://github.com/" +
          reasonParts[2] +
          "/releases/tag/" +
          reasonParts[3];
      }
    }
    var message = "PDF.js version " + VERSION + (reason ? " - " + reason : "");
    safeSpawnSync("git", ["add", "*"], { cwd: DIST_DIR });
    safeSpawnSync("git", ["commit", "-am", message], { cwd: DIST_DIR });
    safeSpawnSync("git", ["tag", "-a", "v" + VERSION, "-m", message], {
      cwd: DIST_DIR,
    });

    console.log();
    console.log("Done. Push with");
    console.log(
      "  cd " + DIST_DIR + "; git push --tags " + DIST_REPO_URL + " master"
    );
    console.log();
    done();
  })
);

gulp.task("dist", gulp.series("dist-repo-git"));

gulp.task(
  "mozcentralbaseline",
  gulp.series("baseline", function (done) {
    console.log();
    console.log("### Creating mozcentral baseline environment");

    // Create a mozcentral build.
    rimraf.sync(BASELINE_DIR + BUILD_DIR);

    var workingDirectory = path.resolve(process.cwd(), BASELINE_DIR);
    safeSpawnSync("gulp", ["mozcentral"], {
      env: process.env,
      cwd: workingDirectory,
      stdio: "inherit",
    });

    // Copy the mozcentral build to the mozcentral baseline directory.
    rimraf.sync(MOZCENTRAL_BASELINE_DIR);
    mkdirp.sync(MOZCENTRAL_BASELINE_DIR);

    gulp
      .src([BASELINE_DIR + BUILD_DIR + "mozcentral/**/*"])
      .pipe(gulp.dest(MOZCENTRAL_BASELINE_DIR))
      .on("end", function () {
        // Commit the mozcentral baseline.
        safeSpawnSync("git", ["init"], { cwd: MOZCENTRAL_BASELINE_DIR });
        safeSpawnSync("git", ["add", "."], { cwd: MOZCENTRAL_BASELINE_DIR });
        safeSpawnSync("git", ["commit", "-m", '"mozcentral baseline"'], {
          cwd: MOZCENTRAL_BASELINE_DIR,
        });
        done();
      });
  })
);

gulp.task(
  "mozcentraldiff",
  gulp.series("mozcentral", "mozcentralbaseline", function (done) {
    console.log();
    console.log("### Creating mozcentral diff");

    // Create the diff between the current mozcentral build and the
    // baseline mozcentral build, which both exist at this point.
    // The mozcentral baseline directory is a Git repository, so we
    // remove all files and copy the current mozcentral build files
    // into it to create the diff.
    rimraf.sync(MOZCENTRAL_BASELINE_DIR + "*");

    gulp
      .src([BUILD_DIR + "mozcentral/**/*"])
      .pipe(gulp.dest(MOZCENTRAL_BASELINE_DIR))
      .on("end", function () {
        safeSpawnSync("git", ["add", "-A"], { cwd: MOZCENTRAL_BASELINE_DIR });
        var diff = safeSpawnSync(
          "git",
          ["diff", "--binary", "--cached", "--unified=8"],
          { cwd: MOZCENTRAL_BASELINE_DIR }
        ).stdout;

        createStringSource(MOZCENTRAL_DIFF_FILE, diff)
          .pipe(gulp.dest(BUILD_DIR))
          .on("end", function () {
            console.log(
              "Result diff can be found at " + BUILD_DIR + MOZCENTRAL_DIFF_FILE
            );
            done();
          });
      });
  })
);

gulp.task("externaltest", function (done) {
  console.log();
  console.log("### Running test-fixtures.js");
  safeSpawnSync("node", ["external/builder/test-fixtures.js"], {
    stdio: "inherit",
  });

  console.log();
  console.log("### Running test-fixtures_esprima.js");
  safeSpawnSync("node", ["external/builder/test-fixtures_esprima.js"], {
    stdio: "inherit",
  });
  done();
});

gulp.task(
  "npm-test",
  gulp.series(
    gulp.parallel("lint", "externaltest", "unittestcli", "typestest"),
    "lint-chromium"
  )
);<|MERGE_RESOLUTION|>--- conflicted
+++ resolved
@@ -243,16 +243,7 @@
           options: {
             presets: skipBabel ? undefined : ["@babel/preset-env"],
             plugins: [
-<<<<<<< HEAD
-              [
-                "@babel/plugin-proposal-nullish-coalescing-operator",
-                {
-                  loose: true,
-                },
-              ],
-=======
               "@babel/plugin-proposal-logical-assignment-operators",
->>>>>>> af52c5fd
               "@babel/plugin-transform-modules-commonjs",
               [
                 "@babel/plugin-transform-runtime",
@@ -1078,17 +1069,6 @@
 
 gulp.task(
   "minified-es5-pre",
-<<<<<<< HEAD
-  gulp.series("buildnumber", "default_preferences", "locale", function () {
-    console.log();
-    console.log("### Creating minified (ES5) viewer");
-    var defines = builder.merge(DEFINES, {
-      MINIFIED: true,
-      GENERIC: true,
-      SKIP_BABEL: false,
-    });
-    console.log(defines);
-=======
   gulp.series(
     "buildnumber",
     "default_preferences",
@@ -1109,29 +1089,16 @@
         GENERIC: true,
         SKIP_BABEL: false,
       });
->>>>>>> af52c5fd
 
       return buildMinified(defines, MINIFIED_ES5_DIR);
     }
   )
 );
 
-<<<<<<< HEAD
 async function parseMinified(dir, suffix) {
   var pdfFile = fs.readFileSync(dir + "/build/pdf" + suffix + ".js").toString();
   var pdfWorkerFile = fs.readFileSync(dir + "/build/pdf.worker" + suffix + ".js").toString();
 
-=======
-async function parseMinified(dir) {
-  var pdfFile = fs.readFileSync(dir + "/build/pdf.js").toString();
-  var pdfWorkerFile = fs.readFileSync(dir + "/build/pdf.worker.js").toString();
-  var pdfSandboxFile = fs
-    .readFileSync(dir + "/build/pdf.sandbox.js")
-    .toString();
-  var pdfImageDecodersFile = fs
-    .readFileSync(dir + "/image_decoders/pdf.image_decoders.js")
-    .toString();
->>>>>>> af52c5fd
   var viewerFiles = {
     "pdf.js": pdfFile,
     "viewer.js": fs.readFileSync(dir + "/web/viewer" + suffix + ".js").toString(),
@@ -1191,7 +1158,6 @@
     miniPdf.code
   );
   fs.writeFileSync(
-<<<<<<< HEAD
     dir + "/build/pdf" + suffix + ".min.js.map",
     miniPdf.map
   );
@@ -1220,14 +1186,6 @@
   fs.writeFileSync(
     dir + "/build/pdf.worker" + suffix + ".min.js.map",
     miniPdfWorker.map
-=======
-    dir + "/build/pdf.sandbox.min.js",
-    (await Terser.minify(pdfSandboxFile, options)).code
-  );
-  fs.writeFileSync(
-    dir + "image_decoders/pdf.image_decoders.min.js",
-    (await Terser.minify(pdfImageDecodersFile, options)).code
->>>>>>> af52c5fd
   );
 
   console.log();
@@ -1235,7 +1193,6 @@
 
   // fs.unlinkSync(dir + "/web/viewer.js"); // modified by ngx-extended-pdf-viewer
   fs.unlinkSync(dir + "/web/debugger.js");
-<<<<<<< HEAD
   // fs.unlinkSync(dir + "/build/pdf.js"); // modified by ngx-extended-pdf-viewer
   // fs.unlinkSync(dir + "/build/pdf.worker.js"); // modified by ngx-extended-pdf-viewer
 
@@ -1245,22 +1202,6 @@
   //  dir + "/image_decoders/pdf.image_decoders.min.js", // modified by ngx-extended-pdf-viewer
   //  dir + "/image_decoders/pdf.image_decoders.js" // modified by ngx-extended-pdf-viewer
   // ); // modified by ngx-extended-pdf-viewer
-=======
-  fs.unlinkSync(dir + "/build/pdf.js");
-  fs.unlinkSync(dir + "/build/pdf.worker.js");
-  fs.unlinkSync(dir + "/build/pdf.sandbox.js");
-
-  fs.renameSync(dir + "/build/pdf.min.js", dir + "/build/pdf.js");
-  fs.renameSync(dir + "/build/pdf.worker.min.js", dir + "/build/pdf.worker.js");
-  fs.renameSync(
-    dir + "/build/pdf.sandbox.min.js",
-    dir + "/build/pdf.sandbox.js"
-  );
-  fs.renameSync(
-    dir + "/image_decoders/pdf.image_decoders.min.js",
-    dir + "/image_decoders/pdf.image_decoders.js"
-  );
->>>>>>> af52c5fd
 }
 
 gulp.task(
