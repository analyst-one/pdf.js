--- conflicted
+++ resolved
@@ -1167,20 +1167,14 @@
     createMainBundle(defines).pipe(gulp.dest(dir + "build")),
     createWorkerBundle(defines).pipe(gulp.dest(dir + "build")),
     createSandboxBundle(defines).pipe(gulp.dest(dir + "build")),
-<<<<<<< HEAD
-
-    // modified by ngx-extended-pdf-viewer
     createWebBundle(defines, {
       defaultPreferencesDir: defines.SKIP_BABEL
         ? "minified/"
         : "minified-legacy/",
     }).pipe(gulp.dest(dir + "web")),
-    // end of modification
-
-    createImageDecodersBundle(
-      builder.merge(defines, { IMAGE_DECODERS: true })
-    ).pipe(gulp.dest(dir + "image_decoders")),
-
+    createImageDecodersBundle({ ...defines, IMAGE_DECODERS: true }).pipe(
+      gulp.dest(dir + "image_decoders")
+    ),
     // modified by ngx-extended-pdf-viewer
     gulp.src(COMMON_WEB_FILES, { base: "web/" }).pipe(gulp.dest(dir + "web")),
     gulp
@@ -1191,11 +1185,6 @@
     createCMapBundle().pipe(gulp.dest(dir + "web/cmaps")),
     createStandardFontBundle().pipe(gulp.dest(dir + "web/standard_fonts")),
     // end of modification
-=======
-    createImageDecodersBundle({ ...defines, IMAGE_DECODERS: true }).pipe(
-      gulp.dest(dir + "image_decoders")
-    ),
->>>>>>> 02a01897
   ]);
 }
 
