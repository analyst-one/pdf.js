/* Copyright 2016 Mozilla Foundation
 *
 * Licensed under the Apache License, Version 2.0 (the "License");
 * you may not use this file except in compliance with the License.
 * You may obtain a copy of the License at
 *
 *     http://www.apache.org/licenses/LICENSE-2.0
 *
 * Unless required by applicable law or agreed to in writing, software
 * distributed under the License is distributed on an "AS IS" BASIS,
 * WITHOUT WARRANTIES OR CONDITIONS OF ANY KIND, either express or implied.
 * See the License for the specific language governing permissions and
 * limitations under the License.
 */
/* eslint-env node */

import {
  babelPluginPDFJSPreprocessor,
  preprocessPDFJSCode,
} from "./external/builder/babel-plugin-pdfjs-preprocessor.mjs";
import { exec, spawn, spawnSync } from "child_process";
import autoprefixer from "autoprefixer";
import babel from "@babel/core";
import crypto from "crypto";
import { fileURLToPath } from "url";
import fs from "fs";
import gulp from "gulp";
import merge from "merge-stream";
import { mkdirp } from "mkdirp";
import path from "path";
import postcss from "gulp-postcss";
import postcssDarkThemeClass from "postcss-dark-theme-class";
import postcssDirPseudoClass from "postcss-dir-pseudo-class";
import postcssDiscardComments from "postcss-discard-comments";
import postcssNesting from "postcss-nesting";
import { preprocess } from "./external/builder/builder.mjs";
import rename from "gulp-rename";
import replace from "gulp-replace";
import rimraf from "rimraf";
import stream from "stream";
import streamqueue from "streamqueue";
import TerserPlugin from "terser-webpack-plugin";
import through from "through2";
import Vinyl from "vinyl";
import webpack2 from "webpack";
import webpackStream from "webpack-stream";
import zip from "gulp-zip";

const __dirname = path.dirname(fileURLToPath(import.meta.url));

const BUILD_DIR = "build/";
const L10N_DIR = "l10n/";
const TEST_DIR = "test/";
const EXTENSION_SRC_DIR = "extensions/";

const BASELINE_DIR = BUILD_DIR + "baseline/";
const MOZCENTRAL_BASELINE_DIR = BUILD_DIR + "mozcentral.baseline/";
const GENERIC_DIR = BUILD_DIR + "generic/";
const GENERIC_LEGACY_DIR = BUILD_DIR + "generic-legacy/";
const COMPONENTS_DIR = BUILD_DIR + "components/";
const COMPONENTS_LEGACY_DIR = BUILD_DIR + "components-legacy/";
const IMAGE_DECODERS_DIR = BUILD_DIR + "image_decoders/";
const IMAGE_DECODERS_LEGACY_DIR = BUILD_DIR + "image_decoders-legacy/";
const DEFAULT_PREFERENCES_DIR = BUILD_DIR + "default_preferences/";
const MINIFIED_DIR = BUILD_DIR + "minified/";
const MINIFIED_LEGACY_DIR = BUILD_DIR + "minified-legacy/";
const JSDOC_BUILD_DIR = BUILD_DIR + "jsdoc/";
const GH_PAGES_DIR = BUILD_DIR + "gh-pages/";
const DIST_DIR = BUILD_DIR + "dist/";
const TYPES_DIR = BUILD_DIR + "types/";
let TMP_DIR = BUILD_DIR + "tmp/"; // modified by ngx-extended-pdf-viewer to allow for parrallel builds
const TYPESTEST_DIR = BUILD_DIR + "typestest/";
const COMMON_WEB_FILES = [
  "web/images/*.{png,svg,gif}",
  "web/debugger.{css,mjs}",
];
const MOZCENTRAL_DIFF_FILE = "mozcentral.diff";

const DIST_REPO_URL = "https://github.com/mozilla/pdfjs-dist";

const CONFIG_FILE = "pdfjs.config";
const config = JSON.parse(fs.readFileSync(CONFIG_FILE).toString());

const ENV_TARGETS = [
  "last 20 ChromeAndroid versions",
  "last 5 Safari versions",
  "last 3 iOS versions",
  "last 10 Firefox versions",
  "last 10 FirefoxAndroid versions",
  "last 5 Edge versions",
  "Firefox ESR",
  "not dead",
  "> 10% in DE",
  "iOS >= 13",
  "Android >= 9",
  "Chrome >= 66",
];

// Default Autoprefixer config used for generic, components, minified-pre
const AUTOPREFIXER_CONFIG = {
  overrideBrowserslist: ENV_TARGETS,
};
// Default Babel targets used for generic, components, minified-pre
const BABEL_TARGETS = ENV_TARGETS.join(", ");

const DEFINES = Object.freeze({
  SKIP_BABEL: true,
  TESTING: undefined,
  // The main build targets:
  GENERIC: false,
  MOZCENTRAL: false,
  GECKOVIEW: false,
  CHROME: false,
  MINIFIED: false,
  COMPONENTS: false,
  LIB: false,
  IMAGE_DECODERS: false,
});

function transform(charEncoding, transformFunction) {
  return through.obj(function (vinylFile, enc, done) {
    const transformedFile = vinylFile.clone();
    transformedFile.contents = Buffer.from(
      transformFunction(transformedFile.contents),
      charEncoding
    );
    done(null, transformedFile);
  });
}

function safeSpawnSync(command, parameters, options) {
  // Execute all commands in a shell.
  options = options || {};
  options.shell = true;
  // `options.shell = true` requires parameters to be quoted.
  parameters = parameters.map(param => {
    if (!/[\s`~!#$*(){[|\\;'"<>?]/.test(param)) {
      return param;
    }
    return '"' + param.replaceAll(/([$\\"`])/g, "\\$1") + '"';
  });

  const result = spawnSync(command, parameters, options);
  if (result.status !== 0) {
    console.log(
      'Error: command "' +
        command +
        '" with parameters "' +
        parameters +
        '" exited with code ' +
        result.status
    );
    process.exit(result.status);
  }
  return result;
}

function startNode(args, options) {
  // Node.js decreased the maximum header size from 80 KB to 8 KB in newer
  // releases, which is not sufficient for some of our reference test files
  // (such as `issue6360.pdf`), so we need to restore this value. Note that
  // this argument needs to be before all other arguments as it needs to be
  // passed to the Node.js process itself and not to the script that it runs.
  args.unshift("--max-http-header-size=80000");
  return spawn("node", args, options);
}

function createStringSource(filename, content) {
  const source = stream.Readable({ objectMode: true });
  source._read = function () {
    this.push(
      new Vinyl({
        path: filename,
        contents: Buffer.from(content),
      })
    );
    this.push(null);
  };
  return source;
}

function createWebpackConfig(
  defines,
  output,
  {
    disableVersionInfo = false,
    disableSourceMaps = true, // modified by ngx-extended-pdf-viewer
    disableLicenseHeader = false,
    defaultPreferencesDir = null,
  } = {}
) {
  const versionInfo = !disableVersionInfo
    ? getVersionJSON()
    : { version: 0, commit: 0 };
  const bundleDefines = {
    ...defines,
    BUNDLE_VERSION: versionInfo.version,
    BUNDLE_BUILD: versionInfo.commit,
    TESTING: defines.TESTING ?? process.env.TESTING === "true",
    BROWSER_PREFERENCES: defaultPreferencesDir
      ? getBrowserPreferences(defaultPreferencesDir)
      : {},
    DEFAULT_PREFERENCES: defaultPreferencesDir
      ? getDefaultPreferences(defaultPreferencesDir)
      : {},
    DEFAULT_FTL: defines.GENERIC ? getDefaultFtl() : "",
  };
  const licenseHeaderLibre = fs
    .readFileSync("./src/license_header_libre.js")
    .toString();
  const enableSourceMaps =
    !bundleDefines.MOZCENTRAL &&
    !bundleDefines.CHROME &&
    !bundleDefines.LIB &&
    !bundleDefines.MINIFIED &&
    !bundleDefines.TESTING &&
    !disableSourceMaps;
  const isModule = output.library?.type === "module";
  const isMinified = bundleDefines.MINIFIED;
  const skipBabel = bundleDefines.SKIP_BABEL;

  const babelExcludeRegExp = [
    // `core-js`, see https://github.com/zloirock/core-js/issues/514,
    // should be excluded from processing.
    /node_modules[\\/]core-js/,
  ];

  const babelPresets = skipBabel
    ? undefined
    : [
        [
          "@babel/preset-env",
          {
            corejs: "3.36.0",
            exclude: ["web.structured-clone"],
            shippedProposals: true,
            useBuiltIns: "usage",
          },
        ],
      ];
  const babelPlugins = [
    [
      babelPluginPDFJSPreprocessor,
      {
        rootPath: __dirname,
        defines: bundleDefines,
      },
    ],
  ];

  const plugins = [];
  if (!disableLicenseHeader) {
    plugins.push(
      new webpack2.BannerPlugin({ banner: licenseHeaderLibre, raw: true })
    );
  }

  const experiments = isModule ? { outputModule: true } : undefined;

  // Required to expose e.g., the `window` object.
  output.globalObject = "globalThis";

  const basicAlias = {
    pdfjs: "src",
    "pdfjs-web": "web",
    "pdfjs-lib": "web/pdfjs",
    "fluent-bundle": "node_modules/@fluent/bundle/esm/index.js",
    "fluent-dom": "node_modules/@fluent/dom/esm/index.js",
  };
  const libraryAlias = {
    "display-fetch_stream": "src/display/stubs.js",
    "display-network": "src/display/stubs.js",
    "display-node_stream": "src/display/stubs.js",
    "display-node_utils": "src/display/stubs.js",
  };
  const viewerAlias = {
    "web-alt_text_manager": "web/alt_text_manager.js",
    "web-annotation_editor_params": "web/annotation_editor_params.js",
    "web-download_manager": "",
    "web-external_services": "",
    "web-null_l10n": "",
    "web-pdf_attachment_viewer": "web/pdf_attachment_viewer.js",
    "web-pdf_cursor_tools": "web/pdf_cursor_tools.js",
    "web-pdf_document_properties": "web/pdf_document_properties.js",
    "web-pdf_find_bar": "web/pdf_find_bar.js",
    "web-pdf_layer_viewer": "web/pdf_layer_viewer.js",
    "web-pdf_outline_viewer": "web/pdf_outline_viewer.js",
    "web-pdf_presentation_mode": "web/pdf_presentation_mode.js",
    "web-pdf_sidebar": "web/pdf_sidebar.js",
    "web-pdf_thumbnail_viewer": "web/pdf_thumbnail_viewer.js",
    "web-preferences": "",
    "web-print_service": "",
    "web-secondary_toolbar": "web/secondary_toolbar.js",
    "web-toolbar": "web/toolbar.js",
  };
  if (bundleDefines.CHROME) {
    libraryAlias["display-fetch_stream"] = "src/display/fetch_stream.js";
    libraryAlias["display-network"] = "src/display/network.js";

    viewerAlias["web-download_manager"] = "web/download_manager.js";
    viewerAlias["web-external_services"] = "web/chromecom.js";
    viewerAlias["web-null_l10n"] = "web/l10n.js";
    viewerAlias["web-preferences"] = "web/chromecom.js";
    viewerAlias["web-print_service"] = "web/pdf_print_service.js";
  } else if (bundleDefines.GENERIC) {
    // Aliases defined here must also be replicated in the paths section of
    // the tsconfig.json file for the type generation to work.
    // In the tsconfig.json files, the .js extension must be omitted.
    libraryAlias["display-fetch_stream"] = "src/display/fetch_stream.js";
    libraryAlias["display-network"] = "src/display/network.js";
    libraryAlias["display-node_stream"] = "src/display/node_stream.js";
    libraryAlias["display-node_utils"] = "src/display/node_utils.js";

    viewerAlias["web-download_manager"] = "web/download_manager.js";
    viewerAlias["web-external_services"] = "web/genericcom.js";
    viewerAlias["web-null_l10n"] = "web/genericl10n.js";
    viewerAlias["web-preferences"] = "web/genericcom.js";
    viewerAlias["web-print_service"] = "web/pdf_print_service.js";
  } else if (bundleDefines.MOZCENTRAL) {
    if (bundleDefines.GECKOVIEW) {
      const gvAlias = {
        "web-toolbar": "web/toolbar-geckoview.js",
      };
      for (const key in viewerAlias) {
        viewerAlias[key] = gvAlias[key] || "web/stubs-geckoview.js";
      }
    }
    viewerAlias["web-download_manager"] = "web/firefoxcom.js";
    viewerAlias["web-external_services"] = "web/firefoxcom.js";
    viewerAlias["web-null_l10n"] = "web/l10n.js";
    viewerAlias["web-preferences"] = "web/firefoxcom.js";
    viewerAlias["web-print_service"] = "web/firefox_print_service.js";
  }
  const alias = { ...basicAlias, ...libraryAlias, ...viewerAlias };
  for (const key in alias) {
    alias[key] = path.join(__dirname, alias[key]);
  }

  return {
    mode: "production",
    optimization: {
      mangleExports: false,
      minimize: isMinified,
      minimizer: !isMinified
        ? undefined
        : [
            new TerserPlugin({
              extractComments: false,
              parallel: false,
              terserOptions: {
                compress: {
                  // V8 chokes on very long sequences, work around that.
                  sequences: false,
                },
                mangle: {
                  // Ensure that the `tweakWebpackOutput` function works.
                  reserved: ["__webpack_exports__"],
                },
                keep_classnames: true,
                keep_fnames: true,
                module: isModule,
              },
            }),
          ],
    },
    experiments,
    output,
    performance: {
      hints: false, // Disable messages about larger file sizes.
    },
    plugins,
    resolve: {
      alias,
    },
    devtool: enableSourceMaps ? "source-map" : undefined,
    module: {
      rules: [
        {
          loader: "babel-loader",
          exclude: babelExcludeRegExp,
          options: {
            presets: babelPresets,
            plugins: babelPlugins,
            targets: BABEL_TARGETS,
            compact: skipBabel ? "auto" : true,
          },
        },
      ],
    },
    // Avoid shadowing actual Node.js variables with polyfills, by disabling
    // polyfills/mocks - https://webpack.js.org/configuration/node/
    node: false,
  };
}

function webpack2Stream(webpackConfig) {
  // Replacing webpack1 to webpack2 in the webpack-stream.
  return webpackStream(webpackConfig, webpack2);
}

function getVersionJSON() {
  return JSON.parse(fs.readFileSync(BUILD_DIR + "version.json").toString());
}

function checkChromePreferencesFile(chromePrefsPath, webPrefs) {
  const chromePrefs = JSON.parse(fs.readFileSync(chromePrefsPath).toString());
  const chromePrefsKeys = Object.keys(chromePrefs.properties).filter(key => {
    const description = chromePrefs.properties[key].description;
    // Deprecated keys are allowed in the managed preferences file.
    // The code maintainer is responsible for adding migration logic to
    // extensions/chromium/options/migration.js and web/chromecom.js .
    return !description || !description.startsWith("DEPRECATED.");
  });

  let ret = true;
  // Verify that every entry in webPrefs is also in preferences_schema.json.
  for (const [key, value] of Object.entries(webPrefs)) {
    if (!chromePrefsKeys.includes(key)) {
      // Note: this would also reject keys that are present but marked as
      // DEPRECATED. A key should not be marked as DEPRECATED if it is still
      // listed in webPrefs.
      ret = false;
      console.log(
        `Warning: ${chromePrefsPath} does not contain an entry for pref: ${key}`
      );
    } else if (chromePrefs.properties[key].default !== value) {
      ret = false;
      console.log(
        `Warning: not the same values (for "${key}"): ` +
          `${chromePrefs.properties[key].default} !== ${value}`
      );
    }
  }

  // Verify that preferences_schema.json does not contain entries that are not
  // in webPrefs (app_options.js).
  for (const key of chromePrefsKeys) {
    if (!(key in webPrefs)) {
      ret = false;
      console.log(
        `Warning: ${chromePrefsPath} contains an unrecognized pref: ${key}. ` +
          `Remove it, or prepend "DEPRECATED. " and add migration logic to ` +
          `extensions/chromium/options/migration.js and web/chromecom.js.`
      );
    }
  }
  return ret;
}

function tweakWebpackOutput(jsName) {
  const replacer = [
    " __webpack_exports__ = {};",
    ",__webpack_exports__={};",
    " __webpack_exports__ = await __webpack_exports__;",
    "\\(__webpack_exports__=await __webpack_exports__\\)",
  ];
  const regex = new RegExp(`(${replacer.join("|")})`, "gm");

  return replace(regex, match => {
    switch (match) {
      case " __webpack_exports__ = {};":
        return ` __webpack_exports__ = globalThis.${jsName} = {};`;
      case ",__webpack_exports__={};":
        return `,__webpack_exports__=globalThis.${jsName}={};`;
      case " __webpack_exports__ = await __webpack_exports__;":
        return ` __webpack_exports__ = globalThis.${jsName} = await (globalThis.${jsName}Promise = __webpack_exports__);`;
      case "(__webpack_exports__=await __webpack_exports__)":
        return `(__webpack_exports__=globalThis.${jsName}=await (globalThis.${jsName}Promise=__webpack_exports__))`;
    }
    return match;
  });
}

function createMainBundle(defines) {
  const mainFileConfig = createWebpackConfig(defines, {
    filename: defines.MINIFIED ? "pdf.min.mjs" : "pdf.mjs",
    library: {
      type: "module",
    },
  });
  return gulp
    .src("./src/pdf.js")
    .pipe(webpack2Stream(mainFileConfig))
    .pipe(tweakWebpackOutput("pdfjsLib"));
}

function createScriptingBundle(defines, extraOptions = undefined) {
  const scriptingFileConfig = createWebpackConfig(
    defines,
    {
      filename: "pdf.scripting.mjs",
      library: {
        type: "module",
      },
    },
    extraOptions
  );
  return gulp
    .src("./src/pdf.scripting.js")
    .pipe(webpack2Stream(scriptingFileConfig));
}

function createSandboxExternal(defines) {
  const licenseHeader = fs.readFileSync("./src/license_header.js").toString();

  const ctx = {
    defines,
  };
  return gulp
    .src("./src/pdf.sandbox.external.js")
    .pipe(rename("pdf.sandbox.external.sys.mjs"))
    .pipe(
      transform("utf8", content => {
        content = preprocessPDFJSCode(ctx, content);
        return `${licenseHeader}\n${content}`;
      })
    );
}

function createTemporaryScriptingBundle(defines, extraOptions = undefined) {
  return createScriptingBundle(defines, {
    disableVersionInfo: !!(extraOptions && extraOptions.disableVersionInfo),
    disableSourceMaps: true,
    disableLicenseHeader: true,
  }).pipe(gulp.dest(TMP_DIR));
}

function createSandboxBundle(defines, extraOptions = undefined) {
  const scriptingPath = TMP_DIR + "pdf.scripting.mjs";
  // Insert the source as a string to be `eval`-ed in the sandbox.
  const sandboxDefines = {
    ...defines,
    PDF_SCRIPTING_JS_SOURCE: fs.readFileSync(scriptingPath).toString(),
  };
  fs.unlinkSync(scriptingPath);

  const sandboxFileConfig = createWebpackConfig(
    sandboxDefines,
    {
      filename: sandboxDefines.MINIFIED
        ? "pdf.sandbox.min.mjs"
        : "pdf.sandbox.mjs",
      library: {
        type: "module",
      },
    },
    extraOptions
  );

  return gulp
    .src("./src/pdf.sandbox.js")
    .pipe(webpack2Stream(sandboxFileConfig))
    .pipe(tweakWebpackOutput("pdfjsSandbox"));
}

function createWorkerBundle(defines) {
  const workerFileConfig = createWebpackConfig(defines, {
    filename: defines.MINIFIED ? "pdf.worker.min.mjs" : "pdf.worker.mjs",
    library: {
      type: "module",
    },
  });
  return gulp
    .src("./src/pdf.worker.js")
    .pipe(webpack2Stream(workerFileConfig))
    .pipe(tweakWebpackOutput("pdfjsWorker"));
}

function createWebBundle(defines, options) {
  const viewerFileConfig = createWebpackConfig(
    defines,
    {
      filename: "viewer.mjs",
      library: {
        type: "module",
      },
    },
    {
      defaultPreferencesDir: options.defaultPreferencesDir,
    }
  );
  return gulp.src("./web/viewer.js").pipe(webpack2Stream(viewerFileConfig));
}

function createGVWebBundle(defines, options) {
  const viewerFileConfig = createWebpackConfig(
    defines,
    {
      filename: "viewer-geckoview.mjs",
      library: {
        type: "module",
      },
    },
    {
      defaultPreferencesDir: options.defaultPreferencesDir,
    }
  );
  return gulp
    .src("./web/viewer-geckoview.js")
    .pipe(webpack2Stream(viewerFileConfig));
}

function createComponentsBundle(defines) {
  const componentsFileConfig = createWebpackConfig(defines, {
    filename: "pdf_viewer.mjs",
    library: {
      type: "module",
    },
  });
  return gulp
    .src("./web/pdf_viewer.component.js")
    .pipe(webpack2Stream(componentsFileConfig))
    .pipe(tweakWebpackOutput("pdfjsViewer"));
}

function createImageDecodersBundle(defines) {
  const componentsFileConfig = createWebpackConfig(defines, {
    filename: defines.MINIFIED
      ? "pdf.image_decoders.min.mjs"
      : "pdf.image_decoders.mjs",
    library: {
      type: "module",
    },
  });
  return gulp
    .src("./src/pdf.image_decoders.js")
    .pipe(webpack2Stream(componentsFileConfig))
    .pipe(tweakWebpackOutput("pdfjsImageDecoders"));
}

function createCMapBundle() {
  return gulp.src(["external/bcmaps/*.bcmap", "external/bcmaps/LICENSE"], {
    base: "external/bcmaps",
  });
}

function createStandardFontBundle() {
  return gulp.src(
    [
      "external/standard_fonts/*.pfb",
      "external/standard_fonts/*.ttf",
      "external/standard_fonts/LICENSE_FOXIT",
      "external/standard_fonts/LICENSE_LIBERATION",
    ],
    {
      base: "external/standard_fonts",
    }
  );
}

function checkFile(filePath) {
  try {
    const stat = fs.lstatSync(filePath);
    return stat.isFile();
  } catch {
    return false;
  }
}

function checkDir(dirPath) {
  try {
    const stat = fs.lstatSync(dirPath);
    return stat.isDirectory();
  } catch {
    return false;
  }
}

function replaceInFile(filePath, find, replacement) {
  let content = fs.readFileSync(filePath).toString();
  content = content.replace(find, replacement);
  fs.writeFileSync(filePath, content);
}

function getTempFile(prefix, suffix) {
  mkdirp.sync(BUILD_DIR + "tmp/");
  const bytes = crypto.randomBytes(6).toString("hex");
  const filePath = BUILD_DIR + "tmp/" + prefix + bytes + suffix;
  fs.writeFileSync(filePath, "");
  return filePath;
}

function createTestSource(testsName, { bot = false, xfaOnly = false } = {}) {
  const source = stream.Readable({ objectMode: true });
  source._read = function () {
    console.log();
    console.log("### Running " + testsName + " tests");

    const PDF_TEST = process.env.PDF_TEST || "test_manifest.json";
    let forceNoChrome = false;
    const args = ["test.mjs"];
    switch (testsName) {
      case "browser":
        if (!bot) {
          args.push("--reftest");
        } else {
          const os = process.env.OS;
          if (/windows/i.test(os)) {
            // The browser-tests are too slow in Google Chrome on the Windows
            // bot, causing a timeout, hence disabling them for now.
            forceNoChrome = true;
          }
        }
        if (xfaOnly) {
          args.push("--xfaOnly");
        }
        args.push("--manifestFile=" + PDF_TEST);
        break;
      case "unit":
        args.push("--unitTest");
        break;
      case "font":
        args.push("--fontTest");
        break;
      case "integration":
        args.push("--integration");
        break;
      default:
        this.emit("error", new Error("Unknown name: " + testsName));
        return null;
    }
    if (bot) {
      args.push("--strictVerify");
    }
    if (process.argv.includes("--noChrome") || forceNoChrome) {
      args.push("--noChrome");
    }
    if (process.argv.includes("--headless")) {
      args.push("--headless");
    }

    const testProcess = startNode(args, { cwd: TEST_DIR, stdio: "inherit" });
    testProcess.on("close", function (code) {
      if (code !== 0) {
        throw new Error(`Running ${testsName} tests failed.`);
      }
      source.push(null);
    });
    return undefined;
  };
  return source;
}

function makeRef(done, bot) {
  console.log();
  console.log("### Creating reference images");

  let forceNoChrome = false;
  const args = ["test.mjs", "--masterMode"];
  if (bot) {
    const os = process.env.OS;
    if (/windows/i.test(os)) {
      // The browser-tests are too slow in Google Chrome on the Windows
      // bot, causing a timeout, hence disabling them for now.
      forceNoChrome = true;
    }
    args.push("--noPrompts", "--strictVerify");
  }
  if (process.argv.includes("--noChrome") || forceNoChrome) {
    args.push("--noChrome");
  }
  if (process.argv.includes("--headless")) {
    args.push("--headless");
  }

  const testProcess = startNode(args, { cwd: TEST_DIR, stdio: "inherit" });
  testProcess.on("close", function (code) {
    if (code !== 0) {
      done(new Error("Creating reference images failed."));
      return;
    }
    done();
  });
}

gulp.task("default", function (done) {
  console.log("Available tasks:");
  const tasks = Object.keys(gulp.registry().tasks());
  for (const taskName of tasks.sort()) {
    if (taskName.endsWith("-pre")) {
      continue;
    }
    console.log("  " + taskName);
  }
  done();
});

function createBuildNumber(done) {
  console.log();
  console.log("### Getting extension build number");

  exec(
    "git log --format=oneline " + config.baseVersion + "..",
    function (err, stdout, stderr) {
      let buildNumber = 0;
      if (!err) {
        // Build number is the number of commits since base version
        buildNumber = stdout ? stdout.match(/\n/g).length : 0;
      } else {
        console.log(
          "This is not a Git repository; using default build number."
        );
      }

      console.log("Extension build number: " + buildNumber);

      const version = config.versionPrefix + buildNumber;

      exec('git log --format="%h" -n 1', function (err2, stdout2, stderr2) {
        let buildCommit = "";
        if (!err2) {
          buildCommit = stdout2.replace("\n", "");
        }

        createStringSource(
          "version.json",
          JSON.stringify(
            {
              version,
              build: buildNumber,
              commit: buildCommit,
            },
            null,
            2
          )
        )
          .pipe(gulp.dest(BUILD_DIR))
          .on("end", done);
      });
    }
  );
}

function buildDefaultPreferences(defines, dir) {
  console.log();
  console.log("### Building default preferences");

  const bundleDefines = {
    ...defines,
    LIB: true,
    TESTING: defines.TESTING ?? process.env.TESTING === "true",
  };

  const defaultPreferencesConfig = createWebpackConfig(
    bundleDefines,
    {
      filename: "app_options.mjs",
      library: {
        type: "module",
      },
    },
    {
      disableVersionInfo: true,
    }
  );
  return gulp
    .src("web/app_options.js")
    .pipe(webpack2Stream(defaultPreferencesConfig))
    .pipe(gulp.dest(DEFAULT_PREFERENCES_DIR + dir));
}

async function parseDefaultPreferences(dir) {
  console.log();
  console.log("### Parsing default preferences");

  // eslint-disable-next-line no-unsanitized/method
  const { AppOptions, OptionKind } = await import(
    "./" + DEFAULT_PREFERENCES_DIR + dir + "app_options.mjs"
  );

  const browserPrefs = AppOptions.getAll(OptionKind.BROWSER);
  if (Object.keys(browserPrefs).length === 0) {
    throw new Error("No browser preferences found.");
  }
  const prefs = AppOptions.getAll(OptionKind.PREFERENCE);
  if (Object.keys(prefs).length === 0) {
    throw new Error("No default preferences found.");
  }

  fs.writeFileSync(
    DEFAULT_PREFERENCES_DIR + dir + "browser_preferences.json",
    JSON.stringify(browserPrefs)
  );
  fs.writeFileSync(
    DEFAULT_PREFERENCES_DIR + dir + "default_preferences.json",
    JSON.stringify(prefs)
  );
}

function getBrowserPreferences(dir) {
  const str = fs
    .readFileSync(DEFAULT_PREFERENCES_DIR + dir + "browser_preferences.json")
    .toString();
  return JSON.parse(str);
}

function getDefaultPreferences(dir) {
  const str = fs
    .readFileSync(DEFAULT_PREFERENCES_DIR + dir + "default_preferences.json")
    .toString();
  return JSON.parse(str);
}

function getDefaultFtl() {
  const content = fs.readFileSync("l10n/en-US/viewer.ftl").toString(),
    stringBuf = [];

  // Strip out comments and line-breaks.
  const regExp = /^\s*#/;
  for (const line of content.split("\n")) {
    if (!line || regExp.test(line)) {
      continue;
    }
    stringBuf.push(line);
  }
  return stringBuf.join("\n");
}

gulp.task("locale", function () {
  const VIEWER_LOCALE_OUTPUT = "web/locale/";

  console.log();
  console.log("### Building localization files");

  rimraf.sync(VIEWER_LOCALE_OUTPUT);
  mkdirp.sync(VIEWER_LOCALE_OUTPUT);

  const subfolders = fs.readdirSync(L10N_DIR);
  subfolders.sort();
  const viewerOutput = Object.create(null);
  const locales = [];
  for (const locale of subfolders) {
    const dirPath = L10N_DIR + locale;
    if (!checkDir(dirPath)) {
      continue;
    }
    if (!/^[a-z][a-z]([a-z])?(-[A-Z][A-Z])?$/.test(locale)) {
      console.log("Skipping invalid locale: " + locale);
      continue;
    }

    mkdirp.sync(VIEWER_LOCALE_OUTPUT + "/" + locale);

    locales.push(locale);

    if (checkFile(dirPath + "/viewer.ftl")) {
      // The L10n-implementations, in the viewer, use lowercase language-codes
      // internally.
      viewerOutput[locale.toLowerCase()] = `${locale}/viewer.ftl`;
    }
  }
  const glob = locales.length === 1 ? locales[0] : `{${locales.join(",")}}`;

  return merge([
    createStringSource("locale.json", JSON.stringify(viewerOutput)).pipe(
      gulp.dest(VIEWER_LOCALE_OUTPUT)
    ),
    gulp
      .src(`${L10N_DIR}/${glob}/viewer.ftl`, {
        base: L10N_DIR,
      })
      .pipe(gulp.dest(VIEWER_LOCALE_OUTPUT)),
  ]);
});

gulp.task("cmaps", async function () {
  const CMAP_INPUT = "external/cmaps";
  const VIEWER_CMAP_OUTPUT = "external/bcmaps";

  console.log();
  console.log("### Building cmaps");

  // Testing a file that usually present.
  if (!checkFile(CMAP_INPUT + "/UniJIS-UCS2-H")) {
    console.log("./external/cmaps has no cmap files, download them from:");
    console.log("  https://github.com/adobe-type-tools/cmap-resources");
    throw new Error("cmap files were not found");
  }

  // Remove old bcmap files.
  fs.readdirSync(VIEWER_CMAP_OUTPUT).forEach(function (file) {
    if (/\.bcmap$/i.test(file)) {
      fs.unlinkSync(VIEWER_CMAP_OUTPUT + "/" + file);
    }
  });

  const { compressCmaps } = await import(
    "./external/cmapscompress/compress.mjs"
  );
  compressCmaps(CMAP_INPUT, VIEWER_CMAP_OUTPUT, true);
});

function preprocessCSS(source, defines) {
  const outName = getTempFile("~preprocess", ".css");
  preprocess(source, outName, defines);
  const out = fs.readFileSync(outName).toString();
  fs.unlinkSync(outName);

  const i = source.lastIndexOf("/");
  return createStringSource(source.substr(i + 1), out);
}

function discardCommentsCSS() {
  let copyrightNum = 0;

  function remove(comment) {
    // Remove all comments, except the *first* license header.
    if (comment.startsWith("Copyright") && copyrightNum++ === 0) {
      return false;
    }
    return true;
  }
  return postcssDiscardComments({ remove });
}

function preprocessHTML(source, defines) {
  const outName = getTempFile("~preprocess", ".html");
  preprocess(source, outName, defines);
  const out = fs.readFileSync(outName).toString();
  fs.unlinkSync(outName);

  const i = source.lastIndexOf("/");
  return createStringSource(source.substr(i + 1), `${out.trimEnd()}\n`);
}

function buildGeneric(defines, dir) {
  rimraf.sync(dir);

  return merge([
    createMainBundle(defines).pipe(gulp.dest(dir + "build")),
    createWorkerBundle(defines).pipe(gulp.dest(dir + "build")),
    createSandboxBundle(defines).pipe(gulp.dest(dir + "build")),
    createWebBundle(defines, {
      defaultPreferencesDir: defines.SKIP_BABEL
        ? "generic/"
        : "generic-legacy/",
    }).pipe(gulp.dest(dir + "web")),
    gulp.src(COMMON_WEB_FILES, { base: "web/" }).pipe(gulp.dest(dir + "web")),
    gulp.src("LICENSE").pipe(gulp.dest(dir)),
    gulp
      .src(["web/locale/*/viewer.ftl", "web/locale/locale.json"], {
        base: "web/",
      })
      .pipe(gulp.dest(dir + "web")),
    createCMapBundle().pipe(gulp.dest(dir + "web/cmaps")),
    createStandardFontBundle().pipe(gulp.dest(dir + "web/standard_fonts")),

    preprocessHTML("web/viewer.html", defines).pipe(gulp.dest(dir + "web")),
    preprocessCSS("web/viewer.css", defines)
      .pipe(
        postcss([
          postcssDirPseudoClass(),
          discardCommentsCSS(),
          postcssNesting(),
          postcssDarkThemeClass(),
          autoprefixer(AUTOPREFIXER_CONFIG),
        ])
      )
      .pipe(gulp.dest(dir + "web")),

    gulp
      .src("web/compressed.tracemonkey-pldi-09.pdf")
      .pipe(gulp.dest(dir + "web")),
  ]);
}

// Builds the generic production viewer that is only compatible with up-to-date
// HTML5 browsers, which implement modern ECMAScript features.
gulp.task(
  "generic",
  gulp.series(
    createBuildNumber,
    "locale",
    function scriptingGeneric() {
      const defines = { ...DEFINES, GENERIC: true };
      return merge([
        buildDefaultPreferences(defines, "generic/"),
        createTemporaryScriptingBundle(defines),
      ]);
    },
    async function prefsGeneric() {
      await parseDefaultPreferences("generic/");
    },
    function createGeneric() {
      console.log();
      console.log("### Creating generic viewer");
      const defines = { ...DEFINES, GENERIC: true };

      return buildGeneric(defines, GENERIC_DIR);
    }
  )
);

// Builds the generic production viewer that should be compatible with most
// older HTML5 browsers.
gulp.task(
  "generic-legacy",
  gulp.series(
    createBuildNumber,
    "locale",
    function scriptingGenericLegacy() {
      const defines = { ...DEFINES, GENERIC: true, SKIP_BABEL: false };
      return merge([
        buildDefaultPreferences(defines, "generic-legacy/"),
        createTemporaryScriptingBundle(defines),
      ]);
    },
    async function prefsGenericLegacy() {
      await parseDefaultPreferences("generic-legacy/");
    },
    function createGenericLegacy() {
      console.log();
      console.log("### Creating generic (legacy) viewer");
      const defines = { ...DEFINES, GENERIC: true, SKIP_BABEL: false };

      return buildGeneric(defines, GENERIC_LEGACY_DIR);
    }
  )
);

function buildComponents(defines, dir) {
  rimraf.sync(dir);

  const COMPONENTS_IMAGES = [
    "web/images/annotation-*.svg",
    "web/images/loading-icon.gif",
    "web/images/altText_*.svg",
    "web/images/editor-toolbar-*.svg",
    "web/images/toolbarButton-{editorHighlight,menuArrow}.svg",
    "web/images/cursor-*.svg",
  ];

  return merge([
    createComponentsBundle(defines).pipe(gulp.dest(dir)),
    gulp.src(COMPONENTS_IMAGES).pipe(gulp.dest(dir + "images")),
    preprocessCSS("web/pdf_viewer.css", defines)
      .pipe(
        postcss([
          postcssDirPseudoClass(),
          discardCommentsCSS(),
          postcssNesting(),
          autoprefixer(AUTOPREFIXER_CONFIG),
        ])
      )
      .pipe(gulp.dest(dir)),
  ]);
}

gulp.task(
  "components",
  gulp.series(createBuildNumber, function createComponents() {
    console.log();
    console.log("### Creating generic components");
    const defines = { ...DEFINES, COMPONENTS: true, GENERIC: true };

    return buildComponents(defines, COMPONENTS_DIR);
  })
);

gulp.task(
  "components-legacy",
  gulp.series(createBuildNumber, function createComponentsLegacy() {
    console.log();
    console.log("### Creating generic (legacy) components");
    const defines = {
      ...DEFINES,
      COMPONENTS: true,
      GENERIC: true,
      SKIP_BABEL: false,
    };

    return buildComponents(defines, COMPONENTS_LEGACY_DIR);
  })
);

gulp.task(
  "image_decoders",
  gulp.series(createBuildNumber, function createImageDecoders() {
    console.log();
    console.log("### Creating image decoders");
    const defines = { ...DEFINES, GENERIC: true, IMAGE_DECODERS: true };

    return createImageDecodersBundle(defines).pipe(
      gulp.dest(IMAGE_DECODERS_DIR)
    );
  })
);

gulp.task(
  "image_decoders-legacy",
  gulp.series(createBuildNumber, function createImageDecodersLegacy() {
    console.log();
    console.log("### Creating (legacy) image decoders");
    const defines = {
      ...DEFINES,
      GENERIC: true,
      IMAGE_DECODERS: true,
      SKIP_BABEL: false,
    };

    return createImageDecodersBundle(defines).pipe(
      gulp.dest(IMAGE_DECODERS_LEGACY_DIR)
    );
  })
);

function buildMinified(defines, dir) {
  rimraf.sync(dir);

  return merge([
    createMainBundle(defines).pipe(gulp.dest(dir + "build")),
    createWorkerBundle(defines).pipe(gulp.dest(dir + "build")),
    createSandboxBundle(defines).pipe(gulp.dest(dir + "build")),
    createWebBundle(defines, {
      defaultPreferencesDir: defines.SKIP_BABEL
        ? "minified/"
        : "minified-legacy/",
    }).pipe(gulp.dest(dir + "web")),
    createImageDecodersBundle({ ...defines, IMAGE_DECODERS: true }).pipe(
      gulp.dest(dir + "image_decoders")
    ),
    // modified by ngx-extended-pdf-viewer
    gulp.src("LICENSE").pipe(gulp.dest(dir)),
    gulp
      .src(["web/locale/*/viewer.ftl", "web/locale/locale.json"], {
        base: "web/",
      })
      .pipe(gulp.dest(dir + "web")),
    gulp.src(COMMON_WEB_FILES, { base: "web/" }).pipe(gulp.dest(dir + "web")),
    createCMapBundle().pipe(gulp.dest(dir + "web/cmaps")),
    createStandardFontBundle().pipe(gulp.dest(dir + "web/standard_fonts")),
    // end of modification
  ]);
}

<<<<<<< HEAD
async function parseMinified(dir) {
  const pdfFile = fs.readFileSync(dir + "build/pdf.mjs").toString();
  const pdfWorkerFile = fs
    .readFileSync(dir + "build/pdf.worker.mjs")
    .toString();
  const pdfSandboxFile = fs
    .readFileSync(dir + "build/pdf.sandbox.mjs")
    .toString();
  const pdfImageDecodersFile = fs
    .readFileSync(dir + "image_decoders/pdf.image_decoders.mjs")
    .toString();
  const viewerFiles = {
    "viewer.mjs": fs.readFileSync(dir + "/web/viewer.mjs").toString(),
  };

  console.log();
  console.log("### Minifying js files");

  const { minify } = await import("terser");
  const options = {
    compress: {
      // V8 chokes on very long sequences, work around that.
      sequences: false,
    },
    keep_classnames: true,
    keep_fnames: true,
    module: true,
  };

  fs.writeFileSync(
    dir + "/web/pdf.viewer.mjs",
    (await minify(viewerFiles, options)).code
  );
  fs.writeFileSync(
    dir + "build/pdf.min.mjs",
    (await minify(pdfFile, options)).code
  );
  fs.writeFileSync(
    dir + "build/pdf.worker.min.mjs",
    (await minify(pdfWorkerFile, options)).code
  );
  fs.writeFileSync(
    dir + "build/pdf.sandbox.min.mjs",
    (await minify(pdfSandboxFile, options)).code
  );
  fs.writeFileSync(
    dir + "image_decoders/pdf.image_decoders.min.mjs",
    (await minify(pdfImageDecodersFile, options)).code
  );

  console.log();
  console.log("### Cleaning js files");

  // fs.unlinkSync(dir + "build/pdf.mjs");
  // fs.unlinkSync(dir + "build/pdf.worker.mjs");
  // fs.unlinkSync(dir + "build/pdf.sandbox.mjs");

  // fs.renameSync(dir + "build/pdf.min.mjs", dir + "build/pdf.mjs");
  // fs.renameSync(dir + "build/pdf.worker.min.mjs", dir + "build/pdf.worker.mjs");
  // fs.renameSync(
  //  dir + "build/pdf.sandbox.min.mjs",
  //  dir + "build/pdf.sandbox.mjs"
  // );
  // fs.renameSync(
  //  dir + "image_decoders/pdf.image_decoders.min.mjs",
  //  dir + "image_decoders/pdf.image_decoders.mjs"
  // );
}

=======
>>>>>>> d96fd80c
gulp.task(
  "minified",
  gulp.series(
    createBuildNumber,
    "locale",
    function scriptingMinified() {
      const defines = { ...DEFINES, MINIFIED: true, GENERIC: true };
      return merge([
        buildDefaultPreferences(defines, "minified/"),
        createTemporaryScriptingBundle(defines),
      ]);
    },
    async function prefsMinified() {
      await parseDefaultPreferences("minified/");
    },
    function createMinified() {
      console.log();
      console.log("### Creating minified viewer");
      const defines = { ...DEFINES, MINIFIED: true, GENERIC: true };

      return buildMinified(defines, MINIFIED_DIR);
    }
  )
);

gulp.task(
  "minified-legacy",
  gulp.series(
    async function setup(done) { // modified by ngx-extended-pdf-viewer to allow for parrallel builds
      TMP_DIR = BUILD_DIR + "tmp-legacy/";
      console.log("Mini");
      done();
    },
    createBuildNumber,
    // "locale", // modified by ngx-extended-pdf-viewer to allow for parrallel builds
    function scriptingMinifiedLegacy() {
      const defines = {
        ...DEFINES,
        MINIFIED: true,
        GENERIC: true,
        SKIP_BABEL: false,
      };
      return merge([
        buildDefaultPreferences(defines, "minified-legacy/"),
        createTemporaryScriptingBundle(defines),
      ]);
    },
    async function prefsMinifiedLegacy() {
      await parseDefaultPreferences("minified-legacy/");
    },
    function createMinifiedLegacy() {
      console.log();
      console.log("### Creating minified (legacy) viewer");
      const defines = {
        ...DEFINES,
        MINIFIED: true,
        GENERIC: true,
        SKIP_BABEL: false,
      };

      return buildMinified(defines, MINIFIED_LEGACY_DIR);
    }
  )
);

function preprocessDefaultPreferences(content) {
  const licenseHeader = fs.readFileSync("./src/license_header.js").toString();

  const MODIFICATION_WARNING =
    "//\n// THIS FILE IS GENERATED AUTOMATICALLY, DO NOT EDIT MANUALLY!\n//\n";

  const bundleDefines = {
    ...DEFINES,
    DEFAULT_PREFERENCES: getDefaultPreferences("mozcentral/"),
  };

  content = preprocessPDFJSCode(
    {
      rootPath: __dirname,
      defines: bundleDefines,
    },
    content
  );

  return licenseHeader + "\n" + MODIFICATION_WARNING + "\n" + content + "\n";
}

function replaceMozcentralCSS() {
  return replace(/var\(--(inline-(?:start|end))\)/g, "$1");
}

gulp.task(
  "mozcentral",
  gulp.series(
    createBuildNumber,
    function scriptingMozcentral() {
      const defines = { ...DEFINES, MOZCENTRAL: true };
      return buildDefaultPreferences(defines, "mozcentral/");
    },
    async function prefsMozcentral() {
      await parseDefaultPreferences("mozcentral/");
    },
    function createMozcentral() {
      console.log();
      console.log("### Building mozilla-central extension");
      const defines = { ...DEFINES, MOZCENTRAL: true };
      const gvDefines = { ...defines, GECKOVIEW: true };

      const MOZCENTRAL_DIR = BUILD_DIR + "mozcentral/",
        MOZCENTRAL_EXTENSION_DIR = MOZCENTRAL_DIR + "browser/extensions/pdfjs/",
        MOZCENTRAL_CONTENT_DIR = MOZCENTRAL_EXTENSION_DIR + "content/",
        MOZCENTRAL_L10N_DIR =
          MOZCENTRAL_DIR + "browser/locales/en-US/pdfviewer/",
        FIREFOX_CONTENT_DIR = EXTENSION_SRC_DIR + "/firefox/content/";

      const MOZCENTRAL_WEB_FILES = [
        ...COMMON_WEB_FILES,
        "!web/images/toolbarButton-openFile.svg",
      ];
      const MOZCENTRAL_AUTOPREFIXER_CONFIG = {
        overrideBrowserslist: ["last 1 firefox versions"],
      };

      // Clear out everything in the firefox extension build directory
      rimraf.sync(MOZCENTRAL_DIR);

      return merge([
        createMainBundle(defines).pipe(
          gulp.dest(MOZCENTRAL_CONTENT_DIR + "build")
        ),
        createScriptingBundle(defines).pipe(
          gulp.dest(MOZCENTRAL_CONTENT_DIR + "build")
        ),
        createSandboxExternal(defines).pipe(
          gulp.dest(MOZCENTRAL_CONTENT_DIR + "build")
        ),
        createWorkerBundle(defines).pipe(
          gulp.dest(MOZCENTRAL_CONTENT_DIR + "build")
        ),
        createWebBundle(defines, { defaultPreferencesDir: "mozcentral/" }).pipe(
          gulp.dest(MOZCENTRAL_CONTENT_DIR + "web")
        ),
        createGVWebBundle(gvDefines, {
          defaultPreferencesDir: "mozcentral/",
        }).pipe(gulp.dest(MOZCENTRAL_CONTENT_DIR + "web")),
        gulp
          .src(MOZCENTRAL_WEB_FILES, { base: "web/" })
          .pipe(gulp.dest(MOZCENTRAL_CONTENT_DIR + "web")),
        createCMapBundle().pipe(
          gulp.dest(MOZCENTRAL_CONTENT_DIR + "web/cmaps")
        ),
        createStandardFontBundle().pipe(
          gulp.dest(MOZCENTRAL_CONTENT_DIR + "web/standard_fonts")
        ),

        preprocessHTML("web/viewer.html", defines).pipe(
          gulp.dest(MOZCENTRAL_CONTENT_DIR + "web")
        ),
        preprocessHTML("web/viewer-geckoview.html", gvDefines).pipe(
          gulp.dest(MOZCENTRAL_CONTENT_DIR + "web")
        ),

        preprocessCSS("web/viewer.css", defines)
          .pipe(
            postcss([
              discardCommentsCSS(),
              autoprefixer(MOZCENTRAL_AUTOPREFIXER_CONFIG),
            ])
          )
          .pipe(replaceMozcentralCSS())
          .pipe(gulp.dest(MOZCENTRAL_CONTENT_DIR + "web")),

        preprocessCSS("web/viewer-geckoview.css", gvDefines)
          .pipe(
            postcss([
              discardCommentsCSS(),
              autoprefixer(MOZCENTRAL_AUTOPREFIXER_CONFIG),
            ])
          )
          .pipe(replaceMozcentralCSS())
          .pipe(gulp.dest(MOZCENTRAL_CONTENT_DIR + "web")),

        gulp.src("l10n/en-US/*.ftl").pipe(gulp.dest(MOZCENTRAL_L10N_DIR)),
        gulp.src("LICENSE").pipe(gulp.dest(MOZCENTRAL_EXTENSION_DIR)),
        gulp
          .src(FIREFOX_CONTENT_DIR + "PdfJsDefaultPreferences.sys.mjs")
          .pipe(transform("utf8", preprocessDefaultPreferences))
          .pipe(gulp.dest(MOZCENTRAL_CONTENT_DIR)),
      ]);
    }
  )
);

gulp.task(
  "chromium",
  gulp.series(
    createBuildNumber,
    "locale",
    function scriptingChromium() {
      const defines = { ...DEFINES, CHROME: true, SKIP_BABEL: false };
      return merge([
        buildDefaultPreferences(defines, "chromium/"),
        createTemporaryScriptingBundle(defines),
      ]);
    },
    async function prefsChromium() {
      await parseDefaultPreferences("chromium/");
    },
    function createChromium() {
      console.log();
      console.log("### Building Chromium extension");
      const defines = { ...DEFINES, CHROME: true, SKIP_BABEL: false };

      const CHROME_BUILD_DIR = BUILD_DIR + "/chromium/",
        CHROME_BUILD_CONTENT_DIR = CHROME_BUILD_DIR + "/content/";

      const CHROME_WEB_FILES = [
        ...COMMON_WEB_FILES,
        "!web/images/toolbarButton-openFile.svg",
      ];

      // Clear out everything in the chrome extension build directory
      rimraf.sync(CHROME_BUILD_DIR);

      const version = getVersionJSON().version;

      return merge([
        createMainBundle(defines).pipe(
          gulp.dest(CHROME_BUILD_CONTENT_DIR + "build")
        ),
        createWorkerBundle(defines).pipe(
          gulp.dest(CHROME_BUILD_CONTENT_DIR + "build")
        ),
        createSandboxBundle(defines).pipe(
          gulp.dest(CHROME_BUILD_CONTENT_DIR + "build")
        ),
        createWebBundle(defines, { defaultPreferencesDir: "chromium/" }).pipe(
          gulp.dest(CHROME_BUILD_CONTENT_DIR + "web")
        ),
        gulp
          .src(CHROME_WEB_FILES, { base: "web/" })
          .pipe(gulp.dest(CHROME_BUILD_CONTENT_DIR + "web")),

        gulp
          .src(["web/locale/*/viewer.ftl", "web/locale/locale.json"], {
            base: "web/",
          })
          .pipe(gulp.dest(CHROME_BUILD_CONTENT_DIR + "web")),
        createCMapBundle().pipe(
          gulp.dest(CHROME_BUILD_CONTENT_DIR + "web/cmaps")
        ),
        createStandardFontBundle().pipe(
          gulp.dest(CHROME_BUILD_CONTENT_DIR + "web/standard_fonts")
        ),

        preprocessHTML("web/viewer.html", defines).pipe(
          gulp.dest(CHROME_BUILD_CONTENT_DIR + "web")
        ),
        preprocessCSS("web/viewer.css", defines)
          .pipe(
            postcss([
              postcssDirPseudoClass(),
              discardCommentsCSS(),
              postcssNesting(),
              postcssDarkThemeClass(),
              autoprefixer(AUTOPREFIXER_CONFIG),
            ])
          )
          .pipe(gulp.dest(CHROME_BUILD_CONTENT_DIR + "web")),

        gulp.src("LICENSE").pipe(gulp.dest(CHROME_BUILD_DIR)),
        gulp
          .src("extensions/chromium/manifest.json")
          .pipe(replace(/\bPDFJSSCRIPT_VERSION\b/g, version))
          .pipe(gulp.dest(CHROME_BUILD_DIR)),
        gulp
          .src(
            [
              "extensions/chromium/**/*.{html,js,css,png}",
              "extensions/chromium/preferences_schema.json",
            ],
            { base: "extensions/chromium/" }
          )
          .pipe(gulp.dest(CHROME_BUILD_DIR)),
      ]);
    }
  )
);

gulp.task("jsdoc", function (done) {
  console.log();
  console.log("### Generating documentation (JSDoc)");

  const JSDOC_FILES = ["src/display/api.js"];

  rimraf(JSDOC_BUILD_DIR, function () {
    mkdirp(JSDOC_BUILD_DIR).then(function () {
      const command =
        '"node_modules/.bin/jsdoc" -d ' +
        JSDOC_BUILD_DIR +
        " " +
        JSDOC_FILES.join(" ");
      exec(command, done);
    });
  });
});

gulp.task("types", function (done) {
  console.log("### Generating TypeScript definitions using `tsc`");
  exec(
    `"node_modules/.bin/tsc" --outDir ${TYPES_DIR} --project .`,
    function () {
      exec(`"node_modules/.bin/tsc-alias" --outDir ${TYPES_DIR}`, done);
    }
  );
});

function buildLibHelper(bundleDefines, inputStream, outputDir) {
  function preprocessLib(content) {
    const skipBabel = bundleDefines.SKIP_BABEL;
    content = babel.transform(content, {
      sourceType: "module",
      presets: skipBabel
        ? undefined
        : [["@babel/preset-env", { loose: false, modules: false }]],
      plugins: [[babelPluginPDFJSPreprocessor, ctx]],
      targets: BABEL_TARGETS,
    }).code;
    content = content.replaceAll(
      /(\sfrom\s".*?)(?:\/src)(\/[^"]*"?;)$/gm,
      (all, prefix, suffix) => prefix + suffix
    );
    return licenseHeaderLibre + content;
  }
  const ctx = {
    rootPath: __dirname,
    defines: bundleDefines,
    map: {
      "pdfjs-lib": "../pdf.js",
      "display-fetch_stream": "./fetch_stream.js",
      "display-network": "./network.js",
      "display-node_stream": "./node_stream.js",
      "display-node_utils": "./node_utils.js",
      "fluent-bundle": "../../../node_modules/@fluent/bundle/esm/index.js",
      "fluent-dom": "../../../node_modules/@fluent/dom/esm/index.js",
      "web-null_l10n": "../web/genericl10n.js",
    },
  };
  const licenseHeaderLibre = fs
    .readFileSync("./src/license_header_libre.js")
    .toString();
  return inputStream
    .pipe(transform("utf8", preprocessLib))
    .pipe(gulp.dest(outputDir));
}

function buildLib(defines, dir) {
  const versionInfo = getVersionJSON();

  const bundleDefines = {
    ...defines,
    BUNDLE_VERSION: versionInfo.version,
    BUNDLE_BUILD: versionInfo.commit,
    TESTING: defines.TESTING ?? process.env.TESTING === "true",
    BROWSER_PREFERENCES: getBrowserPreferences(
      defines.SKIP_BABEL ? "lib/" : "lib-legacy/"
    ),
    DEFAULT_PREFERENCES: getDefaultPreferences(
      defines.SKIP_BABEL ? "lib/" : "lib-legacy/"
    ),
    DEFAULT_FTL: getDefaultFtl(),
  };

  const inputStream = merge([
    gulp.src(
      [
        "src/{core,display,shared}/**/*.js",
        "src/{pdf,pdf.image_decoders,pdf.worker}.js",
      ],
      { base: "src/" }
    ),
    gulp.src(["web/*.js", "!web/{pdfjs,viewer}.js"], { base: "." }),
    gulp.src("test/unit/*.js", { base: "." }),
  ]);

  return buildLibHelper(bundleDefines, inputStream, dir);
}

gulp.task(
  "lib",
  gulp.series(
    createBuildNumber,
    function scriptingLib() {
      const defines = { ...DEFINES, GENERIC: true, LIB: true };
      return merge([
        buildDefaultPreferences(defines, "lib/"),
        createTemporaryScriptingBundle(defines),
      ]);
    },
    async function prefsLib() {
      await parseDefaultPreferences("lib/");
    },
    function createLib() {
      const defines = { ...DEFINES, GENERIC: true, LIB: true };

      return merge([
        buildLib(defines, "build/lib/"),
        createSandboxBundle(defines).pipe(gulp.dest("build/lib/")),
      ]);
    }
  )
);

gulp.task(
  "lib-legacy",
  gulp.series(
    createBuildNumber,
    function scriptingLibLegacy() {
      const defines = {
        ...DEFINES,
        GENERIC: true,
        LIB: true,
        SKIP_BABEL: false,
      };
      return merge([
        buildDefaultPreferences(defines, "lib-legacy/"),
        createTemporaryScriptingBundle(defines),
      ]);
    },
    async function prefsLibLegacy() {
      await parseDefaultPreferences("lib-legacy/");
    },
    function createLibLegacy() {
      const defines = {
        ...DEFINES,
        GENERIC: true,
        LIB: true,
        SKIP_BABEL: false,
      };

      return merge([
        buildLib(defines, "build/lib-legacy/"),
        createSandboxBundle(defines).pipe(gulp.dest("build/lib-legacy/")),
      ]);
    }
  )
);

function compressPublish(targetName, dir) {
  return gulp
    .src(dir + "**")
    .pipe(zip(targetName))
    .pipe(gulp.dest(BUILD_DIR))
    .on("end", function () {
      console.log("Built distribution file: " + targetName);
    });
}

gulp.task(
  "publish",
  gulp.series("generic", "generic-legacy", function createPublish(done) {
    const version = JSON.parse(
      fs.readFileSync(BUILD_DIR + "version.json").toString()
    ).version;

    config.stableVersion = version;

    return merge([
      createStringSource(CONFIG_FILE, JSON.stringify(config, null, 2)).pipe(
        gulp.dest(".")
      ),
      compressPublish("pdfjs-" + version + "-dist.zip", GENERIC_DIR),
      compressPublish(
        "pdfjs-" + version + "-legacy-dist.zip",
        GENERIC_LEGACY_DIR
      ),
    ]);
  })
);

function setTestEnv(done) {
  process.env.TESTING = "true";
  // TODO: Re-write the relevant unit-tests, which are using `new Date(...)`,
  //       to not required the following time-zone hack since it doesn't work
  //       when the unit-tests are run directly in the browser.
  process.env.TZ = "UTC";
  done();
}

gulp.task(
  "test",
  gulp.series(setTestEnv, "generic", "components", function runTest() {
    return streamqueue(
      { objectMode: true },
      createTestSource("unit"),
      createTestSource("browser"),
      createTestSource("integration")
    );
  })
);

gulp.task(
  "bottest",
  gulp.series(setTestEnv, "generic", "components", function runBotTest() {
    return streamqueue(
      { objectMode: true },
      createTestSource("unit", { bot: true }),
      createTestSource("browser", { bot: true }),
      createTestSource("integration")
    );
  })
);

gulp.task(
  "xfatest",
  gulp.series(setTestEnv, "generic", "components", function runXfaTest() {
    return streamqueue(
      { objectMode: true },
      createTestSource("unit"),
      createTestSource("browser", { xfaOnly: true }),
      createTestSource("integration")
    );
  })
);

gulp.task(
  "botxfatest",
  gulp.series(setTestEnv, "generic", "components", function runBotXfaTest() {
    return streamqueue(
      { objectMode: true },
      createTestSource("unit", { bot: true }),
      createTestSource("browser", { bot: true, xfaOnly: true }),
      createTestSource("integration")
    );
  })
);

gulp.task(
  "browsertest",
  gulp.series(setTestEnv, "generic", "components", function runBrowserTest() {
    return createTestSource("browser");
  })
);

gulp.task(
  "botbrowsertest",
  gulp.series(
    setTestEnv,
    "generic",
    "components",
    function runBotBrowserTest() {
      return streamqueue(
        { objectMode: true },
        createTestSource("browser", { bot: true })
      );
    }
  )
);

gulp.task(
  "unittest",
  gulp.series(setTestEnv, "generic", function runUnitTest() {
    return createTestSource("unit");
  })
);

gulp.task(
  "integrationtest",
  gulp.series(setTestEnv, "generic", function runIntegrationTest() {
    return createTestSource("integration");
  })
);

gulp.task(
  "fonttest",
  gulp.series(setTestEnv, function runFontTest() {
    return createTestSource("font");
  })
);

gulp.task(
  "makeref",
  gulp.series(setTestEnv, "generic", "components", function runMakeref(done) {
    makeRef(done);
  })
);

gulp.task(
  "botmakeref",
  gulp.series(
    setTestEnv,
    "generic",
    "components",
    function runBotMakeref(done) {
      makeRef(done, true);
    }
  )
);

gulp.task(
  "typestest",
  gulp.series(
    setTestEnv,
    "generic",
    "types",
    function createTypesTest() {
      return merge([
        packageJson().pipe(gulp.dest(TYPESTEST_DIR)),
        gulp
          .src("external/dist/**/*", {
            base: "external/dist",
            removeBOM: false,
          })
          .pipe(gulp.dest(TYPESTEST_DIR)),
        gulp
          .src(TYPES_DIR + "**/*", { base: TYPES_DIR })
          .pipe(gulp.dest(TYPESTEST_DIR + "types/")),
      ]);
    },
    function runTypesTest(done) {
      exec('"node_modules/.bin/tsc" -p test/types', function (err, stdout) {
        if (err) {
          console.log(`Couldn't compile TypeScript test: ${stdout}`);
        }
        done(err);
      });
    }
  )
);

function createBaseline(done) {
  console.log();
  console.log("### Creating baseline environment");

  const baselineCommit = process.env.BASELINE;
  if (!baselineCommit) {
    done(new Error("Missing baseline commit. Specify the BASELINE variable."));
    return;
  }

  let initializeCommand = "git fetch origin";
  if (!checkDir(BASELINE_DIR)) {
    mkdirp.sync(BASELINE_DIR);
    initializeCommand = "git clone ../../ .";
  }

  const workingDirectory = path.resolve(process.cwd(), BASELINE_DIR);
  exec(initializeCommand, { cwd: workingDirectory }, function (error) {
    if (error) {
      done(new Error("Baseline clone/fetch failed."));
      return;
    }

    exec(
      "git checkout " + baselineCommit,
      { cwd: workingDirectory },
      function (error2) {
        if (error2) {
          done(new Error("Baseline commit checkout failed."));
          return;
        }

        console.log('Baseline commit "' + baselineCommit + '" checked out.');
        done();
      }
    );
  });
}

gulp.task(
  "unittestcli",
  gulp.series(setTestEnv, "lib-legacy", function runUnitTestCli(done) {
    const options = [
      "node_modules/jasmine/bin/jasmine",
      "JASMINE_CONFIG_PATH=test/unit/clitests.json",
    ];
    const jasmineProcess = startNode(options, { stdio: "inherit" });
    jasmineProcess.on("close", function (code) {
      if (code !== 0) {
        done(new Error("Unit tests failed."));
        return;
      }
      done();
    });
  })
);

gulp.task("lint", function (done) {
  console.log();
  console.log("### Linting JS/CSS/JSON files");

  // Ensure that we lint the Firefox specific *.jsm files too.
  const esLintOptions = [
    "node_modules/eslint/bin/eslint",
    "--ext",
    ".js,.jsm,.mjs,.json",
    ".",
    "--report-unused-disable-directives",
  ];
  if (process.argv.includes("--fix")) {
    esLintOptions.push("--fix");
  }

  const styleLintOptions = [
    "node_modules/stylelint/bin/stylelint.mjs",
    "**/*.css",
    "--report-needless-disables",
  ];
  if (process.argv.includes("--fix")) {
    styleLintOptions.push("--fix");
  }

  const prettierOptions = [
    "node_modules/prettier/bin/prettier.cjs",
    "**/*.json",
  ];
  if (process.argv.includes("--fix")) {
    prettierOptions.push("--log-level", "silent", "--write");
  } else {
    prettierOptions.push("--log-level", "warn", "--check");
  }

  const esLintProcess = startNode(esLintOptions, { stdio: "inherit" });
  esLintProcess.on("close", function (esLintCode) {
    if (esLintCode !== 0) {
      done(new Error("ESLint failed."));
      return;
    }

    const styleLintProcess = startNode(styleLintOptions, { stdio: "inherit" });
    styleLintProcess.on("close", function (styleLintCode) {
      if (styleLintCode !== 0) {
        done(new Error("Stylelint failed."));
        return;
      }

      const prettierProcess = startNode(prettierOptions, { stdio: "inherit" });
      prettierProcess.on("close", function (prettierCode) {
        if (prettierCode !== 0) {
          done(new Error("Prettier failed."));
          return;
        }
        console.log("files checked, no errors found");
        done();
      });
    });
  });
});

gulp.task(
  "lint-chromium",
  gulp.series(
    function scriptingLintChromium() {
      const defines = {
        ...DEFINES,
        CHROME: true,
        SKIP_BABEL: false,
        TESTING: false,
      };
      return buildDefaultPreferences(defines, "lint-chromium/");
    },
    async function prefsLintChromium() {
      await parseDefaultPreferences("lint-chromium/");
    },
    function runLintChromium(done) {
      console.log();
      console.log("### Checking supplemental Chromium files");

      if (
        !checkChromePreferencesFile(
          "extensions/chromium/preferences_schema.json",
          getDefaultPreferences("lint-chromium/")
        )
      ) {
        done(new Error("chromium/preferences_schema is not in sync."));
        return;
      }
      done();
    }
  )
);

gulp.task(
  "dev-sandbox",
  gulp.series(
    function scriptingDevSandbox() {
      const defines = { ...DEFINES, GENERIC: true, TESTING: true };
      return createTemporaryScriptingBundle(defines, {
        disableVersionInfo: true,
      });
    },
    function createDevSandbox() {
      console.log();
      console.log("### Building development sandbox");

      const defines = { ...DEFINES, GENERIC: true, TESTING: true };
      const sandboxDir = BUILD_DIR + "dev-sandbox/";

      rimraf.sync(sandboxDir);

      return createSandboxBundle(defines, {
        disableVersionInfo: true,
      }).pipe(gulp.dest(sandboxDir));
    }
  )
);

gulp.task(
  "server",
  gulp.parallel(
    function watchLocale() {
      gulp.watch(
        "l10n/**/*.ftl",
        { ignoreInitial: false },
        gulp.series("locale")
      );
    },
    function watchDevSandbox() {
      gulp.watch(
        [
          "src/pdf.{sandbox,sandbox.external,scripting}.js",
          "src/scripting_api/*.js",
          "src/shared/scripting_utils.js",
          "external/quickjs/*.js",
        ],
        { ignoreInitial: false },
        gulp.series("dev-sandbox")
      );
    },
    async function createServer() {
      console.log();
      console.log("### Starting local server");

      const { WebServer } = await import("./test/webserver.mjs");
      const server = new WebServer({ port: 8888 });
      server.start();
    }
  )
);

gulp.task("clean", function (done) {
  console.log();
  console.log("### Cleaning up project builds");

  rimraf(BUILD_DIR, done);
});

gulp.task("importl10n", async function () {
  const { downloadL10n } = await import("./external/importL10n/locales.mjs");

  console.log();
  console.log("### Importing translations from mozilla-central");

  if (!fs.existsSync(L10N_DIR)) {
    fs.mkdirSync(L10N_DIR);
  }
  await downloadL10n(L10N_DIR);
});

function ghPagesPrepare() {
  console.log();
  console.log("### Creating web site");

  rimraf.sync(GH_PAGES_DIR);

  return merge([
    gulp
      .src(GENERIC_DIR + "**/*", { base: GENERIC_DIR, removeBOM: false })
      .pipe(gulp.dest(GH_PAGES_DIR)),
    gulp
      .src(GENERIC_LEGACY_DIR + "**/*", {
        base: GENERIC_LEGACY_DIR,
        removeBOM: false,
      })
      .pipe(gulp.dest(GH_PAGES_DIR + "legacy/")),
    gulp
      .src(JSDOC_BUILD_DIR + "**/*", { base: JSDOC_BUILD_DIR })
      .pipe(gulp.dest(GH_PAGES_DIR + "api/draft/")),
  ]);
}

gulp.task("wintersmith", async function () {
  const { default: wintersmith } = await import("wintersmith");
  const env = wintersmith("docs/config.json");

  return new Promise((resolve, reject) => {
    env.build(GH_PAGES_DIR, function (error) {
      if (error) {
        reject(error);
        return;
      }

      replaceInFile(
        GH_PAGES_DIR + "/getting_started/index.html",
        /STABLE_VERSION/g,
        config.stableVersion
      );

      console.log("Done building with wintersmith.");
      resolve();
    });
  });
});

gulp.task(
  "web",
  gulp.series(
    "generic",
    "generic-legacy",
    "jsdoc",
    ghPagesPrepare,
    "wintersmith"
  )
);

function packageJson() {
  const VERSION = getVersionJSON().version;

  const DIST_NAME = "pdfjs-dist";
  const DIST_DESCRIPTION = "Generic build of Mozilla's PDF.js library.";
  const DIST_KEYWORDS = ["Mozilla", "pdf", "pdf.js"];
  const DIST_HOMEPAGE = "http://mozilla.github.io/pdf.js/";
  const DIST_BUGS_URL = "https://github.com/mozilla/pdf.js/issues";
  const DIST_LICENSE = "Apache-2.0";

  const npmManifest = {
    name: DIST_NAME,
    version: VERSION,
    main: "build/pdf.mjs",
    types: "types/src/pdf.d.ts",
    description: DIST_DESCRIPTION,
    keywords: DIST_KEYWORDS,
    homepage: DIST_HOMEPAGE,
    bugs: DIST_BUGS_URL,
    license: DIST_LICENSE,
    optionalDependencies: {
      canvas: "^2.11.2",
      "path2d-polyfill": "^2.0.1",
    },
    browser: {
      canvas: false,
      fs: false,
      http: false,
      https: false,
      url: false,
    },
    repository: {
      type: "git",
      url: DIST_REPO_URL,
    },
    engines: {
      node: ">=18",
    },
  };

  return createStringSource(
    "package.json",
    JSON.stringify(npmManifest, null, 2)
  );
}

gulp.task(
  "dist-pre",
  gulp.series(
    "generic",
    "generic-legacy",
    "components",
    "components-legacy",
    "image_decoders",
    "image_decoders-legacy",
    "minified",
    "minified-legacy",
    "types",
    function createDist() {
      console.log();
      console.log("### Cloning baseline distribution");

      rimraf.sync(DIST_DIR);
      mkdirp.sync(DIST_DIR);
      safeSpawnSync("git", ["clone", "--depth", "1", DIST_REPO_URL, DIST_DIR]);

      console.log();
      console.log("### Overwriting all files");
      rimraf.sync(path.join(DIST_DIR, "*"));

      return merge([
        packageJson().pipe(gulp.dest(DIST_DIR)),
        gulp
          .src("external/dist/**/*", {
            base: "external/dist",
            removeBOM: false,
          })
          .pipe(gulp.dest(DIST_DIR)),
        gulp.src(GENERIC_DIR + "LICENSE").pipe(gulp.dest(DIST_DIR)),
        gulp
          .src(GENERIC_DIR + "web/cmaps/**/*", { base: GENERIC_DIR + "web" })
          .pipe(gulp.dest(DIST_DIR)),
        gulp
          .src(GENERIC_DIR + "web/standard_fonts/**/*", {
            base: GENERIC_DIR + "web",
          })
          .pipe(gulp.dest(DIST_DIR)),
        gulp
          .src([
            GENERIC_DIR + "build/{pdf,pdf.worker,pdf.sandbox}.mjs",
            GENERIC_DIR + "build/{pdf,pdf.worker,pdf.sandbox}.mjs.map",
          ])
          .pipe(gulp.dest(DIST_DIR + "build/")),
        gulp
          .src([
            GENERIC_LEGACY_DIR + "build/{pdf,pdf.worker,pdf.sandbox}.mjs",
            GENERIC_LEGACY_DIR + "build/{pdf,pdf.worker,pdf.sandbox}.mjs.map",
          ])
          .pipe(gulp.dest(DIST_DIR + "legacy/build/")),
        gulp
          .src(MINIFIED_DIR + "build/pdf.min.mjs")
          .pipe(gulp.dest(DIST_DIR + "build/")),
        gulp
          .src(MINIFIED_DIR + "build/pdf.worker.min.mjs")
          .pipe(gulp.dest(DIST_DIR + "build/")),
        gulp
          .src(MINIFIED_DIR + "build/pdf.sandbox.min.mjs")
          .pipe(gulp.dest(DIST_DIR + "build/")),
        gulp
          .src(MINIFIED_DIR + "image_decoders/pdf.image_decoders.min.mjs")
          .pipe(gulp.dest(DIST_DIR + "image_decoders/")),
        gulp
          .src(MINIFIED_LEGACY_DIR + "build/pdf.min.mjs")
          .pipe(gulp.dest(DIST_DIR + "legacy/build/")),
        gulp
          .src(MINIFIED_LEGACY_DIR + "build/pdf.worker.min.mjs")
          .pipe(gulp.dest(DIST_DIR + "legacy/build/")),
        gulp
          .src(MINIFIED_LEGACY_DIR + "build/pdf.sandbox.min.mjs")
          .pipe(gulp.dest(DIST_DIR + "legacy/build/")),
        gulp
          .src(
            MINIFIED_LEGACY_DIR + "image_decoders/pdf.image_decoders.min.mjs"
          )
          .pipe(gulp.dest(DIST_DIR + "legacy/image_decoders/")),
        gulp
          .src(COMPONENTS_DIR + "**/*", { base: COMPONENTS_DIR })
          .pipe(gulp.dest(DIST_DIR + "web/")),
        gulp
          .src(COMPONENTS_LEGACY_DIR + "**/*", { base: COMPONENTS_LEGACY_DIR })
          .pipe(gulp.dest(DIST_DIR + "legacy/web/")),
        gulp
          .src(IMAGE_DECODERS_DIR + "**/*", { base: IMAGE_DECODERS_DIR })
          .pipe(gulp.dest(DIST_DIR + "image_decoders/")),
        gulp
          .src(IMAGE_DECODERS_LEGACY_DIR + "**/*", {
            base: IMAGE_DECODERS_LEGACY_DIR,
          })
          .pipe(gulp.dest(DIST_DIR + "legacy/image_decoders/")),
        gulp
          .src(TYPES_DIR + "**/*", { base: TYPES_DIR })
          .pipe(gulp.dest(DIST_DIR + "types/")),
      ]);
    }
  )
);

gulp.task(
  "dist-install",
  gulp.series("dist-pre", function createDistInstall(done) {
    let distPath = DIST_DIR;
    const opts = {};
    const installPath = process.env.PDFJS_INSTALL_PATH;
    if (installPath) {
      opts.cwd = installPath;
      distPath = path.relative(installPath, distPath);
    }
    safeSpawnSync("npm", ["install", distPath], opts);
    done();
  })
);

gulp.task(
  "dist",
  gulp.series("dist-pre", function createDist(done) {
    const VERSION = getVersionJSON().version;

    console.log();
    console.log("### Committing changes");

    let reason = process.env.PDFJS_UPDATE_REASON;
    // Attempt to work-around the broken link, see https://github.com/mozilla/pdf.js/issues/10391
    if (typeof reason === "string") {
      const reasonParts =
        /^(See )(mozilla\/pdf\.js)@tags\/(v\d+\.\d+\.\d+)\s*$/.exec(reason);

      if (reasonParts) {
        reason =
          reasonParts[1] +
          "https://github.com/" +
          reasonParts[2] +
          "/releases/tag/" +
          reasonParts[3];
      }
    }
    const message =
      "PDF.js version " + VERSION + (reason ? " - " + reason : "");
    safeSpawnSync("git", ["add", "*"], { cwd: DIST_DIR });
    safeSpawnSync("git", ["commit", "-am", message], { cwd: DIST_DIR });
    safeSpawnSync("git", ["tag", "-a", "v" + VERSION, "-m", message], {
      cwd: DIST_DIR,
    });

    console.log();
    console.log("Done. Push with");
    console.log(
      "  cd " + DIST_DIR + "; git push --tags " + DIST_REPO_URL + " master"
    );
    console.log();
    done();
  })
);

gulp.task(
  "mozcentralbaseline",
  gulp.series(createBaseline, function createMozcentralBaseline(done) {
    console.log();
    console.log("### Creating mozcentral baseline environment");

    // Create a mozcentral build.
    rimraf.sync(BASELINE_DIR + BUILD_DIR);

    const workingDirectory = path.resolve(process.cwd(), BASELINE_DIR);
    safeSpawnSync("gulp", ["mozcentral"], {
      env: process.env,
      cwd: workingDirectory,
      stdio: "inherit",
    });

    // Copy the mozcentral build to the mozcentral baseline directory.
    rimraf.sync(MOZCENTRAL_BASELINE_DIR);
    mkdirp.sync(MOZCENTRAL_BASELINE_DIR);

    gulp
      .src([BASELINE_DIR + BUILD_DIR + "mozcentral/**/*"])
      .pipe(gulp.dest(MOZCENTRAL_BASELINE_DIR))
      .on("end", function () {
        // Commit the mozcentral baseline.
        safeSpawnSync("git", ["init"], { cwd: MOZCENTRAL_BASELINE_DIR });
        safeSpawnSync("git", ["add", "."], { cwd: MOZCENTRAL_BASELINE_DIR });
        safeSpawnSync("git", ["commit", "-m", '"mozcentral baseline"'], {
          cwd: MOZCENTRAL_BASELINE_DIR,
        });
        done();
      });
  })
);

gulp.task(
  "mozcentraldiff",
  gulp.series(
    "mozcentral",
    "mozcentralbaseline",
    function createMozcentralDiff(done) {
      console.log();
      console.log("### Creating mozcentral diff");

      // Create the diff between the current mozcentral build and the
      // baseline mozcentral build, which both exist at this point.
      // The mozcentral baseline directory is a Git repository, so we
      // remove all files and copy the current mozcentral build files
      // into it to create the diff.
      rimraf.sync(MOZCENTRAL_BASELINE_DIR + "*");

      gulp
        .src([BUILD_DIR + "mozcentral/**/*"])
        .pipe(gulp.dest(MOZCENTRAL_BASELINE_DIR))
        .on("end", function () {
          safeSpawnSync("git", ["add", "-A"], { cwd: MOZCENTRAL_BASELINE_DIR });
          const diff = safeSpawnSync(
            "git",
            ["diff", "--binary", "--cached", "--unified=8"],
            { cwd: MOZCENTRAL_BASELINE_DIR }
          ).stdout;

          createStringSource(MOZCENTRAL_DIFF_FILE, diff)
            .pipe(gulp.dest(BUILD_DIR))
            .on("end", function () {
              console.log(
                "Result diff can be found at " +
                  BUILD_DIR +
                  MOZCENTRAL_DIFF_FILE
              );
              done();
            });
        });
    }
  )
);

gulp.task("externaltest", function (done) {
  console.log();
  console.log("### Running test-fixtures.js");
  safeSpawnSync("node", ["external/builder/test-fixtures.mjs"], {
    stdio: "inherit",
  });

  console.log();
  console.log("### Running test-fixtures_esprima.js");
  safeSpawnSync("node", ["external/builder/test-fixtures_esprima.mjs"], {
    stdio: "inherit",
  });
  done();
});<|MERGE_RESOLUTION|>--- conflicted
+++ resolved
@@ -1233,78 +1233,6 @@
   ]);
 }
 
-<<<<<<< HEAD
-async function parseMinified(dir) {
-  const pdfFile = fs.readFileSync(dir + "build/pdf.mjs").toString();
-  const pdfWorkerFile = fs
-    .readFileSync(dir + "build/pdf.worker.mjs")
-    .toString();
-  const pdfSandboxFile = fs
-    .readFileSync(dir + "build/pdf.sandbox.mjs")
-    .toString();
-  const pdfImageDecodersFile = fs
-    .readFileSync(dir + "image_decoders/pdf.image_decoders.mjs")
-    .toString();
-  const viewerFiles = {
-    "viewer.mjs": fs.readFileSync(dir + "/web/viewer.mjs").toString(),
-  };
-
-  console.log();
-  console.log("### Minifying js files");
-
-  const { minify } = await import("terser");
-  const options = {
-    compress: {
-      // V8 chokes on very long sequences, work around that.
-      sequences: false,
-    },
-    keep_classnames: true,
-    keep_fnames: true,
-    module: true,
-  };
-
-  fs.writeFileSync(
-    dir + "/web/pdf.viewer.mjs",
-    (await minify(viewerFiles, options)).code
-  );
-  fs.writeFileSync(
-    dir + "build/pdf.min.mjs",
-    (await minify(pdfFile, options)).code
-  );
-  fs.writeFileSync(
-    dir + "build/pdf.worker.min.mjs",
-    (await minify(pdfWorkerFile, options)).code
-  );
-  fs.writeFileSync(
-    dir + "build/pdf.sandbox.min.mjs",
-    (await minify(pdfSandboxFile, options)).code
-  );
-  fs.writeFileSync(
-    dir + "image_decoders/pdf.image_decoders.min.mjs",
-    (await minify(pdfImageDecodersFile, options)).code
-  );
-
-  console.log();
-  console.log("### Cleaning js files");
-
-  // fs.unlinkSync(dir + "build/pdf.mjs");
-  // fs.unlinkSync(dir + "build/pdf.worker.mjs");
-  // fs.unlinkSync(dir + "build/pdf.sandbox.mjs");
-
-  // fs.renameSync(dir + "build/pdf.min.mjs", dir + "build/pdf.mjs");
-  // fs.renameSync(dir + "build/pdf.worker.min.mjs", dir + "build/pdf.worker.mjs");
-  // fs.renameSync(
-  //  dir + "build/pdf.sandbox.min.mjs",
-  //  dir + "build/pdf.sandbox.mjs"
-  // );
-  // fs.renameSync(
-  //  dir + "image_decoders/pdf.image_decoders.min.mjs",
-  //  dir + "image_decoders/pdf.image_decoders.mjs"
-  // );
-}
-
-=======
->>>>>>> d96fd80c
 gulp.task(
   "minified",
   gulp.series(
