--- conflicted
+++ resolved
@@ -719,19 +719,15 @@
       element.setAttribute("id", id);
 
       element.addEventListener("input", event => {
-<<<<<<< HEAD
         storage.setValue(id, this.data.fieldName, { // #718 modified by ngx-extended-pdf-viewer
           value: event.target.value,
         });
-=======
-        storage.setValue(id, { value: event.target.value });
         this.setPropertyOnSiblings(
           element,
           "value",
           event.target.value,
           "value"
         );
->>>>>>> d285580f
       });
 
       let blurListener = event => {
@@ -752,17 +748,11 @@
 
         element.addEventListener("updatefromsandbox", jsEvent => {
           const actions = {
-<<<<<<< HEAD
-            value() {
-              elementData.userValue = detail.value || "";
+            value(event) {
+              elementData.userValue = event.detail.value || "";
               storage.setValue(id, this.data.fieldName, { // #718 modified by ngx-extended-pdf-viewer
                 value: elementData.userValue.toString(),
               });
-=======
-            value(event) {
-              elementData.userValue = event.detail.value || "";
-              storage.setValue(id, { value: elementData.userValue.toString() });
->>>>>>> d285580f
               if (!elementData.formattedValue) {
                 event.target.value = elementData.userValue;
               }
@@ -777,31 +767,8 @@
                 formattedValue: elementData.formattedValue,
               });
             },
-<<<<<<< HEAD
-            focus() {
-              setTimeout(() => event.target.focus({ preventScroll: false }), 0);
-            },
-            userName() {
-              // tooltip
-              event.target.title = detail.userName;
-            },
-            hidden() {
-              event.target.style.visibility = detail.hidden
-                ? "hidden"
-                : "visible";
-              storage.setValue(id, this.data.fieldName, { // #718 modified by ngx-extended-pdf-viewer
-                hidden: detail.hidden,
-              });
-            },
-            editable() {
-              event.target.disabled = !detail.editable;
-            },
-            selRange() {
-              const [selStart, selEnd] = detail.selRange;
-=======
             selRange(event) {
               const [selStart, selEnd] = event.detail.selRange;
->>>>>>> d285580f
               if (selStart >= 0 && selEnd < event.target.value.length) {
                 event.target.setSelectionRange(selStart, selEnd);
               }
@@ -985,11 +952,7 @@
     const storage = this.annotationStorage;
     const data = this.data;
     const id = data.id;
-<<<<<<< HEAD
-    const value = storage.getValue(id, this.data.fieldName, { // #718 modified by ngx-extended-pdf-viewer
-=======
-    let value = storage.getValue(id, {
->>>>>>> d285580f
+    let value = storage.getValue(id, this.data.fieldName, { // #718 modified by ngx-extended-pdf-viewer
       value:
         data.fieldValue &&
         ((data.exportValue && data.exportValue === data.fieldValue) ||
@@ -1032,33 +995,12 @@
     if (this.enableScripting && this.hasJSActions) {
       element.addEventListener("updatefromsandbox", jsEvent => {
         const actions = {
-<<<<<<< HEAD
-          value() {
-            event.target.checked = detail.value !== "Off";
+          value(event) {
+            event.target.checked = event.detail.value !== "Off";
             storage.setValue(id, this.data.fieldName, { // #718 modified by ngx-extended-pdf-viewer
-              value: event.target.checked,
+              value: event.target.checked
             });
           },
-          focus() {
-            setTimeout(() => event.target.focus({ preventScroll: false }), 0);
-          },
-          hidden() {
-            event.target.style.visibility = detail.hidden
-              ? "hidden"
-              : "visible";
-            storage.setValue(id, this.data.fieldName, { // #718 modified by ngx-extended-pdf-viewer
-              hidden: detail.hidden,
-            });
-          },
-          editable() {
-            event.target.disabled = !detail.editable;
-          },
-=======
-          value(event) {
-            event.target.checked = event.detail.value !== "Off";
-            storage.setValue(id, { value: event.target.checked });
-          },
->>>>>>> d285580f
         };
         this._dispatchEventFromSandbox(actions, jsEvent);
       });
@@ -1094,8 +1036,7 @@
     const storage = this.annotationStorage;
     const data = this.data;
     const id = data.id;
-<<<<<<< HEAD
-    const value = storage.getValue(
+    let value = storage.getValue(
       id,
       this.data.fieldName,
       {
@@ -1104,16 +1045,11 @@
       },
       this.data.buttonValue // #718 modified by ngx-extended-pdf-viewer
     ).value;
-=======
-    let value = storage.getValue(id, {
-      value: data.fieldValue === data.buttonValue,
-    }).value;
     if (typeof value === "string") {
       // The value has been changed through js and set in annotationStorage.
       value = value !== data.buttonValue;
-      storage.setValue(id, { value });
-    }
->>>>>>> d285580f
+      storage.setValue(id, this.data.fieldName, { value }, this.data.buttonValue);  // #718 modified by ngx-extended-pdf-viewer
+    }
 
     const element = document.createElement("input");
     element.disabled = data.readOnly;
@@ -1158,23 +1094,6 @@
               });
             }
           },
-<<<<<<< HEAD
-          focus() {
-            setTimeout(() => event.target.focus({ preventScroll: false }), 0);
-          },
-          hidden() {
-            event.target.style.visibility = detail.hidden
-              ? "hidden"
-              : "visible";
-            storage.setValue(id, this.data.fieldName, { // #718 modified by ngx-extended-pdf-viewer
-              hidden: detail.hidden,
-            });
-          },
-          editable() {
-            event.target.disabled = !detail.editable;
-          },
-=======
->>>>>>> d285580f
         };
         this._dispatchEventFromSandbox(actions, jsEvent);
       });
@@ -1372,24 +1291,8 @@
               value: getValue(event, /* isExport */ true),
             });
           },
-<<<<<<< HEAD
-          focus() {
-            setTimeout(() => event.target.focus({ preventScroll: false }), 0);
-          },
-          hidden() {
-            event.target.style.visibility = detail.hidden
-              ? "hidden"
-              : "visible";
-            storage.setValue(id, this.data.fieldName, { // #718 modified by ngx-extended-pdf-viewer
-              hidden: detail.hidden,
-            });
-          },
-          editable() {
-            event.target.disabled = !detail.editable;
-=======
           editable(event) {
             event.target.disabled = !event.detail.editable;
->>>>>>> d285580f
           },
         };
         this._dispatchEventFromSandbox(actions, jsEvent);
