--- conflicted
+++ resolved
@@ -1677,13 +1677,8 @@
             for (const option of selectElement.options) {
               option.selected = values.has(option.value);
             }
-<<<<<<< HEAD
             storage.setValue(id, fieldName, { // #718 / #868 modified by ngx-extended-pdf-viewer
-              value: getValue(event, /* isExport */ true),
-=======
-            storage.setValue(id, {
               value: getValue(/* isExport */ true),
->>>>>>> 506bbb72
             });
             selectedValues = getValue(/* isExport */ false);
           },
@@ -1704,13 +1699,8 @@
                 options[0].selected = true;
               }
             }
-<<<<<<< HEAD
             storage.setValue(id, this.data.fieldName, { // #718 modified by ngx-extended-pdf-viewer
-              value: getValue(event, /* isExport */ true),
-=======
-            storage.setValue(id, {
               value: getValue(/* isExport */ true),
->>>>>>> 506bbb72
               items: getItems(event),
             });
             selectedValues = getValue(/* isExport */ false);
@@ -1719,15 +1709,11 @@
             while (selectElement.length !== 0) {
               selectElement.remove(0);
             }
-<<<<<<< HEAD
             storage.setValue(id, this.data.fieldName, { // #718 modified by ngx-extended-pdf-viewer
               value: null,
               items: [],
             });
-=======
-            storage.setValue(id, { value: null, items: [] });
             selectedValues = getValue(/* isExport */ false);
->>>>>>> 506bbb72
           },
           insert(event) {
             const { index, displayValue, exportValue } = event.detail.insert;
@@ -1741,13 +1727,8 @@
             } else {
               selectElement.append(optionElement);
             }
-<<<<<<< HEAD
             storage.setValue(id, this.data.fieldName, { // #718 modified by ngx-extended-pdf-viewer
-              value: getValue(event, /* isExport */ true),
-=======
-            storage.setValue(id, {
               value: getValue(/* isExport */ true),
->>>>>>> 506bbb72
               items: getItems(event),
             });
             selectedValues = getValue(/* isExport */ false);
@@ -1767,13 +1748,8 @@
             if (selectElement.options.length > 0) {
               selectElement.options[0].selected = true;
             }
-<<<<<<< HEAD
             storage.setValue(id, this.data.fieldName, { // #718 modified by ngx-extended-pdf-viewer
-              value: getValue(event, /* isExport */ true),
-=======
-            storage.setValue(id, {
               value: getValue(/* isExport */ true),
->>>>>>> 506bbb72
               items: getItems(event),
             });
             selectedValues = getValue(/* isExport */ false);
@@ -1783,13 +1759,8 @@
             for (const option of event.target.options) {
               option.selected = indices.has(option.index);
             }
-<<<<<<< HEAD
             storage.setValue(id, this.data.fieldName, { // #718 modified by ngx-extended-pdf-viewer
-              value: getValue(event, /* isExport */ true),
-=======
-            storage.setValue(id, {
               value: getValue(/* isExport */ true),
->>>>>>> 506bbb72
             });
             selectedValues = getValue(/* isExport */ false);
           },
@@ -1801,14 +1772,8 @@
       });
 
       selectElement.addEventListener("input", event => {
-<<<<<<< HEAD
-        const exportValue = getValue(event, /* isExport */ true);
-        const value = getValue(event, /* isExport */ false);
-        storage.setValue(id, this.data.fieldName, { value: exportValue }); // #718 modified by ngx-extended-pdf-viewer
-=======
         const exportValue = getValue(/* isExport */ true);
         storage.setValue(id, { value: exportValue });
->>>>>>> 506bbb72
 
         event.preventDefault();
 
@@ -1840,16 +1805,11 @@
         event => event.target.checked
       );
     } else {
-<<<<<<< HEAD
-      selectElement.addEventListener("input", event => { // #718 modified by ngx-extended-pdf-viewer
+      selectElement.addEventListener("input", function (event) { // #718 modified by ngx-extended-pdf-viewer
         storage.setValue(id, this.data.fieldName, { // #718 modified by ngx-extended-pdf-viewer
-          value: getValue(event, /* isExport */ true),
-          radioValue: getValue(event, true), // #718 modified by ngx-extended-pdf-viewer
+          value: getValue(/* isExport */ true),
+          radioValue: getValue(true), // #718 modified by ngx-extended-pdf-viewer
         });
-=======
-      selectElement.addEventListener("input", function (event) {
-        storage.setValue(id, { value: getValue(/* isExport */ true) });
->>>>>>> 506bbb72
       });
     }
 
