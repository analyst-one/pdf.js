/* Copyright 2014 Mozilla Foundation
 *
 * Licensed under the Apache License, Version 2.0 (the "License");
 * you may not use this file except in compliance with the License.
 * You may obtain a copy of the License at
 *
 *     http://www.apache.org/licenses/LICENSE-2.0
 *
 * Unless required by applicable law or agreed to in writing, software
 * distributed under the License is distributed on an "AS IS" BASIS,
 * WITHOUT WARRANTIES OR CONDITIONS OF ANY KIND, either express or implied.
 * See the License for the specific language governing permissions and
 * limitations under the License.
 */

import {
  addLinkAttributes,
  DOMSVGFactory,
  getFilenameFromUrl,
  LinkTarget,
  PDFDateString,
} from "./display_utils.js";
import {
  AnnotationBorderStyleType,
  AnnotationType,
  assert,
  shadow,
  stringToPDFString,
  unreachable,
  Util,
  warn,
} from "../shared/util.js";
import { AnnotationStorage } from "./annotation_storage.js";
import { ColorConverters } from "../shared/scripting_utils.js";

const DEFAULT_TAB_INDEX = 1000;
const GetElementsByNameSet = new WeakSet();

/**
 * @typedef {Object} AnnotationElementParameters
 * @property {Object} data
 * @property {HTMLDivElement} layer
 * @property {PDFPage} page
 * @property {PageViewport} viewport
 * @property {IPDFLinkService} linkService
 * @property {DownloadManager} downloadManager
 * @property {AnnotationStorage} [annotationStorage]
 * @property {string} [imageResourcesPath] - Path for image resources, mainly
 *   for annotation icons. Include trailing slash.
 * @property {boolean} renderForms
 * @property {Object} svgFactory
 * @property {boolean} [enableScripting]
 * @property {boolean} [hasJSActions]
 * @property {Object} [fieldObjects]
 * @property {Object} [mouseState]
 */

class AnnotationElementFactory {
  /**
   * @param {AnnotationElementParameters} parameters
   * @returns {AnnotationElement}
   */
  static create(parameters) {
    const subtype = parameters.data.annotationType;

    switch (subtype) {
      case AnnotationType.LINK:
        return new LinkAnnotationElement(parameters);

      case AnnotationType.TEXT:
        return new TextAnnotationElement(parameters);

      case AnnotationType.WIDGET:
        const fieldType = parameters.data.fieldType;

        switch (fieldType) {
          case "Tx":
            return new TextWidgetAnnotationElement(parameters);
          case "Btn":
            if (parameters.data.radioButton) {
              return new RadioButtonWidgetAnnotationElement(parameters);
            } else if (parameters.data.checkBox) {
              return new CheckboxWidgetAnnotationElement(parameters);
            }
            return new PushButtonWidgetAnnotationElement(parameters);
          case "Ch":
            return new ChoiceWidgetAnnotationElement(parameters);
        }
        return new WidgetAnnotationElement(parameters);

      case AnnotationType.POPUP:
        return new PopupAnnotationElement(parameters);

      case AnnotationType.FREETEXT:
        return new FreeTextAnnotationElement(parameters);

      case AnnotationType.LINE:
        return new LineAnnotationElement(parameters);

      case AnnotationType.SQUARE:
        return new SquareAnnotationElement(parameters);

      case AnnotationType.CIRCLE:
        return new CircleAnnotationElement(parameters);

      case AnnotationType.POLYLINE:
        return new PolylineAnnotationElement(parameters);

      case AnnotationType.CARET:
        return new CaretAnnotationElement(parameters);

      case AnnotationType.INK:
        return new InkAnnotationElement(parameters);

      case AnnotationType.POLYGON:
        return new PolygonAnnotationElement(parameters);

      case AnnotationType.HIGHLIGHT:
        return new HighlightAnnotationElement(parameters);

      case AnnotationType.UNDERLINE:
        return new UnderlineAnnotationElement(parameters);

      case AnnotationType.SQUIGGLY:
        return new SquigglyAnnotationElement(parameters);

      case AnnotationType.STRIKEOUT:
        return new StrikeOutAnnotationElement(parameters);

      case AnnotationType.STAMP:
        return new StampAnnotationElement(parameters);

      case AnnotationType.FILEATTACHMENT:
        return new FileAttachmentAnnotationElement(parameters);

      default:
        return new AnnotationElement(parameters);
    }
  }
}

class AnnotationElement {
  constructor(
    parameters,
    {
      isRenderable = false,
      ignoreBorder = false,
      createQuadrilaterals = false,
    } = {}
  ) {
    this.isRenderable = isRenderable;
    this.data = parameters.data;
    this.layer = parameters.layer;
    this.page = parameters.page;
    this.viewport = parameters.viewport;
    this.linkService = parameters.linkService;
    this.downloadManager = parameters.downloadManager;
    this.imageResourcesPath = parameters.imageResourcesPath;
    this.renderForms = parameters.renderForms;
    this.svgFactory = parameters.svgFactory;
    this.annotationStorage = parameters.annotationStorage;
    this.enableScripting = parameters.enableScripting;
    this.hasJSActions = parameters.hasJSActions;
    this._fieldObjects = parameters.fieldObjects;
    this._mouseState = parameters.mouseState;

    if (isRenderable) {
      this.container = this._createContainer(ignoreBorder);
    }
    if (createQuadrilaterals) {
      this.quadrilaterals = this._createQuadrilaterals(ignoreBorder);
    }
  }

  /**
   * Create an empty container for the annotation's HTML element.
   *
   * @private
   * @param {boolean} ignoreBorder
   * @memberof AnnotationElement
   * @returns {HTMLSectionElement}
   */
  _createContainer(ignoreBorder = false) {
    const data = this.data,
      page = this.page,
      viewport = this.viewport;
    const container = document.createElement("section");
    let width = data.rect[2] - data.rect[0];
    let height = data.rect[3] - data.rect[1];

    container.setAttribute("data-annotation-id", data.id);

    // Do *not* modify `data.rect`, since that will corrupt the annotation
    // position on subsequent calls to `_createContainer` (see issue 6804).
    const rect = Util.normalizeRect([
      data.rect[0],
      page.view[3] - data.rect[1] + page.view[1],
      data.rect[2],
      page.view[3] - data.rect[3] + page.view[1],
    ]);

    container.style.transform = `matrix(${viewport.transform.join(",")})`;
    container.style.transformOrigin = `${-rect[0]}px ${-rect[1]}px`;

    if (!ignoreBorder && data.borderStyle.width > 0) {
      container.style.borderWidth = `${data.borderStyle.width}px`;
      if (data.borderStyle.style !== AnnotationBorderStyleType.UNDERLINE) {
        // Underline styles only have a bottom border, so we do not need
        // to adjust for all borders. This yields a similar result as
        // Adobe Acrobat/Reader.
        width -= 2 * data.borderStyle.width;
        height -= 2 * data.borderStyle.width;
      }

      const horizontalRadius = data.borderStyle.horizontalCornerRadius;
      const verticalRadius = data.borderStyle.verticalCornerRadius;
      if (horizontalRadius > 0 || verticalRadius > 0) {
        const radius = `${horizontalRadius}px / ${verticalRadius}px`;
        container.style.borderRadius = radius;
      }

      switch (data.borderStyle.style) {
        case AnnotationBorderStyleType.SOLID:
          container.style.borderStyle = "solid";
          break;

        case AnnotationBorderStyleType.DASHED:
          container.style.borderStyle = "dashed";
          break;

        case AnnotationBorderStyleType.BEVELED:
          warn("Unimplemented border style: beveled");
          break;

        case AnnotationBorderStyleType.INSET:
          warn("Unimplemented border style: inset");
          break;

        case AnnotationBorderStyleType.UNDERLINE:
          container.style.borderBottomStyle = "solid";
          break;

        default:
          break;
      }

      const borderColor = data.borderColor || data.color || null;
      if (borderColor) {
        container.style.borderColor = Util.makeHexColor(
          data.color[0] | 0,
          data.color[1] | 0,
          data.color[2] | 0
        );
      } else {
        // Transparent (invisible) border, so do not draw it at all.
        container.style.borderWidth = 0;
      }
    }

    container.style.left = `${rect[0]}px`;
    container.style.top = `${rect[1]}px`;
    container.style.width = `${width}px`;
    container.style.height = `${height}px`;
    return container;
  }

  /**
   * Create quadrilaterals from the annotation's quadpoints.
   *
   * @private
   * @param {boolean} ignoreBorder
   * @memberof AnnotationElement
   * @returns {Array<HTMLSectionElement>}
   */
  _createQuadrilaterals(ignoreBorder = false) {
    if (!this.data.quadPoints) {
      return null;
    }

    const quadrilaterals = [];
    const savedRect = this.data.rect;
    for (const quadPoint of this.data.quadPoints) {
      this.data.rect = [
        quadPoint[2].x,
        quadPoint[2].y,
        quadPoint[1].x,
        quadPoint[1].y,
      ];
      quadrilaterals.push(this._createContainer(ignoreBorder));
    }
    this.data.rect = savedRect;
    return quadrilaterals;
  }

  /**
   * Create a popup for the annotation's HTML element. This is used for
   * annotations that do not have a Popup entry in the dictionary, but
   * are of a type that works with popups (such as Highlight annotations).
   *
   * @private
   * @param {HTMLDivElement|HTMLImageElement|null} trigger
   * @param {Object} data
   * @memberof AnnotationElement
   */
  _createPopup(trigger, data) {
    let container = this.container;
    if (this.quadrilaterals) {
      trigger = trigger || this.quadrilaterals;
      container = this.quadrilaterals[0];
    }

    // If no trigger element is specified, create it.
    if (!trigger) {
      trigger = document.createElement("div");
      trigger.style.height = container.style.height;
      trigger.style.width = container.style.width;
      container.appendChild(trigger);
    }

    const popupElement = new PopupElement({
      container,
      trigger,
      color: data.color,
      titleObj: data.titleObj,
      modificationDate: data.modificationDate,
      contentsObj: data.contentsObj,
      hideWrapper: true,
    });
    const popup = popupElement.render();

    // Position the popup next to the annotation's container.
    popup.style.left = container.style.width;

    container.appendChild(popup);
  }

  /**
   * Render the quadrilaterals of the annotation.
   *
   * @private
   * @param {string} className
   * @memberof AnnotationElement
   * @returns {Array<HTMLSectionElement>}
   */
  _renderQuadrilaterals(className) {
    if (
      typeof PDFJSDev === "undefined" ||
      PDFJSDev.test("!PRODUCTION || TESTING")
    ) {
      assert(this.quadrilaterals, "Missing quadrilaterals during rendering");
    }

    for (const quadrilateral of this.quadrilaterals) {
      quadrilateral.className = className;
    }
    return this.quadrilaterals;
  }

  /**
   * Render the annotation's HTML element(s).
   *
   * @public
   * @memberof AnnotationElement
   * @returns {HTMLSectionElement|Array<HTMLSectionElement>}
   */
  render() {
    unreachable("Abstract method `AnnotationElement.render` called");
  }

  /**
   * @private
   * @returns {Array}
   */
  _getElementsByName(name, skipId = null) {
    const fields = [];

    if (this._fieldObjects) {
      const fieldObj = this._fieldObjects[name];
      if (fieldObj) {
        for (const { page, id, exportValues } of fieldObj) {
          if (page === -1) {
            continue;
          }
          if (id === skipId) {
            continue;
          }
          const exportValue =
            typeof exportValues === "string" ? exportValues : null;

          const domElement = document.getElementById(id);
          if (domElement && !GetElementsByNameSet.has(domElement)) {
            warn(`_getElementsByName - element not allowed: ${id}`);
            continue;
          }
          fields.push({ id, exportValue, domElement });
        }
      }
      return fields;
    }
    // Fallback to a regular DOM lookup, to ensure that the standalone
    // viewer components won't break.
    for (const domElement of document.getElementsByName(name)) {
      const { id, exportValue } = domElement;
      if (id === skipId) {
        continue;
      }
      if (!GetElementsByNameSet.has(domElement)) {
        continue;
      }
      fields.push({ id, exportValue, domElement });
    }
    return fields;
  }

  static get platform() {
    const platform = typeof navigator !== "undefined" ? navigator.platform : "";

    return shadow(this, "platform", {
      isWin: platform.includes("Win"),
      isMac: platform.includes("Mac"),
    });
  }
}

class LinkAnnotationElement extends AnnotationElement {
  constructor(parameters) {
    const isRenderable = !!(
      parameters.data.url ||
      parameters.data.dest ||
      parameters.data.action ||
      parameters.data.isTooltipOnly ||
      (parameters.data.actions &&
        (parameters.data.actions.Action ||
          parameters.data.actions["Mouse Up"] ||
          parameters.data.actions["Mouse Down"]))
    );
    super(parameters, { isRenderable, createQuadrilaterals: true });
  }

  render() {
    const { data, linkService } = this;
    const link = document.createElement("a");

    if (data.url) {
      addLinkAttributes(link, {
        url: data.url,
        target: data.newWindow
          ? LinkTarget.BLANK
          : linkService.externalLinkTarget,
        rel: linkService.externalLinkRel,
        enabled: linkService.externalLinkEnabled,
      });
    } else if (data.action) {
      this._bindNamedAction(link, data.action);
    } else if (data.dest) {
      this._bindLink(link, data.dest);
    } else if (
      data.actions &&
      (data.actions.Action ||
        data.actions["Mouse Up"] ||
        data.actions["Mouse Down"]) &&
      this.enableScripting &&
      this.hasJSActions
    ) {
      this._bindJSAction(link, data);
    } else {
      this._bindLink(link, "");
    }

    if (this.quadrilaterals) {
      return this._renderQuadrilaterals("linkAnnotation").map(
        (quadrilateral, index) => {
          const linkElement = index === 0 ? link : link.cloneNode();
          quadrilateral.appendChild(linkElement);
          return quadrilateral;
        }
      );
    }

    this.container.className = "linkAnnotation";
    this.container.appendChild(link);
    return this.container;
  }

  /**
   * Bind internal links to the link element.
   *
   * @private
   * @param {Object} link
   * @param {Object} destination
   * @memberof LinkAnnotationElement
   */
  _bindLink(link, destination) {
    link.href = this.linkService.getDestinationHash(destination);
    link.onclick = () => {
      if (destination) {
        this.linkService.goToDestination(destination);
      }
      return false;
    };
    if (destination || destination === /* isTooltipOnly = */ "") {
      link.className = "internalLink";
    }
  }

  /**
   * Bind named actions to the link element.
   *
   * @private
   * @param {Object} link
   * @param {Object} action
   * @memberof LinkAnnotationElement
   */
  _bindNamedAction(link, action) {
    link.href = this.linkService.getAnchorUrl("");
    link.onclick = () => {
      this.linkService.executeNamedAction(action);
      return false;
    };
    link.className = "internalLink";
  }

  /**
   * Bind JS actions to the link element.
   *
   * @private
   * @param {Object} link
   * @param {Object} data
   * @memberof LinkAnnotationElement
   */
  _bindJSAction(link, data) {
    link.href = this.linkService.getAnchorUrl("");
    const map = new Map([
      ["Action", "onclick"],
      ["Mouse Up", "onmouseup"],
      ["Mouse Down", "onmousedown"],
    ]);
    for (const name of Object.keys(data.actions)) {
      const jsName = map.get(name);
      if (!jsName) {
        continue;
      }
      link[jsName] = () => {
        this.linkService.eventBus?.dispatch("dispatcheventinsandbox", {
          source: this,
          detail: {
            id: data.id,
            name,
          },
        });
        return false;
      };
    }

    if (!link.onclick) {
      link.onclick = () => false;
    }
    link.className = "internalLink";
  }
}

class TextAnnotationElement extends AnnotationElement {
  constructor(parameters) {
    const isRenderable = !!(
      parameters.data.hasPopup ||
      parameters.data.titleObj?.str ||
      parameters.data.contentsObj?.str
    );
    super(parameters, { isRenderable });
  }

  render() {
    this.container.className = "textAnnotation";

    const image = document.createElement("img");
    image.style.height = this.container.style.height;
    image.style.width = this.container.style.width;
    image.src =
      this.imageResourcesPath +
      "annotation-" +
      this.data.name.toLowerCase() +
      ".svg";
    image.alt = "[{{type}} Annotation]";
    image.dataset.l10nId = "text_annotation_type";
    image.dataset.l10nArgs = JSON.stringify({ type: this.data.name });

    if (!this.data.hasPopup) {
      this._createPopup(image, this.data);
    }

    this.container.appendChild(image);
    return this.container;
  }
}

class WidgetAnnotationElement extends AnnotationElement {
  render() {
    // Show only the container for unsupported field types.
    if (this.data.alternativeText) {
      this.container.title = this.data.alternativeText;
    }

    return this.container;
  }

  _getKeyModifier(event) {
    const { isWin, isMac } = AnnotationElement.platform;
    return (isWin && event.ctrlKey) || (isMac && event.metaKey);
  }

  _setEventListener(element, baseName, eventName, valueGetter) {
    if (baseName.includes("mouse")) {
      // Mouse events
      element.addEventListener(baseName, event => {
        this.linkService.eventBus?.dispatch("dispatcheventinsandbox", {
          source: this,
          detail: {
            id: this.data.id,
            name: eventName,
            value: valueGetter(event),
            shift: event.shiftKey,
            modifier: this._getKeyModifier(event),
          },
        });
      });
    } else {
      // Non mouse event
      element.addEventListener(baseName, event => {
        this.linkService.eventBus?.dispatch("dispatcheventinsandbox", {
          source: this,
          detail: {
            id: this.data.id,
            name: eventName,
            value: event.target.checked,
          },
        });
      });
    }
  }

  _setEventListeners(element, names, getter) {
    for (const [baseName, eventName] of names) {
      if (eventName === "Action" || this.data.actions?.[eventName]) {
        this._setEventListener(element, baseName, eventName, getter);
      }
    }
  }

  _setBackgroundColor(element) {
    const color = this.data.backgroundColor || null;
    element.style.backgroundColor =
      color === null
        ? "transparent"
        : Util.makeHexColor(color[0], color[1], color[2]);
  }

  _dispatchEventFromSandbox(actions, jsEvent) {
    const setColor = (jsName, styleName, event) => {
      const color = event.detail[jsName];
      event.target.style[styleName] = ColorConverters[`${color[0]}_HTML`](
        color.slice(1)
      );
    };

    const commonActions = {
      display: event => {
        const hidden = event.detail.display % 2 === 1;
        event.target.style.visibility = hidden ? "hidden" : "visible";
        this.annotationStorage.setValue(this.data.id, this.data.fieldName, { // #868 modified by ngx-extended-pdf-viewer
          hidden,
          print: event.detail.display === 0 || event.detail.display === 3,
        });
      },
      print: event => {
        this.annotationStorage.setValue(this.data.id, this.data.fieldName, { // #868 modified by ngx-extended-pdf-viewer
          print: event.detail.print,
        });
      },
      hidden: event => {
        event.target.style.visibility = event.detail.hidden
          ? "hidden"
          : "visible";
        this.annotationStorage.setValue(this.data.id, this.data.fieldName, { // #868 modified by ngx-extended-pdf-viewer
          hidden: event.detail.hidden,
        });
      },
      focus: event => {
        setTimeout(() => event.target.focus({ preventScroll: false }), 0);
      },
      userName: event => {
        // tooltip
        event.target.title = event.detail.userName;
      },
      readonly: event => {
        if (event.detail.readonly) {
          event.target.setAttribute("readonly", "");
        } else {
          event.target.removeAttribute("readonly");
        }
      },
      required: event => {
        if (event.detail.required) {
          event.target.setAttribute("required", "");
        } else {
          event.target.removeAttribute("required");
        }
      },
      bgColor: event => {
        setColor("bgColor", "backgroundColor", event);
      },
      fillColor: event => {
        setColor("fillColor", "backgroundColor", event);
      },
      fgColor: event => {
        setColor("fgColor", "color", event);
      },
      textColor: event => {
        setColor("textColor", "color", event);
      },
      borderColor: event => {
        setColor("borderColor", "borderColor", event);
      },
      strokeColor: event => {
        setColor("strokeColor", "borderColor", event);
      },
    };

    for (const name of Object.keys(jsEvent.detail)) {
      const action = actions[name] || commonActions[name];
      if (action) {
        action(jsEvent);
      }
    }
  }
}

class TextWidgetAnnotationElement extends WidgetAnnotationElement {
  constructor(parameters) {
    const isRenderable =
      parameters.renderForms ||
      (!parameters.data.hasAppearance && !!parameters.data.fieldValue);
    super(parameters, { isRenderable });
  }

  setPropertyOnSiblings(base, key, value, keyInStorage) {
    const storage = this.annotationStorage;
<<<<<<< HEAD
    for (const element of document.getElementsByName(base.name)) {
      if (element !== base) {
        element[key] = value;
        const data = Object.create(null);
        data[keyInStorage] = value;
        storage.setValue(element.getAttribute("id"), this.data.fieldName, data); // #868 modified by ngx-extended-pdf-viewer
=======
    for (const element of this._getElementsByName(
      base.name,
      /* skipId = */ base.id
    )) {
      if (element.domElement) {
        element.domElement[key] = value;
>>>>>>> db7c91e7
      }
      storage.setValue(element.id, { [keyInStorage]: value });
    }
  }

  render() {
    const storage = this.annotationStorage;
    const id = this.data.id;

    this.container.className = "textWidgetAnnotation";

    let element = null;
    if (this.renderForms) {
      // NOTE: We cannot set the values using `element.value` below, since it
      //       prevents the AnnotationLayer rasterizer in `test/driver.js`
      //       from parsing the elements correctly for the reference tests.
      const storedData = storage.getValue(id, this.data.fieldName, { // #718 modified by ngx-extended-pdf-viewer
        value: this.data.fieldValue,
        valueAsString: this.data.fieldValue,
      });
      const textContent = storedData.valueAsString || storedData.value || "";
      const elementData = {
        userValue: null,
        formattedValue: null,
        beforeInputSelectionRange: null,
        beforeInputValue: null,
      };

      if (this.data.multiLine) {
        element = document.createElement("textarea");
        element.textContent = textContent;
      } else {
        element = document.createElement("input");
        element.type = "text";
        element.setAttribute("value", textContent);
      }
      GetElementsByNameSet.add(element);
      element.disabled = this.data.readOnly;
      element.name = this.data.fieldName;
      element.tabIndex = DEFAULT_TAB_INDEX;

      elementData.userValue = textContent;
      element.setAttribute("id", id);

      element.addEventListener("input", event => {
        storage.setValue(id, this.data.fieldName, { // #718 modified by ngx-extended-pdf-viewer
          value: event.target.value,
        });
        this.setPropertyOnSiblings(
          element,
          "value",
          event.target.value,
          "value"
        );
      });

      let blurListener = event => {
        if (elementData.formattedValue) {
          event.target.value = elementData.formattedValue;
        }
        // Reset the cursor position to the start of the field (issue 12359).
        event.target.scrollLeft = 0;
        elementData.beforeInputSelectionRange = null;
      };

      if (this.enableScripting && this.hasJSActions) {
        element.addEventListener("focus", event => {
          if (elementData.userValue) {
            event.target.value = elementData.userValue;
          }
        });

        const fieldName = this.data.fieldName; // #868 modified by ngx-extended-pdf-viewer
        element.addEventListener("updatefromsandbox", jsEvent => {
          const actions = {
            value(event) {
              elementData.userValue = event.detail.value || "";
              storage.setValue(id, fieldName, { // #718 / #868 modified by ngx-extended-pdf-viewer
                value: elementData.userValue.toString(),
              });
              if (!elementData.formattedValue) {
                event.target.value = elementData.userValue;
              }
            },
            valueAsString(event) {
              elementData.formattedValue = event.detail.valueAsString || "";
              if (event.target !== document.activeElement) {
                // Input hasn't the focus so display formatted string
                event.target.value = elementData.formattedValue;
              }
              storage.setValue(id, fieldName, { // #718 / #868 modified by ngx-extended-pdf-viewer
                formattedValue: elementData.formattedValue,
              });
            },
            selRange(event) {
              const [selStart, selEnd] = event.detail.selRange;
              if (selStart >= 0 && selEnd < event.target.value.length) {
                event.target.setSelectionRange(selStart, selEnd);
              }
            },
          };
          this._dispatchEventFromSandbox(actions, jsEvent);
        });

        // Even if the field hasn't any actions
        // leaving it can still trigger some actions with Calculate
        element.addEventListener("keydown", event => {
          elementData.beforeInputValue = event.target.value;
          // if the key is one of Escape, Enter or Tab
          // then the data are committed
          let commitKey = -1;
          if (event.key === "Escape") {
            commitKey = 0;
          } else if (event.key === "Enter") {
            commitKey = 2;
          } else if (event.key === "Tab") {
            commitKey = 3;
          }
          if (commitKey === -1) {
            return;
          }
          // Save the entered value
          elementData.userValue = event.target.value;
          this.linkService.eventBus?.dispatch("dispatcheventinsandbox", {
            source: this,
            detail: {
              id,
              name: "Keystroke",
              value: event.target.value,
              willCommit: true,
              commitKey,
              selStart: event.target.selectionStart,
              selEnd: event.target.selectionEnd,
            },
          });
        });
        const _blurListener = blurListener;
        blurListener = null;
        element.addEventListener("blur", event => {
          if (this._mouseState.isDown) {
            // Focus out using the mouse: data are committed
            elementData.userValue = event.target.value;
            this.linkService.eventBus?.dispatch("dispatcheventinsandbox", {
              source: this,
              detail: {
                id,
                name: "Keystroke",
                value: event.target.value,
                willCommit: true,
                commitKey: 1,
                selStart: event.target.selectionStart,
                selEnd: event.target.selectionEnd,
              },
            });
          }
          _blurListener(event);
        });
        element.addEventListener("mousedown", event => {
          elementData.beforeInputValue = event.target.value;
          elementData.beforeInputSelectionRange = null;
        });
        element.addEventListener("keyup", event => {
          // keyup is triggered after input
          if (event.target.selectionStart === event.target.selectionEnd) {
            elementData.beforeInputSelectionRange = null;
          }
        });
        element.addEventListener("select", event => {
          elementData.beforeInputSelectionRange = [
            event.target.selectionStart,
            event.target.selectionEnd,
          ];
        });

        if (this.data.actions?.Keystroke) {
          // We should use beforeinput but this
          // event isn't available in Firefox
          element.addEventListener("input", event => {
            let selStart = -1;
            let selEnd = -1;
            if (elementData.beforeInputSelectionRange) {
              [selStart, selEnd] = elementData.beforeInputSelectionRange;
            }
            this.linkService.eventBus?.dispatch("dispatcheventinsandbox", {
              source: this,
              detail: {
                id,
                name: "Keystroke",
                value: elementData.beforeInputValue,
                change: event.data,
                willCommit: false,
                selStart,
                selEnd,
              },
            });
          });
        }

        this._setEventListeners(
          element,
          [
            ["focus", "Focus"],
            ["blur", "Blur"],
            ["mousedown", "Mouse Down"],
            ["mouseenter", "Mouse Enter"],
            ["mouseleave", "Mouse Exit"],
            ["mouseup", "Mouse Up"],
          ],
          event => event.target.value
        );
      }

      if (blurListener) {
        element.addEventListener("blur", blurListener);
      }

      if (this.data.maxLen !== null) {
        element.maxLength = this.data.maxLen;
      }

      if (this.data.comb) {
        const fieldWidth = this.data.rect[2] - this.data.rect[0];
        const combWidth = fieldWidth / this.data.maxLen;

        element.classList.add("comb");
        element.style.letterSpacing = `calc(${combWidth}px - 1ch)`;
      }
    } else {
      element = document.createElement("div");
      element.textContent = this.data.fieldValue;
      element.style.verticalAlign = "middle";
      element.style.display = "table-cell";
    }

    this._setTextStyle(element);
    this._setBackgroundColor(element);

    this.container.appendChild(element);
    return this.container;
  }

  /**
   * Apply text styles to the text in the element.
   *
   * @private
   * @param {HTMLDivElement} element
   * @memberof TextWidgetAnnotationElement
   */
  _setTextStyle(element) {
    const TEXT_ALIGNMENT = ["left", "center", "right"];
    const { fontSize, fontColor } = this.data.defaultAppearanceData;
    const style = element.style;

    // TODO: If the font-size is zero, calculate it based on the height and
    //       width of the element.
    // Not setting `style.fontSize` will use the default font-size for now.
    if (fontSize) {
      style.fontSize = `${fontSize}px`;
    }

    style.color = Util.makeHexColor(fontColor[0], fontColor[1], fontColor[2]);

    if (this.data.textAlignment !== null) {
      style.textAlign = TEXT_ALIGNMENT[this.data.textAlignment];
    }
  }
}

class CheckboxWidgetAnnotationElement extends WidgetAnnotationElement {
  constructor(parameters) {
    super(parameters, { isRenderable: parameters.renderForms });
  }

  render() {
    const storage = this.annotationStorage;
    const data = this.data;
    const id = data.id;
<<<<<<< HEAD
    let value = storage.getValue(id, this.data.fieldName, { // #718 modified by ngx-extended-pdf-viewer
      value:
        data.fieldValue &&
        ((data.exportValue && data.exportValue === data.fieldValue) ||
          (!data.exportValue && data.fieldValue !== "Off")),
=======
    let value = storage.getValue(id, {
      value: data.exportValue === data.fieldValue,
>>>>>>> db7c91e7
    }).value;
    if (typeof value === "string") {
      // The value has been changed through js and set in annotationStorage.
      value = value !== "Off";
      storage.setValue(id, this.data.fieldName, { value }); // #868 modified by ngx-extended-pdf-viewer
    }

    this.container.className = "buttonWidgetAnnotation checkBox";

    const element = document.createElement("input");
    GetElementsByNameSet.add(element);
    element.disabled = data.readOnly;
    element.type = "checkbox";
    element.name = data.fieldName;
    if (value) {
      element.setAttribute("checked", true);
    }
    element.setAttribute("id", id);
    element.setAttribute("exportValue", data.exportValue);
    element.tabIndex = DEFAULT_TAB_INDEX;

<<<<<<< HEAD
    element.addEventListener("change", event => { // #718 modified by ngx-extended-pdf-viewer
      const name = event.target.name;
      const checked = event.target.checked;
      for (const checkbox of document.getElementsByName(name)) {
        if (checkbox !== event.target) {
          checkbox.checked =
            checked &&
            checkbox.getAttribute("exportValue") === data.exportValue;
          storage.setValue(
            checkbox.parentNode.getAttribute("data-annotation-id"),
            this.data.fieldName, // #718 modified by ngx-extended-pdf-viewer
            { value: false }
          );
=======
    element.addEventListener("change", event => {
      const { name, checked } = event.target;
      for (const checkbox of this._getElementsByName(name, /* skipId = */ id)) {
        const curChecked = checked && checkbox.exportValue === data.exportValue;
        if (checkbox.domElement) {
          checkbox.domElement.checked = curChecked;
>>>>>>> db7c91e7
        }
        storage.setValue(checkbox.id, { value: curChecked });
      }
      storage.setValue(id, this.data.fieldName, { // #718 modified by ngx-extended-pdf-viewer
        value: checked
      });
    });

    if (this.enableScripting && this.hasJSActions) {
      const fieldName = this.data.fieldName; // #868 modified by ngx-extended-pdf-viewer
      element.addEventListener("updatefromsandbox", jsEvent => {
        const actions = {
          value(event) {
            event.target.checked = event.detail.value !== "Off";
            storage.setValue(id, fieldName, { // #718 / #868 modified by ngx-extended-pdf-viewer
              value: event.target.checked
            });
          },
        };
        this._dispatchEventFromSandbox(actions, jsEvent);
      });

      this._setEventListeners(
        element,
        [
          ["change", "Validate"],
          ["change", "Action"],
          ["focus", "Focus"],
          ["blur", "Blur"],
          ["mousedown", "Mouse Down"],
          ["mouseenter", "Mouse Enter"],
          ["mouseleave", "Mouse Exit"],
          ["mouseup", "Mouse Up"],
        ],
        event => event.target.checked
      );
    }

    this._setBackgroundColor(element);

    this.container.appendChild(element);
    return this.container;
  }
}

class RadioButtonWidgetAnnotationElement extends WidgetAnnotationElement {
  constructor(parameters) {
    super(parameters, { isRenderable: parameters.renderForms });
  }

  render() {
    this.container.className = "buttonWidgetAnnotation radioButton";
    const storage = this.annotationStorage;
    const data = this.data;
    const id = data.id;
    let value = storage.getValue(
      id,
      this.data.fieldName,
      {
        // #718 modified by ngx-extended-pdf-viewer
        value: data.fieldValue === data.buttonValue,
      },
      this.data.buttonValue // #718 modified by ngx-extended-pdf-viewer
    ).value;
    if (typeof value === "string") {
      // The value has been changed through js and set in annotationStorage.
      value = value !== data.buttonValue;
      storage.setValue(id, this.data.fieldName, { value }, this.data.buttonValue);  // #718 modified by ngx-extended-pdf-viewer
    }

    const element = document.createElement("input");
    GetElementsByNameSet.add(element);
    element.disabled = data.readOnly;
    element.type = "radio";
    element.name = data.fieldName;
    if (value) {
      element.setAttribute("checked", true);
    }
    element.setAttribute("id", id);
    element.tabIndex = DEFAULT_TAB_INDEX;

<<<<<<< HEAD
    element.addEventListener("change", event => { // #718 modified by ngx-extended-pdf-viewer
      const { target } = event;
      for (const radio of document.getElementsByName(target.name)) {
        if (radio !== target) {
          if (window.setFormValue) { // #718 modified by ngx-extended-pdf-viewer
            window.setFormValue(radio.getAttribute("id"), false); // #718 modified by ngx-extended-pdf-viewer
          } // #718 modified by ngx-extended-pdf-viewer
          storage.setValue(radio.getAttribute("id"), this.data.fieldName, { // #718 modified by ngx-extended-pdf-viewer
            value: false,
            emitMessage: false, // #718 modified by ngx-extended-pdf-viewer
          });
        }
      }
      storage.setValue(id, this.data.fieldName, {
        // #718 modified by ngx-extended-pdf-viewer
        value: target.checked,
        radioValue: this.data.buttonValue, // #718 modified by ngx-extended-pdf-viewer
      });
=======
    element.addEventListener("change", event => {
      const { name, checked } = event.target;
      for (const radio of this._getElementsByName(name, /* skipId = */ id)) {
        storage.setValue(radio.id, { value: false });
      }
      storage.setValue(id, { value: checked });
>>>>>>> db7c91e7
    });

    if (this.enableScripting && this.hasJSActions) {
      const pdfButtonValue = data.buttonValue;
      element.addEventListener("updatefromsandbox", jsEvent => {
        const fieldName = this.data.fieldName; // #868 modified by ngx-extended-pdf-viewer
        const actions = {
          value: event => {
            const checked = pdfButtonValue === event.detail.value;
<<<<<<< HEAD
            for (const radio of document.getElementsByName(event.target.name)) {
              const radioId = radio.getAttribute("id");
              radio.checked = radioId === id && checked;
              storage.setValue(radioId, fieldName, { // #718 / #868 modified by ngx-extended-pdf-viewer
                value: radio.checked,
              });
=======
            for (const radio of this._getElementsByName(event.target.name)) {
              const curChecked = checked && radio.id === id;
              if (radio.domElement) {
                radio.domElement.checked = curChecked;
              }
              storage.setValue(radio.id, { value: curChecked });
>>>>>>> db7c91e7
            }
          },
        };
        this._dispatchEventFromSandbox(actions, jsEvent);
      });

      this._setEventListeners(
        element,
        [
          ["change", "Validate"],
          ["change", "Action"],
          ["focus", "Focus"],
          ["blur", "Blur"],
          ["mousedown", "Mouse Down"],
          ["mouseenter", "Mouse Enter"],
          ["mouseleave", "Mouse Exit"],
          ["mouseup", "Mouse Up"],
        ],
        event => event.target.checked
      );
    }

    this._setBackgroundColor(element);

    this.container.appendChild(element);
    return this.container;
  }
}

class PushButtonWidgetAnnotationElement extends LinkAnnotationElement {
  render() {
    // The rendering and functionality of a push button widget annotation is
    // equal to that of a link annotation, but may have more functionality, such
    // as performing actions on form fields (resetting, submitting, et cetera).
    const container = super.render();
    container.className = "buttonWidgetAnnotation pushButton";

    if (this.data.alternativeText) {
      container.title = this.data.alternativeText;
    }

    return container;
  }
}

class ChoiceWidgetAnnotationElement extends WidgetAnnotationElement {
  constructor(parameters) {
    super(parameters, { isRenderable: parameters.renderForms });
  }

  render() {
    this.container.className = "choiceWidgetAnnotation";
    const storage = this.annotationStorage;
    const id = this.data.id;

    // For printing/saving we currently only support choice widgets with one
    // option selection. Therefore, listboxes (#12189) and comboboxes (#12224)
    // are not properly printed/saved yet, so we only store the first item in
    // the field value array instead of the entire array. Once support for those
    // two field types is implemented, we should use the same pattern as the
    // other interactive widgets where the return value of `getValue`
    // is used and the full array of field values is stored.
    const value = storage.getValue(id, this.data.fieldName, { // #718 modified by ngx-extended-pdf-viewer
      value: this.data.fieldValue.length > 0 ? this.data.fieldValue[0] : undefined,
    }).value; // #718 modified by ngx-extended-pdf-viewer

    this.data.fieldValue = value; // #718 modified by ngx-extended-pdf-viewer

    let { fontSize } = this.data.defaultAppearanceData;
    if (!fontSize) {
      fontSize = 9;
    }
    const fontSizeStyle = `calc(${fontSize}px * var(--zoom-factor))`;

    const selectElement = document.createElement("select");
    GetElementsByNameSet.add(selectElement);
    selectElement.disabled = this.data.readOnly;
    selectElement.name = this.data.fieldName;
    selectElement.setAttribute("id", id);
    selectElement.tabIndex = DEFAULT_TAB_INDEX;

    selectElement.style.fontSize = `${fontSize}px`;

    if (!this.data.combo) {
      // List boxes have a size and (optionally) multiple selection.
      selectElement.size = this.data.options.length;
      if (this.data.multiSelect) {
        selectElement.multiple = true;
      }
    }

    // Insert the options into the choice field.
    for (const option of this.data.options) {
      const optionElement = document.createElement("option");
      optionElement.textContent = option.displayValue;
      optionElement.value = option.exportValue;
      if (this.data.combo) {
        optionElement.style.fontSize = fontSizeStyle;
      }
      if (this.data.fieldValue.includes(option.exportValue)) {
        optionElement.setAttribute("selected", true);
      }
      selectElement.appendChild(optionElement);
    }

    const getValue = (event, isExport) => {
      const name = isExport ? "value" : "textContent";
      const options = event.target.options;
      if (!event.target.multiple) {
        return options.selectedIndex === -1
          ? null
          : options[options.selectedIndex][name];
      }
      return Array.prototype.filter
        .call(options, option => option.selected)
        .map(option => option[name]);
    };

    const getItems = event => {
      const options = event.target.options;
      return Array.prototype.map.call(options, option => {
        return { displayValue: option.textContent, exportValue: option.value };
      });
    };

    if (this.enableScripting && this.hasJSActions) {
      selectElement.addEventListener("updatefromsandbox", jsEvent => {
        const fieldName = this.data.fieldName; // #868 modified by ngx-extended-pdf-viewer
        const actions = {
          value(event) {
            const options = selectElement.options;
            const value = event.detail.value;
            const values = new Set(Array.isArray(value) ? value : [value]);
            Array.prototype.forEach.call(options, option => {
              option.selected = values.has(option.value);
            });
            storage.setValue(id, fieldName, { // #718 / #868 modified by ngx-extended-pdf-viewer
              value: getValue(event, /* isExport */ true),
            });
          },
          multipleSelection(event) {
            selectElement.multiple = true;
          },
          remove(event) {
            const options = selectElement.options;
            const index = event.detail.remove;
            options[index].selected = false;
            selectElement.remove(index);
            if (options.length > 0) {
              const i = Array.prototype.findIndex.call(
                options,
                option => option.selected
              );
              if (i === -1) {
                options[0].selected = true;
              }
            }
            storage.setValue(id, this.data.fieldName, { // #718 modified by ngx-extended-pdf-viewer
              value: getValue(event, /* isExport */ true),
              items: getItems(event),
            });
          },
          clear(event) {
            while (selectElement.length !== 0) {
              selectElement.remove(0);
            }
            storage.setValue(id, this.data.fieldName, { // #718 modified by ngx-extended-pdf-viewer
              value: null,
              items: [],
            });
          },
          insert(event) {
            const { index, displayValue, exportValue } = event.detail.insert;
            const optionElement = document.createElement("option");
            optionElement.textContent = displayValue;
            optionElement.value = exportValue;
            selectElement.insertBefore(
              optionElement,
              selectElement.children[index]
            );
            storage.setValue(id, this.data.fieldName, { // #718 modified by ngx-extended-pdf-viewer
              value: getValue(event, /* isExport */ true),
              items: getItems(event),
            });
          },
          items(event) {
            const { items } = event.detail;
            while (selectElement.length !== 0) {
              selectElement.remove(0);
            }
            for (const item of items) {
              const { displayValue, exportValue } = item;
              const optionElement = document.createElement("option");
              optionElement.textContent = displayValue;
              optionElement.value = exportValue;
              selectElement.appendChild(optionElement);
            }
            if (selectElement.options.length > 0) {
              selectElement.options[0].selected = true;
            }
            storage.setValue(id, this.data.fieldName, { // #718 modified by ngx-extended-pdf-viewer
              value: getValue(event, /* isExport */ true),
              items: getItems(event),
            });
          },
          indices(event) {
            const indices = new Set(event.detail.indices);
            const options = event.target.options;
            Array.prototype.forEach.call(options, (option, i) => {
              option.selected = indices.has(i);
            });
            storage.setValue(id, this.data.fieldName, { // #718 modified by ngx-extended-pdf-viewer
              value: getValue(event, /* isExport */ true),
            });
          },
          editable(event) {
            event.target.disabled = !event.detail.editable;
          },
        };
        this._dispatchEventFromSandbox(actions, jsEvent);
      });

      selectElement.addEventListener("input", event => {
        const exportValue = getValue(event, /* isExport */ true);
        const value = getValue(event, /* isExport */ false);
        storage.setValue(id, this.data.fieldName, { value: exportValue }); // #718 modified by ngx-extended-pdf-viewer

        this.linkService.eventBus?.dispatch("dispatcheventinsandbox", {
          source: this,
          detail: {
            id,
            name: "Keystroke",
            value,
            changeEx: exportValue,
            willCommit: true,
            commitKey: 1,
            keyDown: false,
          },
        });
      });

      this._setEventListeners(
        selectElement,
        [
          ["focus", "Focus"],
          ["blur", "Blur"],
          ["mousedown", "Mouse Down"],
          ["mouseenter", "Mouse Enter"],
          ["mouseleave", "Mouse Exit"],
          ["mouseup", "Mouse Up"],
          ["input", "Action"],
        ],
        event => event.target.checked
      );
    } else {
      selectElement.addEventListener("input", event => { // #718 modified by ngx-extended-pdf-viewer
        storage.setValue(id, this.data.fieldName, { // #718 modified by ngx-extended-pdf-viewer
          value: getValue(event),
          radioValue: getValue(event, true), // #718 modified by ngx-extended-pdf-viewer
        });
      });
    }

    this._setBackgroundColor(selectElement);

    this.container.appendChild(selectElement);
    return this.container;
  }
}

class PopupAnnotationElement extends AnnotationElement {
  constructor(parameters) {
    const isRenderable = !!(
      parameters.data.titleObj?.str || parameters.data.contentsObj?.str
    );
    super(parameters, { isRenderable });
  }

  render() {
    // Do not render popup annotations for parent elements with these types as
    // they create the popups themselves (because of custom trigger divs).
    const IGNORE_TYPES = [
      "Line",
      "Square",
      "Circle",
      "PolyLine",
      "Polygon",
      "Ink",
    ];

    this.container.className = "popupAnnotation";

    if (IGNORE_TYPES.includes(this.data.parentType)) {
      return this.container;
    }

    const selector = `[data-annotation-id="${this.data.parentId}"]`;
    const parentElements = this.layer.querySelectorAll(selector);
    if (parentElements.length === 0) {
      return this.container;
    }

    const popup = new PopupElement({
      container: this.container,
      trigger: Array.from(parentElements),
      color: this.data.color,
      titleObj: this.data.titleObj,
      modificationDate: this.data.modificationDate,
      contentsObj: this.data.contentsObj,
    });

    // Position the popup next to the parent annotation's container.
    // PDF viewers ignore a popup annotation's rectangle.
    const page = this.page;
    const rect = Util.normalizeRect([
      this.data.parentRect[0],
      page.view[3] - this.data.parentRect[1] + page.view[1],
      this.data.parentRect[2],
      page.view[3] - this.data.parentRect[3] + page.view[1],
    ]);
    const popupLeft =
      rect[0] + this.data.parentRect[2] - this.data.parentRect[0];
    const popupTop = rect[1];

    this.container.style.transformOrigin = `${-popupLeft}px ${-popupTop}px`;
    this.container.style.left = `${popupLeft}px`;
    this.container.style.top = `${popupTop}px`;

    this.container.appendChild(popup.render());
    return this.container;
  }
}

class PopupElement {
  constructor(parameters) {
    this.container = parameters.container;
    this.trigger = parameters.trigger;
    this.color = parameters.color;
    this.titleObj = parameters.titleObj;
    this.modificationDate = parameters.modificationDate;
    this.contentsObj = parameters.contentsObj;
    this.hideWrapper = parameters.hideWrapper || false;

    this.pinned = false;
  }

  render() {
    const BACKGROUND_ENLIGHT = 0.7;

    const wrapper = document.createElement("div");
    wrapper.className = "popupWrapper";

    // For Popup annotations we hide the entire section because it contains
    // only the popup. However, for Text annotations without a separate Popup
    // annotation, we cannot hide the entire container as the image would
    // disappear too. In that special case, hiding the wrapper suffices.
    this.hideElement = this.hideWrapper ? wrapper : this.container;
    this.hideElement.hidden = true;

    const popup = document.createElement("div");
    popup.className = "popup";

    const color = this.color;
    if (color) {
      // Enlighten the color.
      const r = BACKGROUND_ENLIGHT * (255 - color[0]) + color[0];
      const g = BACKGROUND_ENLIGHT * (255 - color[1]) + color[1];
      const b = BACKGROUND_ENLIGHT * (255 - color[2]) + color[2];
      popup.style.backgroundColor = Util.makeHexColor(r | 0, g | 0, b | 0);
    }

    const title = document.createElement("h1");
    title.dir = this.titleObj.dir;
    title.textContent = this.titleObj.str;
    popup.appendChild(title);

    // The modification date is shown in the popup instead of the creation
    // date if it is available and can be parsed correctly, which is
    // consistent with other viewers such as Adobe Acrobat.
    const dateObject = PDFDateString.toDateObject(this.modificationDate);
    if (dateObject) {
      const modificationDate = document.createElement("span");
      modificationDate.textContent = "{{date}}, {{time}}";
      modificationDate.dataset.l10nId = "annotation_date_string";
      modificationDate.dataset.l10nArgs = JSON.stringify({
        date: dateObject.toLocaleDateString(),
        time: dateObject.toLocaleTimeString(),
      });
      popup.appendChild(modificationDate);
    }

    const contents = this._formatContents(this.contentsObj);
    popup.appendChild(contents);

    if (!Array.isArray(this.trigger)) {
      this.trigger = [this.trigger];
    }

    // Attach the event listeners to the trigger element.
    for (const element of this.trigger) {
      element.addEventListener("click", this._toggle.bind(this));
      element.addEventListener("mouseover", this._show.bind(this, false));
      element.addEventListener("mouseout", this._hide.bind(this, false));
    }
    popup.addEventListener("click", this._hide.bind(this, true));

    wrapper.appendChild(popup);
    return wrapper;
  }

  /**
   * Format the contents of the popup by adding newlines where necessary.
   *
   * @private
   * @param {Object<string, string>} contentsObj
   * @memberof PopupElement
   * @returns {HTMLParagraphElement}
   */
  _formatContents({ str, dir }) {
    const p = document.createElement("p");
    p.dir = dir;
    const lines = str.split(/(?:\r\n?|\n)/);
    for (let i = 0, ii = lines.length; i < ii; ++i) {
      const line = lines[i];
      p.appendChild(document.createTextNode(line));
      if (i < ii - 1) {
        p.appendChild(document.createElement("br"));
      }
    }
    return p;
  }

  /**
   * Toggle the visibility of the popup.
   *
   * @private
   * @memberof PopupElement
   */
  _toggle() {
    if (this.pinned) {
      this._hide(true);
    } else {
      this._show(true);
    }
  }

  /**
   * Show the popup.
   *
   * @private
   * @param {boolean} pin
   * @memberof PopupElement
   */
  _show(pin = false) {
    if (pin) {
      this.pinned = true;
    }
    if (this.hideElement.hidden) {
      this.hideElement.hidden = false;
      this.container.style.zIndex += 1;
    }
  }

  /**
   * Hide the popup.
   *
   * @private
   * @param {boolean} unpin
   * @memberof PopupElement
   */
  _hide(unpin = true) {
    if (unpin) {
      this.pinned = false;
    }
    if (!this.hideElement.hidden && !this.pinned) {
      this.hideElement.hidden = true;
      this.container.style.zIndex -= 1;
    }
  }
}

class FreeTextAnnotationElement extends AnnotationElement {
  constructor(parameters) {
    const isRenderable = !!(
      parameters.data.hasPopup ||
      parameters.data.titleObj?.str ||
      parameters.data.contentsObj?.str
    );
    super(parameters, { isRenderable, ignoreBorder: true });
  }

  render() {
    this.container.className = "freeTextAnnotation";

    if (!this.data.hasPopup) {
      this._createPopup(null, this.data);
    }
    return this.container;
  }
}

class LineAnnotationElement extends AnnotationElement {
  constructor(parameters) {
    const isRenderable = !!(
      parameters.data.hasPopup ||
      parameters.data.titleObj?.str ||
      parameters.data.contentsObj?.str
    );
    super(parameters, { isRenderable, ignoreBorder: true });
  }

  render() {
    this.container.className = "lineAnnotation";

    // Create an invisible line with the same starting and ending coordinates
    // that acts as the trigger for the popup. Only the line itself should
    // trigger the popup, not the entire container.
    const data = this.data;
    const width = data.rect[2] - data.rect[0];
    const height = data.rect[3] - data.rect[1];
    const svg = this.svgFactory.create(width, height);

    // PDF coordinates are calculated from a bottom left origin, so transform
    // the line coordinates to a top left origin for the SVG element.
    const line = this.svgFactory.createElement("svg:line");
    line.setAttribute("x1", data.rect[2] - data.lineCoordinates[0]);
    line.setAttribute("y1", data.rect[3] - data.lineCoordinates[1]);
    line.setAttribute("x2", data.rect[2] - data.lineCoordinates[2]);
    line.setAttribute("y2", data.rect[3] - data.lineCoordinates[3]);
    // Ensure that the 'stroke-width' is always non-zero, since otherwise it
    // won't be possible to open/close the popup (note e.g. issue 11122).
    line.setAttribute("stroke-width", data.borderStyle.width || 1);
    line.setAttribute("stroke", "transparent");

    svg.appendChild(line);
    this.container.append(svg);

    // Create the popup ourselves so that we can bind it to the line instead
    // of to the entire container (which is the default).
    this._createPopup(line, data);

    return this.container;
  }
}

class SquareAnnotationElement extends AnnotationElement {
  constructor(parameters) {
    const isRenderable = !!(
      parameters.data.hasPopup ||
      parameters.data.titleObj?.str ||
      parameters.data.contentsObj?.str
    );
    super(parameters, { isRenderable, ignoreBorder: true });
  }

  render() {
    this.container.className = "squareAnnotation";

    // Create an invisible square with the same rectangle that acts as the
    // trigger for the popup. Only the square itself should trigger the
    // popup, not the entire container.
    const data = this.data;
    const width = data.rect[2] - data.rect[0];
    const height = data.rect[3] - data.rect[1];
    const svg = this.svgFactory.create(width, height);

    // The browser draws half of the borders inside the square and half of
    // the borders outside the square by default. This behavior cannot be
    // changed programmatically, so correct for that here.
    const borderWidth = data.borderStyle.width;
    const square = this.svgFactory.createElement("svg:rect");
    square.setAttribute("x", borderWidth / 2);
    square.setAttribute("y", borderWidth / 2);
    square.setAttribute("width", width - borderWidth);
    square.setAttribute("height", height - borderWidth);
    // Ensure that the 'stroke-width' is always non-zero, since otherwise it
    // won't be possible to open/close the popup (note e.g. issue 11122).
    square.setAttribute("stroke-width", borderWidth || 1);
    square.setAttribute("stroke", "transparent");
    square.setAttribute("fill", "none");

    svg.appendChild(square);
    this.container.append(svg);

    // Create the popup ourselves so that we can bind it to the square instead
    // of to the entire container (which is the default).
    this._createPopup(square, data);

    return this.container;
  }
}

class CircleAnnotationElement extends AnnotationElement {
  constructor(parameters) {
    const isRenderable = !!(
      parameters.data.hasPopup ||
      parameters.data.titleObj?.str ||
      parameters.data.contentsObj?.str
    );
    super(parameters, { isRenderable, ignoreBorder: true });
  }

  render() {
    this.container.className = "circleAnnotation";

    // Create an invisible circle with the same ellipse that acts as the
    // trigger for the popup. Only the circle itself should trigger the
    // popup, not the entire container.
    const data = this.data;
    const width = data.rect[2] - data.rect[0];
    const height = data.rect[3] - data.rect[1];
    const svg = this.svgFactory.create(width, height);

    // The browser draws half of the borders inside the circle and half of
    // the borders outside the circle by default. This behavior cannot be
    // changed programmatically, so correct for that here.
    const borderWidth = data.borderStyle.width;
    const circle = this.svgFactory.createElement("svg:ellipse");
    circle.setAttribute("cx", width / 2);
    circle.setAttribute("cy", height / 2);
    circle.setAttribute("rx", width / 2 - borderWidth / 2);
    circle.setAttribute("ry", height / 2 - borderWidth / 2);
    // Ensure that the 'stroke-width' is always non-zero, since otherwise it
    // won't be possible to open/close the popup (note e.g. issue 11122).
    circle.setAttribute("stroke-width", borderWidth || 1);
    circle.setAttribute("stroke", "transparent");
    circle.setAttribute("fill", "none");

    svg.appendChild(circle);
    this.container.append(svg);

    // Create the popup ourselves so that we can bind it to the circle instead
    // of to the entire container (which is the default).
    this._createPopup(circle, data);

    return this.container;
  }
}

class PolylineAnnotationElement extends AnnotationElement {
  constructor(parameters) {
    const isRenderable = !!(
      parameters.data.hasPopup ||
      parameters.data.titleObj?.str ||
      parameters.data.contentsObj?.str
    );
    super(parameters, { isRenderable, ignoreBorder: true });

    this.containerClassName = "polylineAnnotation";
    this.svgElementName = "svg:polyline";
  }

  render() {
    this.container.className = this.containerClassName;

    // Create an invisible polyline with the same points that acts as the
    // trigger for the popup. Only the polyline itself should trigger the
    // popup, not the entire container.
    const data = this.data;
    const width = data.rect[2] - data.rect[0];
    const height = data.rect[3] - data.rect[1];
    const svg = this.svgFactory.create(width, height);

    // Convert the vertices array to a single points string that the SVG
    // polyline element expects ("x1,y1 x2,y2 ..."). PDF coordinates are
    // calculated from a bottom left origin, so transform the polyline
    // coordinates to a top left origin for the SVG element.
    let points = [];
    for (const coordinate of data.vertices) {
      const x = coordinate.x - data.rect[0];
      const y = data.rect[3] - coordinate.y;
      points.push(x + "," + y);
    }
    points = points.join(" ");

    const polyline = this.svgFactory.createElement(this.svgElementName);
    polyline.setAttribute("points", points);
    // Ensure that the 'stroke-width' is always non-zero, since otherwise it
    // won't be possible to open/close the popup (note e.g. issue 11122).
    polyline.setAttribute("stroke-width", data.borderStyle.width || 1);
    polyline.setAttribute("stroke", "transparent");
    polyline.setAttribute("fill", "none");

    svg.appendChild(polyline);
    this.container.append(svg);

    // Create the popup ourselves so that we can bind it to the polyline
    // instead of to the entire container (which is the default).
    this._createPopup(polyline, data);

    return this.container;
  }
}

class PolygonAnnotationElement extends PolylineAnnotationElement {
  constructor(parameters) {
    // Polygons are specific forms of polylines, so reuse their logic.
    super(parameters);

    this.containerClassName = "polygonAnnotation";
    this.svgElementName = "svg:polygon";
  }
}

class CaretAnnotationElement extends AnnotationElement {
  constructor(parameters) {
    const isRenderable = !!(
      parameters.data.hasPopup ||
      parameters.data.titleObj?.str ||
      parameters.data.contentsObj?.str
    );
    super(parameters, { isRenderable, ignoreBorder: true });
  }

  render() {
    this.container.className = "caretAnnotation";

    if (!this.data.hasPopup) {
      this._createPopup(null, this.data);
    }
    return this.container;
  }
}

class InkAnnotationElement extends AnnotationElement {
  constructor(parameters) {
    const isRenderable = !!(
      parameters.data.hasPopup ||
      parameters.data.titleObj?.str ||
      parameters.data.contentsObj?.str
    );
    super(parameters, { isRenderable, ignoreBorder: true });

    this.containerClassName = "inkAnnotation";

    // Use the polyline SVG element since it allows us to use coordinates
    // directly and to draw both straight lines and curves.
    this.svgElementName = "svg:polyline";
  }

  render() {
    this.container.className = this.containerClassName;

    // Create an invisible polyline with the same points that acts as the
    // trigger for the popup.
    const data = this.data;
    const width = data.rect[2] - data.rect[0];
    const height = data.rect[3] - data.rect[1];
    const svg = this.svgFactory.create(width, height);

    for (const inkList of data.inkLists) {
      // Convert the ink list to a single points string that the SVG
      // polyline element expects ("x1,y1 x2,y2 ..."). PDF coordinates are
      // calculated from a bottom left origin, so transform the polyline
      // coordinates to a top left origin for the SVG element.
      let points = [];
      for (const coordinate of inkList) {
        const x = coordinate.x - data.rect[0];
        const y = data.rect[3] - coordinate.y;
        points.push(`${x},${y}`);
      }
      points = points.join(" ");

      const polyline = this.svgFactory.createElement(this.svgElementName);
      polyline.setAttribute("points", points);
      // Ensure that the 'stroke-width' is always non-zero, since otherwise it
      // won't be possible to open/close the popup (note e.g. issue 11122).
      polyline.setAttribute("stroke-width", data.borderStyle.width || 1);
      polyline.setAttribute("stroke", "transparent");
      polyline.setAttribute("fill", "none");

      // Create the popup ourselves so that we can bind it to the polyline
      // instead of to the entire container (which is the default).
      this._createPopup(polyline, data);

      svg.appendChild(polyline);
    }

    this.container.append(svg);
    return this.container;
  }
}

class HighlightAnnotationElement extends AnnotationElement {
  constructor(parameters) {
    const isRenderable = !!(
      parameters.data.hasPopup ||
      parameters.data.titleObj?.str ||
      parameters.data.contentsObj?.str
    );
    super(parameters, {
      isRenderable,
      ignoreBorder: true,
      createQuadrilaterals: true,
    });
  }

  render() {
    if (!this.data.hasPopup) {
      this._createPopup(null, this.data);
    }

    if (this.quadrilaterals) {
      return this._renderQuadrilaterals("highlightAnnotation");
    }

    this.container.className = "highlightAnnotation";
    return this.container;
  }
}

class UnderlineAnnotationElement extends AnnotationElement {
  constructor(parameters) {
    const isRenderable = !!(
      parameters.data.hasPopup ||
      parameters.data.titleObj?.str ||
      parameters.data.contentsObj?.str
    );
    super(parameters, {
      isRenderable,
      ignoreBorder: true,
      createQuadrilaterals: true,
    });
  }

  render() {
    if (!this.data.hasPopup) {
      this._createPopup(null, this.data);
    }

    if (this.quadrilaterals) {
      return this._renderQuadrilaterals("underlineAnnotation");
    }

    this.container.className = "underlineAnnotation";
    return this.container;
  }
}

class SquigglyAnnotationElement extends AnnotationElement {
  constructor(parameters) {
    const isRenderable = !!(
      parameters.data.hasPopup ||
      parameters.data.titleObj?.str ||
      parameters.data.contentsObj?.str
    );
    super(parameters, {
      isRenderable,
      ignoreBorder: true,
      createQuadrilaterals: true,
    });
  }

  render() {
    if (!this.data.hasPopup) {
      this._createPopup(null, this.data);
    }

    if (this.quadrilaterals) {
      return this._renderQuadrilaterals("squigglyAnnotation");
    }

    this.container.className = "squigglyAnnotation";
    return this.container;
  }
}

class StrikeOutAnnotationElement extends AnnotationElement {
  constructor(parameters) {
    const isRenderable = !!(
      parameters.data.hasPopup ||
      parameters.data.titleObj?.str ||
      parameters.data.contentsObj?.str
    );
    super(parameters, {
      isRenderable,
      ignoreBorder: true,
      createQuadrilaterals: true,
    });
  }

  render() {
    if (!this.data.hasPopup) {
      this._createPopup(null, this.data);
    }

    if (this.quadrilaterals) {
      return this._renderQuadrilaterals("strikeoutAnnotation");
    }

    this.container.className = "strikeoutAnnotation";
    return this.container;
  }
}

class StampAnnotationElement extends AnnotationElement {
  constructor(parameters) {
    const isRenderable = !!(
      parameters.data.hasPopup ||
      parameters.data.titleObj?.str ||
      parameters.data.contentsObj?.str
    );
    super(parameters, { isRenderable, ignoreBorder: true });
  }

  render() {
    this.container.className = "stampAnnotation";

    if (!this.data.hasPopup) {
      this._createPopup(null, this.data);
    }
    return this.container;
  }
}

class FileAttachmentAnnotationElement extends AnnotationElement {
  constructor(parameters) {
    super(parameters, { isRenderable: true });

    const { filename, content } = this.data.file;
    this.filename = getFilenameFromUrl(filename);
    this.content = content;

    this.linkService.eventBus?.dispatch("fileattachmentannotation", {
      source: this,
      id: stringToPDFString(filename),
      filename,
      content,
    });
  }

  render() {
    this.container.className = "fileAttachmentAnnotation";

    const trigger = document.createElement("div");
    trigger.style.height = this.container.style.height;
    trigger.style.width = this.container.style.width;
    trigger.addEventListener("dblclick", this._download.bind(this));

    if (
      !this.data.hasPopup &&
      (this.data.titleObj?.str || this.data.contentsObj?.str)
    ) {
      this._createPopup(trigger, this.data);
    }

    this.container.appendChild(trigger);
    return this.container;
  }

  /**
   * Download the file attachment associated with this annotation.
   *
   * @private
   * @memberof FileAttachmentAnnotationElement
   */
  _download() {
    this.downloadManager?.openOrDownloadData(
      this.container,
      this.content,
      this.filename
    );
  }
}

/**
 * @typedef {Object} AnnotationLayerParameters
 * @property {PageViewport} viewport
 * @property {HTMLDivElement} div
 * @property {Array} annotations
 * @property {PDFPage} page
 * @property {IPDFLinkService} linkService
 * @property {DownloadManager} downloadManager
 * @property {string} [imageResourcesPath] - Path for image resources, mainly
 *   for annotation icons. Include trailing slash.
 * @property {boolean} renderForms
 * @property {boolean} [enableScripting] - Enable embedded script execution.
 * @property {boolean} [hasJSActions] - Some fields have JS actions.
 *   The default value is `false`.
 */

class AnnotationLayer {
  /**
   * Render a new annotation layer with all annotation elements.
   *
   * @public
   * @param {AnnotationLayerParameters} parameters
   * @memberof AnnotationLayer
   */
  static render(parameters) {
    const sortedAnnotations = [],
      popupAnnotations = [];
    // Ensure that Popup annotations are handled last, since they're dependant
    // upon the parent annotation having already been rendered (please refer to
    // the `PopupAnnotationElement.render` method); fixes issue 11362.
    for (const data of parameters.annotations) {
      if (!data) {
        continue;
      }
      if (data.annotationType === AnnotationType.POPUP) {
        popupAnnotations.push(data);
        continue;
      }
      sortedAnnotations.push(data);
    }
    if (popupAnnotations.length) {
      sortedAnnotations.push(...popupAnnotations);
    }

    for (const data of sortedAnnotations) {
      const element = AnnotationElementFactory.create({
        data,
        layer: parameters.div,
        page: parameters.page,
        viewport: parameters.viewport,
        linkService: parameters.linkService,
        downloadManager: parameters.downloadManager,
        imageResourcesPath: parameters.imageResourcesPath || "",
        renderForms: parameters.renderForms !== false,
        svgFactory: new DOMSVGFactory(),
        annotationStorage:
          parameters.annotationStorage || new AnnotationStorage(),
        enableScripting: parameters.enableScripting,
        hasJSActions: parameters.hasJSActions,
        fieldObjects: parameters.fieldObjects,
        mouseState: parameters.mouseState || { isDown: false },
      });
      if (element.isRenderable) {
        const rendered = element.render();
        if (data.hidden) {
          rendered.style.visibility = "hidden";
        }
        if (Array.isArray(rendered)) {
          for (const renderedElement of rendered) {
            parameters.div.appendChild(renderedElement);
          }
        } else {
          if (element instanceof PopupAnnotationElement) {
            // Popup annotation elements should not be on top of other
            // annotation elements to prevent interfering with mouse events.
            parameters.div.prepend(rendered);
          } else {
            parameters.div.appendChild(rendered);
          }
        }
      }
    }
  }

  /**
   * Update the annotation elements on existing annotation layer.
   *
   * @public
   * @param {AnnotationLayerParameters} parameters
   * @memberof AnnotationLayer
   */
  static update(parameters) {
    const transform = `matrix(${parameters.viewport.transform.join(",")})`;
    for (const data of parameters.annotations) {
      const elements = parameters.div.querySelectorAll(
        `[data-annotation-id="${data.id}"]`
      );
      if (elements) {
        for (const element of elements) {
          element.style.transform = transform;
        }
      }
    }
    parameters.div.hidden = false;
  }
}

export { AnnotationLayer };<|MERGE_RESOLUTION|>--- conflicted
+++ resolved
@@ -744,23 +744,14 @@
 
   setPropertyOnSiblings(base, key, value, keyInStorage) {
     const storage = this.annotationStorage;
-<<<<<<< HEAD
-    for (const element of document.getElementsByName(base.name)) {
-      if (element !== base) {
-        element[key] = value;
-        const data = Object.create(null);
-        data[keyInStorage] = value;
-        storage.setValue(element.getAttribute("id"), this.data.fieldName, data); // #868 modified by ngx-extended-pdf-viewer
-=======
     for (const element of this._getElementsByName(
       base.name,
       /* skipId = */ base.id
     )) {
       if (element.domElement) {
         element.domElement[key] = value;
->>>>>>> db7c91e7
-      }
-      storage.setValue(element.id, { [keyInStorage]: value });
+      }
+      storage.setValue(element.id,  this.data.fieldName, { [keyInStorage]: value });
     }
   }
 
@@ -1036,16 +1027,8 @@
     const storage = this.annotationStorage;
     const data = this.data;
     const id = data.id;
-<<<<<<< HEAD
     let value = storage.getValue(id, this.data.fieldName, { // #718 modified by ngx-extended-pdf-viewer
-      value:
-        data.fieldValue &&
-        ((data.exportValue && data.exportValue === data.fieldValue) ||
-          (!data.exportValue && data.fieldValue !== "Off")),
-=======
-    let value = storage.getValue(id, {
       value: data.exportValue === data.fieldValue,
->>>>>>> db7c91e7
     }).value;
     if (typeof value === "string") {
       // The value has been changed through js and set in annotationStorage.
@@ -1067,30 +1050,16 @@
     element.setAttribute("exportValue", data.exportValue);
     element.tabIndex = DEFAULT_TAB_INDEX;
 
-<<<<<<< HEAD
-    element.addEventListener("change", event => { // #718 modified by ngx-extended-pdf-viewer
-      const name = event.target.name;
-      const checked = event.target.checked;
-      for (const checkbox of document.getElementsByName(name)) {
-        if (checkbox !== event.target) {
-          checkbox.checked =
-            checked &&
-            checkbox.getAttribute("exportValue") === data.exportValue;
-          storage.setValue(
-            checkbox.parentNode.getAttribute("data-annotation-id"),
-            this.data.fieldName, // #718 modified by ngx-extended-pdf-viewer
-            { value: false }
-          );
-=======
     element.addEventListener("change", event => {
       const { name, checked } = event.target;
       for (const checkbox of this._getElementsByName(name, /* skipId = */ id)) {
         const curChecked = checked && checkbox.exportValue === data.exportValue;
         if (checkbox.domElement) {
           checkbox.domElement.checked = curChecked;
->>>>>>> db7c91e7
         }
-        storage.setValue(checkbox.id, { value: curChecked });
+        storage.setValue(checkbox.id,
+          this.data.fieldName, // #718 modified by ngx-extended-pdf-viewer
+          { value: curChecked });
       }
       storage.setValue(id, this.data.fieldName, { // #718 modified by ngx-extended-pdf-viewer
         value: checked
@@ -1170,33 +1139,14 @@
     element.setAttribute("id", id);
     element.tabIndex = DEFAULT_TAB_INDEX;
 
-<<<<<<< HEAD
-    element.addEventListener("change", event => { // #718 modified by ngx-extended-pdf-viewer
-      const { target } = event;
-      for (const radio of document.getElementsByName(target.name)) {
-        if (radio !== target) {
-          if (window.setFormValue) { // #718 modified by ngx-extended-pdf-viewer
-            window.setFormValue(radio.getAttribute("id"), false); // #718 modified by ngx-extended-pdf-viewer
-          } // #718 modified by ngx-extended-pdf-viewer
-          storage.setValue(radio.getAttribute("id"), this.data.fieldName, { // #718 modified by ngx-extended-pdf-viewer
-            value: false,
-            emitMessage: false, // #718 modified by ngx-extended-pdf-viewer
-          });
-        }
-      }
-      storage.setValue(id, this.data.fieldName, {
-        // #718 modified by ngx-extended-pdf-viewer
-        value: target.checked,
-        radioValue: this.data.buttonValue, // #718 modified by ngx-extended-pdf-viewer
-      });
-=======
     element.addEventListener("change", event => {
       const { name, checked } = event.target;
       for (const radio of this._getElementsByName(name, /* skipId = */ id)) {
         storage.setValue(radio.id, { value: false });
       }
-      storage.setValue(id, { value: checked });
->>>>>>> db7c91e7
+      storage.setValue(id, this.data.fieldName, { value: checked,
+        radioValue: this.data.buttonValue, // #718 modified by ngx-extended-pdf-viewer
+      });
     });
 
     if (this.enableScripting && this.hasJSActions) {
@@ -1206,21 +1156,16 @@
         const actions = {
           value: event => {
             const checked = pdfButtonValue === event.detail.value;
-<<<<<<< HEAD
-            for (const radio of document.getElementsByName(event.target.name)) {
-              const radioId = radio.getAttribute("id");
-              radio.checked = radioId === id && checked;
-              storage.setValue(radioId, fieldName, { // #718 / #868 modified by ngx-extended-pdf-viewer
-                value: radio.checked,
-              });
-=======
             for (const radio of this._getElementsByName(event.target.name)) {
               const curChecked = checked && radio.id === id;
               if (radio.domElement) {
                 radio.domElement.checked = curChecked;
               }
-              storage.setValue(radio.id, { value: curChecked });
->>>>>>> db7c91e7
+              storage.setValue(
+                radio.id,
+                fieldName, // #718 / #868 modified by ngx-extended-pdf-viewer
+                { value: curChecked }
+              );
             }
           },
         };
