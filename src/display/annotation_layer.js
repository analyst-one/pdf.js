/* Copyright 2014 Mozilla Foundation
 *
 * Licensed under the Apache License, Version 2.0 (the "License");
 * you may not use this file except in compliance with the License.
 * You may obtain a copy of the License at
 *
 *     http://www.apache.org/licenses/LICENSE-2.0
 *
 * Unless required by applicable law or agreed to in writing, software
 * distributed under the License is distributed on an "AS IS" BASIS,
 * WITHOUT WARRANTIES OR CONDITIONS OF ANY KIND, either express or implied.
 * See the License for the specific language governing permissions and
 * limitations under the License.
 */

/** @typedef {import("./api").PDFPageProxy} PDFPageProxy */
/** @typedef {import("./display_utils").PageViewport} PageViewport */
/** @typedef {import("./interfaces").IDownloadManager} IDownloadManager */
/** @typedef {import("../../web/interfaces").IPDFLinkService} IPDFLinkService */

import {
  AnnotationBorderStyleType,
  AnnotationType,
  assert,
  LINE_FACTOR,
  shadow,
  unreachable,
  Util,
  warn,
} from "../shared/util.js";
import {
  DOMSVGFactory,
  getFilenameFromUrl,
  PDFDateString,
} from "./display_utils.js";
import { AnnotationStorage } from "./annotation_storage.js";
import { ColorConverters } from "../shared/scripting_utils.js";
import { XfaLayer } from "./xfa_layer.js";

const DEFAULT_TAB_INDEX = 1000;
const DEFAULT_FONT_SIZE = 9;
const GetElementsByNameSet = new WeakSet();

function getRectDims(rect) {
  return {
    width: rect[2] - rect[0],
    height: rect[3] - rect[1],
  };
}

/**
 * @typedef {Object} AnnotationElementParameters
 * @property {Object} data
 * @property {HTMLDivElement} layer
 * @property {PDFPageProxy} page
 * @property {PageViewport} viewport
 * @property {IPDFLinkService} linkService
 * @property {IDownloadManager} downloadManager
 * @property {AnnotationStorage} [annotationStorage]
 * @property {string} [imageResourcesPath] - Path for image resources, mainly
 *   for annotation icons. Include trailing slash.
 * @property {boolean} renderForms
 * @property {Object} svgFactory
 * @property {boolean} [enableScripting]
 * @property {boolean} [hasJSActions]
 * @property {Object} [fieldObjects]
 * @property {Object} [mouseState]
 */

class AnnotationElementFactory {
  /**
   * @param {AnnotationElementParameters} parameters
   * @returns {AnnotationElement}
   */
  static create(parameters) {
    const subtype = parameters.data.annotationType;

    switch (subtype) {
      case AnnotationType.LINK:
        return new LinkAnnotationElement(parameters);

      case AnnotationType.TEXT:
        return new TextAnnotationElement(parameters);

      case AnnotationType.WIDGET:
        const fieldType = parameters.data.fieldType;

        switch (fieldType) {
          case "Tx":
            return new TextWidgetAnnotationElement(parameters);
          case "Btn":
            if (parameters.data.radioButton) {
              return new RadioButtonWidgetAnnotationElement(parameters);
            } else if (parameters.data.checkBox) {
              return new CheckboxWidgetAnnotationElement(parameters);
            }
            return new PushButtonWidgetAnnotationElement(parameters);
          case "Ch":
            return new ChoiceWidgetAnnotationElement(parameters);
        }
        return new WidgetAnnotationElement(parameters);

      case AnnotationType.POPUP:
        return new PopupAnnotationElement(parameters);

      case AnnotationType.FREETEXT:
        return new FreeTextAnnotationElement(parameters);

      case AnnotationType.LINE:
        return new LineAnnotationElement(parameters);

      case AnnotationType.SQUARE:
        return new SquareAnnotationElement(parameters);

      case AnnotationType.CIRCLE:
        return new CircleAnnotationElement(parameters);

      case AnnotationType.POLYLINE:
        return new PolylineAnnotationElement(parameters);

      case AnnotationType.CARET:
        return new CaretAnnotationElement(parameters);

      case AnnotationType.INK:
        return new InkAnnotationElement(parameters);

      case AnnotationType.POLYGON:
        return new PolygonAnnotationElement(parameters);

      case AnnotationType.HIGHLIGHT:
        return new HighlightAnnotationElement(parameters);

      case AnnotationType.UNDERLINE:
        return new UnderlineAnnotationElement(parameters);

      case AnnotationType.SQUIGGLY:
        return new SquigglyAnnotationElement(parameters);

      case AnnotationType.STRIKEOUT:
        return new StrikeOutAnnotationElement(parameters);

      case AnnotationType.STAMP:
        return new StampAnnotationElement(parameters);

      case AnnotationType.FILEATTACHMENT:
        return new FileAttachmentAnnotationElement(parameters);

      default:
        return new AnnotationElement(parameters);
    }
  }
}

class AnnotationElement {
  constructor(
    parameters,
    {
      isRenderable = false,
      ignoreBorder = false,
      createQuadrilaterals = false,
    } = {}
  ) {
    this.isRenderable = isRenderable;
    this.data = parameters.data;
    this.layer = parameters.layer;
    this.page = parameters.page;
    this.viewport = parameters.viewport;
    this.linkService = parameters.linkService;
    this.downloadManager = parameters.downloadManager;
    this.imageResourcesPath = parameters.imageResourcesPath;
    this.renderForms = parameters.renderForms;
    this.svgFactory = parameters.svgFactory;
    this.annotationStorage = parameters.annotationStorage;
    this.enableScripting = parameters.enableScripting;
    this.hasJSActions = parameters.hasJSActions;
    this._fieldObjects = parameters.fieldObjects;
    this._mouseState = parameters.mouseState;

    if (isRenderable) {
      this.container = this._createContainer(ignoreBorder);
    }
    if (createQuadrilaterals) {
      this.quadrilaterals = this._createQuadrilaterals(ignoreBorder);
    }
  }

  /**
   * Create an empty container for the annotation's HTML element.
   *
   * @private
   * @param {boolean} ignoreBorder
   * @memberof AnnotationElement
   * @returns {HTMLElement} A section element.
   */
  _createContainer(ignoreBorder = false) {
    const data = this.data,
      page = this.page,
      viewport = this.viewport;
    const container = document.createElement("section");
    const { width, height } = getRectDims(data.rect);

    const [pageLLx, pageLLy, pageURx, pageURy] = viewport.viewBox;
    const pageWidth = pageURx - pageLLx;
    const pageHeight = pageURy - pageLLy;

    container.setAttribute("data-annotation-id", data.id);

    // Do *not* modify `data.rect`, since that will corrupt the annotation
    // position on subsequent calls to `_createContainer` (see issue 6804).
    const rect = Util.normalizeRect([
      data.rect[0],
      page.view[3] - data.rect[1] + page.view[1],
      data.rect[2],
      page.view[3] - data.rect[3] + page.view[1],
    ]);

    if (!ignoreBorder && data.borderStyle.width > 0) {
      container.style.borderWidth = `${data.borderStyle.width}px`;

      const horizontalRadius = data.borderStyle.horizontalCornerRadius;
      const verticalRadius = data.borderStyle.verticalCornerRadius;
      if (horizontalRadius > 0 || verticalRadius > 0) {
        const radius = `calc(${horizontalRadius}px * var(--scale-factor)) / calc(${verticalRadius}px * var(--scale-factor))`;
        container.style.borderRadius = radius;
      }

      switch (data.borderStyle.style) {
        case AnnotationBorderStyleType.SOLID:
          container.style.borderStyle = "solid";
          break;

        case AnnotationBorderStyleType.DASHED:
          container.style.borderStyle = "dashed";
          break;

        case AnnotationBorderStyleType.BEVELED:
          warn("Unimplemented border style: beveled");
          break;

        case AnnotationBorderStyleType.INSET:
          warn("Unimplemented border style: inset");
          break;

        case AnnotationBorderStyleType.UNDERLINE:
          container.style.borderBottomStyle = "solid";
          break;

        default:
          break;
      }

      const borderColor = data.borderColor || null;
      if (borderColor) {
        container.style.borderColor = Util.makeHexColor(
          borderColor[0] | 0,
          borderColor[1] | 0,
          borderColor[2] | 0
        );
      } else {
        // Transparent (invisible) border, so do not draw it at all.
        container.style.borderWidth = 0;
      }
    }

    container.style.left = `${(100 * (rect[0] - pageLLx)) / pageWidth}%`;
    container.style.top = `${(100 * (rect[1] - pageLLy)) / pageHeight}%`;

    const { rotation } = data;
    if (data.hasOwnCanvas || rotation === 0) {
      container.style.width = `${(100 * width) / pageWidth}%`;
      container.style.height = `${(100 * height) / pageHeight}%`;
    } else {
      this.setRotation(rotation, container);
    }

    return container;
  }

  setRotation(angle, container = this.container) {
    const [pageLLx, pageLLy, pageURx, pageURy] = this.viewport.viewBox;
    const pageWidth = pageURx - pageLLx;
    const pageHeight = pageURy - pageLLy;
    const { width, height } = getRectDims(this.data.rect);

    let elementWidth, elementHeight;
    if (angle % 180 === 0) {
      elementWidth = (100 * width) / pageWidth;
      elementHeight = (100 * height) / pageHeight;
    } else {
      elementWidth = (100 * height) / pageWidth;
      elementHeight = (100 * width) / pageHeight;
    }

    container.style.width = `${elementWidth}%`;
    container.style.height = `${elementHeight}%`;

    container.setAttribute("data-main-rotation", (360 - angle) % 360);
  }

  get _commonActions() {
    const setColor = (jsName, styleName, event) => {
      const color = event.detail[jsName];
      event.target.style[styleName] = ColorConverters[`${color[0]}_HTML`](
        color.slice(1)
      );
    };

    return shadow(this, "_commonActions", {
      display: event => {
        const hidden = event.detail.display % 2 === 1;
        this.container.style.visibility = hidden ? "hidden" : "visible";
        this.annotationStorage.setValue(this.data.id, {
          hidden,
          print: event.detail.display === 0 || event.detail.display === 3,
        });
      },
      print: event => {
        this.annotationStorage.setValue(this.data.id, {
          print: event.detail.print,
        });
      },
      hidden: event => {
        this.container.style.visibility = event.detail.hidden
          ? "hidden"
          : "visible";
        this.annotationStorage.setValue(this.data.id, {
          hidden: event.detail.hidden,
        });
      },
      focus: event => {
        setTimeout(() => event.target.focus({ preventScroll: false }), 0);
      },
      userName: event => {
        // tooltip
        event.target.title = event.detail.userName;
      },
      readonly: event => {
        if (event.detail.readonly) {
          event.target.setAttribute("readonly", "");
        } else {
          event.target.removeAttribute("readonly");
        }
      },
      required: event => {
        this._setRequired(event.target, event.detail.required);
      },
      bgColor: event => {
        setColor("bgColor", "backgroundColor", event);
      },
      fillColor: event => {
        setColor("fillColor", "backgroundColor", event);
      },
      fgColor: event => {
        setColor("fgColor", "color", event);
      },
      textColor: event => {
        setColor("textColor", "color", event);
      },
      borderColor: event => {
        setColor("borderColor", "borderColor", event);
      },
      strokeColor: event => {
        setColor("strokeColor", "borderColor", event);
      },
      rotation: event => {
        const angle = event.detail.rotation;
        this.setRotation(angle);
        this.annotationStorage.setValue(this.data.id, {
          rotation: angle,
        });
      },
    });
  }

  _dispatchEventFromSandbox(actions, jsEvent) {
    const commonActions = this._commonActions;
    for (const name of Object.keys(jsEvent.detail)) {
      const action = actions[name] || commonActions[name];
      if (action) {
        action(jsEvent);
      }
    }
  }

  _setDefaultPropertiesFromJS(element) {
    if (!this.enableScripting) {
      return;
    }

    // Some properties may have been updated thanks to JS.
    const storedData = this.annotationStorage.getRawValue(this.data.id);
    if (!storedData) {
      return;
    }

    const commonActions = this._commonActions;
    for (const [actionName, detail] of Object.entries(storedData)) {
      const action = commonActions[actionName];
      if (action) {
        action({ detail, target: element });
        // The action has been consumed: no need to keep it.
        delete storedData[actionName];
      }
    }
  }

  /**
   * Create quadrilaterals from the annotation's quadpoints.
   *
   * @private
   * @param {boolean} ignoreBorder
   * @memberof AnnotationElement
   * @returns {Array<HTMLElement>} An array of section elements.
   */
  _createQuadrilaterals(ignoreBorder = false) {
    if (!this.data.quadPoints) {
      return null;
    }

    const quadrilaterals = [];
    const savedRect = this.data.rect;
    for (const quadPoint of this.data.quadPoints) {
      this.data.rect = [
        quadPoint[2].x,
        quadPoint[2].y,
        quadPoint[1].x,
        quadPoint[1].y,
      ];
      quadrilaterals.push(this._createContainer(ignoreBorder));
    }
    this.data.rect = savedRect;
    return quadrilaterals;
  }

  /**
   * Create a popup for the annotation's HTML element. This is used for
   * annotations that do not have a Popup entry in the dictionary, but
   * are of a type that works with popups (such as Highlight annotations).
   *
   * @private
   * @param {HTMLDivElement|HTMLImageElement|null} trigger
   * @param {Object} data
   * @memberof AnnotationElement
   */
  _createPopup(trigger, data) {
    let container = this.container;
    if (this.quadrilaterals) {
      trigger = trigger || this.quadrilaterals;
      container = this.quadrilaterals[0];
    }

    // If no trigger element is specified, create it.
    if (!trigger) {
      trigger = document.createElement("div");
      trigger.className = "popupTriggerArea";
      container.append(trigger);
    }

    const popupElement = new PopupElement({
      container,
      trigger,
      color: data.color,
      titleObj: data.titleObj,
      modificationDate: data.modificationDate,
      contentsObj: data.contentsObj,
      richText: data.richText,
      hideWrapper: true,
    });
    const popup = popupElement.render();

    // Position the popup next to the annotation's container.
    popup.style.left = "100%";

    container.append(popup);
  }

  /**
   * Render the quadrilaterals of the annotation.
   *
   * @private
   * @param {string} className
   * @memberof AnnotationElement
   * @returns {Array<HTMLElement>} An array of section elements.
   */
  _renderQuadrilaterals(className) {
    if (
      typeof PDFJSDev === "undefined" ||
      PDFJSDev.test("!PRODUCTION || TESTING")
    ) {
      assert(this.quadrilaterals, "Missing quadrilaterals during rendering");
    }

    for (const quadrilateral of this.quadrilaterals) {
      quadrilateral.className = className;
    }
    return this.quadrilaterals;
  }

  /**
   * Render the annotation's HTML element(s).
   *
   * @public
   * @memberof AnnotationElement
   * @returns {HTMLElement|Array<HTMLElement>} A section element or
   *   an array of section elements.
   */
  render() {
    unreachable("Abstract method `AnnotationElement.render` called");
  }

  /**
   * @private
   * @returns {Array}
   */
  _getElementsByName(name, skipId = null) {
    const fields = [];

    if (this._fieldObjects) {
      const fieldObj = this._fieldObjects[name];
      if (fieldObj) {
        for (const { page, id, exportValues } of fieldObj) {
          if (page === -1) {
            continue;
          }
          if (id === skipId) {
            continue;
          }
          const exportValue =
            typeof exportValues === "string" ? exportValues : null;

          const domElement = document.querySelector(
            `[data-element-id="${id}"]`
          );
          if (domElement && !GetElementsByNameSet.has(domElement)) {
            warn(`_getElementsByName - element not allowed: ${id}`);
            continue;
          }
          fields.push({ id, exportValue, domElement });
        }
      }
      return fields;
    }
    // Fallback to a regular DOM lookup, to ensure that the standalone
    // viewer components won't break.
    for (const domElement of document.getElementsByName(name)) {
      const { id, exportValue } = domElement;
      if (id === skipId) {
        continue;
      }
      if (!GetElementsByNameSet.has(domElement)) {
        continue;
      }
      fields.push({ id, exportValue, domElement });
    }
    return fields;
  }

  static get platform() {
    const platform = typeof navigator !== "undefined" ? navigator.platform : "";

    return shadow(this, "platform", {
      isWin: platform.includes("Win"),
      isMac: platform.includes("Mac"),
    });
  }
}

class LinkAnnotationElement extends AnnotationElement {
  constructor(parameters, options = null) {
    super(parameters, {
      isRenderable: true,
      ignoreBorder: !!options?.ignoreBorder,
      createQuadrilaterals: true,
    });
    this.isTooltipOnly = parameters.data.isTooltipOnly;
  }

  render() {
    const { data, linkService } = this;
    const link = document.createElement("a");
    link.setAttribute("data-element-id", data.id);
    let isBound = false;

    if (data.url) {
      linkService.addLinkAttributes(link, data.url, data.newWindow);
      isBound = true;
    } else if (data.action) {
      this._bindNamedAction(link, data.action);
      isBound = true;
    } else if (data.dest) {
      this._bindLink(link, data.dest);
      isBound = true;
    } else {
      if (
        data.actions &&
        (data.actions.Action ||
          data.actions["Mouse Up"] ||
          data.actions["Mouse Down"]) &&
        this.enableScripting &&
        this.hasJSActions
      ) {
        this._bindJSAction(link, data);
        isBound = true;
      }

      if (data.resetForm) {
        this._bindResetFormAction(link, data.resetForm);
        isBound = true;
      } else if (this.isTooltipOnly && !isBound) {
        this._bindLink(link, "");
        isBound = true;
      }
    }

    if (this.quadrilaterals) {
      return this._renderQuadrilaterals("linkAnnotation").map(
        (quadrilateral, index) => {
          const linkElement = index === 0 ? link : link.cloneNode();
          quadrilateral.append(linkElement);
          return quadrilateral;
        }
      );
    }

    this.container.className = "linkAnnotation";
    if (isBound) {
      this.container.append(link);
    }

    return this.container;
  }

  /**
   * Bind internal links to the link element.
   *
   * @private
   * @param {Object} link
   * @param {Object} destination
   * @memberof LinkAnnotationElement
   */
  _bindLink(link, destination) {
    link.href = this.linkService.getDestinationHash(destination);
    link.onclick = () => {
      if (destination) {
        this.linkService.goToDestination(destination);
      }
      return false;
    };
    if (destination || destination === /* isTooltipOnly = */ "") {
      link.className = "internalLink";
    }
  }

  /**
   * Bind named actions to the link element.
   *
   * @private
   * @param {Object} link
   * @param {Object} action
   * @memberof LinkAnnotationElement
   */
  _bindNamedAction(link, action) {
    link.href = this.linkService.getAnchorUrl("");
    link.onclick = () => {
      this.linkService.executeNamedAction(action);
      return false;
    };
    link.className = "internalLink";
  }

  /**
   * Bind JS actions to the link element.
   *
   * @private
   * @param {Object} link
   * @param {Object} data
   * @memberof LinkAnnotationElement
   */
  _bindJSAction(link, data) {
    link.href = this.linkService.getAnchorUrl("");
    const map = new Map([
      ["Action", "onclick"],
      ["Mouse Up", "onmouseup"],
      ["Mouse Down", "onmousedown"],
    ]);
    for (const name of Object.keys(data.actions)) {
      const jsName = map.get(name);
      if (!jsName) {
        continue;
      }
      link[jsName] = () => {
        this.linkService.eventBus?.dispatch("dispatcheventinsandbox", {
          source: this,
          detail: {
            id: data.id,
            name,
          },
        });
        return false;
      };
    }

    if (!link.onclick) {
      link.onclick = () => false;
    }
    link.className = "internalLink";
  }

  _bindResetFormAction(link, resetForm) {
    const otherClickAction = link.onclick;
    if (!otherClickAction) {
      link.href = this.linkService.getAnchorUrl("");
    }
    link.className = "internalLink";

    if (!this._fieldObjects) {
      warn(
        `_bindResetFormAction - "resetForm" action not supported, ` +
          "ensure that the `fieldObjects` parameter is provided."
      );
      if (!otherClickAction) {
        link.onclick = () => false;
      }
      return;
    }

    link.onclick = () => {
      if (otherClickAction) {
        otherClickAction();
      }

      const {
        fields: resetFormFields,
        refs: resetFormRefs,
        include,
      } = resetForm;

      const allFields = [];
      if (resetFormFields.length !== 0 || resetFormRefs.length !== 0) {
        const fieldIds = new Set(resetFormRefs);
        for (const fieldName of resetFormFields) {
          const fields = this._fieldObjects[fieldName] || [];
          for (const { id } of fields) {
            fieldIds.add(id);
          }
        }
        for (const fields of Object.values(this._fieldObjects)) {
          for (const field of fields) {
            if (fieldIds.has(field.id) === include) {
              allFields.push(field);
            }
          }
        }
      } else {
        for (const fields of Object.values(this._fieldObjects)) {
          allFields.push(...fields);
        }
      }

      const storage = this.annotationStorage;
      const allIds = [];
      for (const field of allFields) {
        const { id } = field;
        allIds.push(id);
        switch (field.type) {
          case "text": {
            const value = field.defaultValue || "";
            storage.setValue(id, { value });
            break;
          }
          case "checkbox":
          case "radiobutton": {
            const value = field.defaultValue === field.exportValues;
            storage.setValue(id, { value });
            break;
          }
          case "combobox":
          case "listbox": {
            const value = field.defaultValue || "";
            storage.setValue(id, { value });
            break;
          }
          default:
            continue;
        }

        const domElement = document.querySelector(`[data-element-id="${id}"]`);
        if (!domElement) {
          continue;
        } else if (!GetElementsByNameSet.has(domElement)) {
          warn(`_bindResetFormAction - element not allowed: ${id}`);
          continue;
        }
        domElement.dispatchEvent(new Event("resetform"));
      }

      if (this.enableScripting) {
        // Update the values in the sandbox.
        this.linkService.eventBus?.dispatch("dispatcheventinsandbox", {
          source: this,
          detail: {
            id: "app",
            ids: allIds,
            name: "ResetForm",
          },
        });
      }

      return false;
    };
  }
}

class TextAnnotationElement extends AnnotationElement {
  constructor(parameters) {
    const isRenderable = !!(
      parameters.data.hasPopup ||
      parameters.data.titleObj?.str ||
      parameters.data.contentsObj?.str ||
      parameters.data.richText?.str
    );
    super(parameters, { isRenderable });
  }

  render() {
    this.container.className = "textAnnotation";

    const image = document.createElement("img");
    image.src =
      this.imageResourcesPath +
      "annotation-" +
      this.data.name.toLowerCase() +
      ".svg";
    image.alt = "[{{type}} Annotation]";
    image.dataset.l10nId = "text_annotation_type";
    image.dataset.l10nArgs = JSON.stringify({ type: this.data.name });

    if (!this.data.hasPopup) {
      this._createPopup(image, this.data);
    }

    this.container.append(image);
    return this.container;
  }
}

class WidgetAnnotationElement extends AnnotationElement {
  render() {
    // Show only the container for unsupported field types.
    if (this.data.alternativeText) {
      this.container.title = this.data.alternativeText;
    }

    return this.container;
  }

  _getKeyModifier(event) {
    const { isWin, isMac } = AnnotationElement.platform;
    return (isWin && event.ctrlKey) || (isMac && event.metaKey);
  }

  _setEventListener(element, baseName, eventName, valueGetter) {
    if (baseName.includes("mouse")) {
      // Mouse events
      element.addEventListener(baseName, event => {
        this.linkService.eventBus?.dispatch("dispatcheventinsandbox", {
          source: this,
          detail: {
            id: this.data.id,
            name: eventName,
            value: valueGetter(event),
            shift: event.shiftKey,
            modifier: this._getKeyModifier(event),
          },
        });
      });
    } else {
      // Non mouse event
      element.addEventListener(baseName, event => {
        this.linkService.eventBus?.dispatch("dispatcheventinsandbox", {
          source: this,
          detail: {
            id: this.data.id,
            name: eventName,
            value: valueGetter(event),
          },
        });
      });
    }
  }

  _setEventListeners(element, names, getter) {
    for (const [baseName, eventName] of names) {
      if (eventName === "Action" || this.data.actions?.[eventName]) {
        this._setEventListener(element, baseName, eventName, getter);
      }
    }
  }

  _setBackgroundColor(element) {
    const color = this.data.backgroundColor || null;
    element.style.backgroundColor =
      color === null
        ? "transparent"
        : Util.makeHexColor(color[0], color[1], color[2]);
  }

  /**
   * Apply text styles to the text in the element.
   *
   * @private
   * @param {HTMLDivElement} element
   * @memberof TextWidgetAnnotationElement
   */
  _setTextStyle(element) {
    const TEXT_ALIGNMENT = ["left", "center", "right"];
    const { fontColor } = this.data.defaultAppearanceData;
    const fontSize =
      this.data.defaultAppearanceData.fontSize || DEFAULT_FONT_SIZE;

    const style = element.style;

    // TODO: If the font-size is zero, calculate it based on the height and
    //       width of the element.
    // Not setting `style.fontSize` will use the default font-size for now.

    // We don't use the font, as specified in the PDF document, for the <input>
    // element. Hence using the original `fontSize` could look bad, which is why
    // it's instead based on the field height.
    // If the height is "big" then it could lead to a too big font size
    // so in this case use the one we've in the pdf (hence the min).
    let computedFontSize;
    if (this.data.multiLine) {
      const height = Math.abs(this.data.rect[3] - this.data.rect[1]);
      const numberOfLines = Math.round(height / (LINE_FACTOR * fontSize)) || 1;
      const lineHeight = height / numberOfLines;
      computedFontSize = Math.min(
        fontSize,
        Math.round(lineHeight / LINE_FACTOR)
      );
    } else {
      const height = Math.abs(this.data.rect[3] - this.data.rect[1]);
      computedFontSize = Math.min(fontSize, Math.round(height / LINE_FACTOR));
    }
    style.fontSize = `calc(${computedFontSize}px * var(--scale-factor))`;

    style.color = Util.makeHexColor(fontColor[0], fontColor[1], fontColor[2]);

    if (this.data.textAlignment !== null) {
      style.textAlign = TEXT_ALIGNMENT[this.data.textAlignment];
    }
  }

  _setRequired(element, isRequired) {
    if (isRequired) {
      element.setAttribute("required", true);
    } else {
      element.removeAttribute("required");
    }
    element.setAttribute("aria-required", isRequired);
  }
}

class TextWidgetAnnotationElement extends WidgetAnnotationElement {
  constructor(parameters) {
    const isRenderable =
      parameters.renderForms ||
      (!parameters.data.hasAppearance && !!parameters.data.fieldValue);
    super(parameters, { isRenderable });
  }

  setPropertyOnSiblings(base, key, value, keyInStorage) {
    const storage = this.annotationStorage;
    for (const element of this._getElementsByName(
      base.name,
      /* skipId = */ base.id
    )) {
      if (element.domElement) {
        element.domElement[key] = value;
      }
      storage.setValue(element.id, this.data.fieldName, { [keyInStorage]: value });
    }
  }

  render() {
    const storage = this.annotationStorage;
    const id = this.data.id;

    this.container.className = "textWidgetAnnotation";

    let element = null;
    if (this.renderForms) {
      // NOTE: We cannot set the values using `element.value` below, since it
      //       prevents the AnnotationLayer rasterizer in `test/driver.js`
      //       from parsing the elements correctly for the reference tests.
      const storedData = storage.getValue(id, this.data.fieldName, { // #718 modified by ngx-extended-pdf-viewer
        value: this.data.fieldValue,
      });
      const textContent = storedData.formattedValue || storedData.value || "";
      const elementData = {
        userValue: textContent,
        formattedValue: null,
        valueOnFocus: "",
      };

      if (this.data.multiLine) {
        element = document.createElement("textarea");
        element.textContent = textContent;
        if (this.data.doNotScroll) {
          element.style.overflowY = "hidden";
        }
      } else {
        element = document.createElement("input");
        element.type = "text";
        element.setAttribute("value", textContent);
        if (this.data.doNotScroll) {
          element.style.overflowX = "hidden";
        }
      }
      GetElementsByNameSet.add(element);
      element.setAttribute("data-element-id", id);

      element.disabled = this.data.readOnly;
      element.name = this.data.fieldName;
      element.tabIndex = DEFAULT_TAB_INDEX;

      this._setRequired(element, this.data.required);

      element.addEventListener("input", event => {
        storage.setValue(id, this.data.fieldName, { // #718 modified by ngx-extended-pdf-viewer
          value: event.target.value,
        });
        this.setPropertyOnSiblings(
          element,
          "value",
          event.target.value,
          "value"
        );
      });

      element.addEventListener("resetform", event => {
        const defaultValue = this.data.defaultFieldValue ?? "";
        element.value = elementData.userValue = defaultValue;
        elementData.formattedValue = null;
      });

      let blurListener = event => {
        const { formattedValue } = elementData;
        if (formattedValue !== null && formattedValue !== undefined) {
          event.target.value = formattedValue;
        }
        // Reset the cursor position to the start of the field (issue 12359).
        event.target.scrollLeft = 0;
      };

      if (this.enableScripting && this.hasJSActions) {
        element.addEventListener("focus", event => {
          if (elementData.userValue) {
            event.target.value = elementData.userValue;
          }
          elementData.valueOnFocus = event.target.value;
        });

        const fieldName = this.data.fieldName; // #868 modified by ngx-extended-pdf-viewer
        element.addEventListener("updatefromsandbox", jsEvent => {
          const actions = {
            value(event) {
              elementData.userValue = event.detail.value ?? "";
              storage.setValue(id, fieldName, // #718 / #868 modified by ngx-extended-pdf-viewer
							   { value: elementData.userValue.toString() });
              event.target.value = elementData.userValue;
            },
            formattedValue(event) {
              const { formattedValue } = event.detail;
              elementData.formattedValue = formattedValue;
              if (
                formattedValue !== null &&
                formattedValue !== undefined &&
                event.target !== document.activeElement
              ) {
                // Input hasn't the focus so display formatted string
                event.target.value = formattedValue;
              }
              storage.setValue(id, fieldName, { // #718 / #868 modified by ngx-extended-pdf-viewer
                formattedValue,
              });
            },
            selRange(event) {
              event.target.setSelectionRange(...event.detail.selRange);
            },
          };
          this._dispatchEventFromSandbox(actions, jsEvent);
        });

        // Even if the field hasn't any actions
        // leaving it can still trigger some actions with Calculate
        element.addEventListener("keydown", event => {
          // if the key is one of Escape, Enter or Tab
          // then the data are committed
          let commitKey = -1;
          if (event.key === "Escape") {
            commitKey = 0;
          } else if (event.key === "Enter") {
            commitKey = 2;
          } else if (event.key === "Tab") {
            commitKey = 3;
          }
          if (commitKey === -1) {
            return;
          }
          const { value } = event.target;
          if (elementData.valueOnFocus === value) {
            return;
          }
          // Save the entered value
          elementData.userValue = value;
          this.linkService.eventBus?.dispatch("dispatcheventinsandbox", {
            source: this,
            detail: {
              id,
              name: "Keystroke",
              value,
              willCommit: true,
              commitKey,
              selStart: event.target.selectionStart,
              selEnd: event.target.selectionEnd,
            },
          });
        });
        const _blurListener = blurListener;
        blurListener = null;
        element.addEventListener("blur", event => {
          const { value } = event.target;
          elementData.userValue = value;
          if (this._mouseState.isDown && elementData.valueOnFocus !== value) {
            // Focus out using the mouse: data are committed
            this.linkService.eventBus?.dispatch("dispatcheventinsandbox", {
              source: this,
              detail: {
                id,
                name: "Keystroke",
                value,
                willCommit: true,
                commitKey: 1,
                selStart: event.target.selectionStart,
                selEnd: event.target.selectionEnd,
              },
            });
          }
          _blurListener(event);
        });

        if (this.data.actions?.Keystroke) {
          element.addEventListener("beforeinput", event => {
            const { data, target } = event;
            const { value, selectionStart, selectionEnd } = target;

            let selStart = selectionStart,
              selEnd = selectionEnd;

            switch (event.inputType) {
              // https://rawgit.com/w3c/input-events/v1/index.html#interface-InputEvent-Attributes
              case "deleteWordBackward": {
                const match = value
                  .substring(0, selectionStart)
                  .match(/\w*[^\w]*$/);
                if (match) {
                  selStart -= match[0].length;
                }
                break;
              }
              case "deleteWordForward": {
                const match = value
                  .substring(selectionStart)
                  .match(/^[^\w]*\w*/);
                if (match) {
                  selEnd += match[0].length;
                }
                break;
              }
              case "deleteContentBackward":
                if (selectionStart === selectionEnd) {
                  selStart -= 1;
                }
                break;
              case "deleteContentForward":
                if (selectionStart === selectionEnd) {
                  selEnd += 1;
                }
                break;
            }

            // We handle the event ourselves.
            event.preventDefault();
            this.linkService.eventBus?.dispatch("dispatcheventinsandbox", {
              source: this,
              detail: {
                id,
                name: "Keystroke",
                value,
                change: data || "",
                willCommit: false,
                selStart,
                selEnd,
              },
            });
          });
        }

        this._setEventListeners(
          element,
          [
            ["focus", "Focus"],
            ["blur", "Blur"],
            ["mousedown", "Mouse Down"],
            ["mouseenter", "Mouse Enter"],
            ["mouseleave", "Mouse Exit"],
            ["mouseup", "Mouse Up"],
          ],
          event => event.target.value
        );
      }

      if (blurListener) {
        element.addEventListener("blur", blurListener);
      }

      if (this.data.maxLen !== null) {
        element.maxLength = this.data.maxLen;
      }

      if (this.data.comb) {
        const fieldWidth = this.data.rect[2] - this.data.rect[0];
        const combWidth = fieldWidth / this.data.maxLen;

        element.classList.add("comb");
        element.style.letterSpacing = `calc(${combWidth}px * var(--scale-factor) - 1ch)`;
      }
    } else {
      element = document.createElement("div");
      element.textContent = this.data.fieldValue;
      element.style.verticalAlign = "middle";
      element.style.display = "table-cell";
    }

    this._setTextStyle(element);
    this._setBackgroundColor(element);
    this._setDefaultPropertiesFromJS(element);

    this.container.append(element);
    return this.container;
  }
}

class CheckboxWidgetAnnotationElement extends WidgetAnnotationElement {
  constructor(parameters) {
    super(parameters, { isRenderable: parameters.renderForms });
  }

  render() {
    const storage = this.annotationStorage;
    const data = this.data;
    const id = data.id;
    let value = storage.getValue(id, `${this.data.fieldName}/${this.data.exportValue}`, { // #718 modified by ngx-extended-pdf-viewer
      value: data.exportValue === data.fieldValue,
    }).value;
    if (typeof value === "string") {
      // The value has been changed through js and set in annotationStorage.
      value = value !== "Off";
      storage.setValue(id, this.data.fieldName, { value }); // #868 modified by ngx-extended-pdf-viewer
    }

    this.container.className = "buttonWidgetAnnotation checkBox";

    const element = document.createElement("input");
    GetElementsByNameSet.add(element);
    element.setAttribute("data-element-id", id);

    element.disabled = data.readOnly;
    this._setRequired(element, this.data.required);
    element.type = "checkbox";
    element.name = data.fieldName;
    if (value) {
      element.setAttribute("checked", true);
    }
    element.setAttribute("exportValue", data.exportValue);
    element.tabIndex = DEFAULT_TAB_INDEX;

    element.addEventListener("change", event => {
      const { name, checked } = event.target;
      for (const checkbox of this._getElementsByName(name, /* skipId = */ id)) {
        const curChecked = checked && checkbox.exportValue === data.exportValue;
        if (checkbox.domElement) {
          checkbox.domElement.checked = curChecked;
        }
        storage.setValue(checkbox.id,
          this.data.fieldName, // #718 modified by ngx-extended-pdf-viewer
          {
            value: curChecked,
            emitMessage: false // #1183 modified by ngx-extended-pdf-viewer
          });
      }
      storage.setValue(id, this.data.fieldName, { // #718 modified by ngx-extended-pdf-viewer
        value: checked,
        exportValue: checked ? data.exportValue : null // #1183 modified by ngx-extended-pdf-viewer
      });
    });

    element.addEventListener("resetform", event => {
      const defaultValue = data.defaultFieldValue || "Off";
      event.target.checked = defaultValue === data.exportValue;
    });

    if (this.enableScripting && this.hasJSActions) {
      const fieldName = this.data.fieldName; // #868 modified by ngx-extended-pdf-viewer
      element.addEventListener("updatefromsandbox", jsEvent => {
        const actions = {
          value(event) {
            event.target.checked = event.detail.value !== "Off";
            storage.setValue(id, fieldName, { // #718 / #868 modified by ngx-extended-pdf-viewer
              value: event.target.checked
            });
          },
        };
        this._dispatchEventFromSandbox(actions, jsEvent);
      });

      this._setEventListeners(
        element,
        [
          ["change", "Validate"],
          ["change", "Action"],
          ["focus", "Focus"],
          ["blur", "Blur"],
          ["mousedown", "Mouse Down"],
          ["mouseenter", "Mouse Enter"],
          ["mouseleave", "Mouse Exit"],
          ["mouseup", "Mouse Up"],
        ],
        event => event.target.checked
      );
    }

    this._setBackgroundColor(element);
    this._setDefaultPropertiesFromJS(element);

    this.container.append(element);
    return this.container;
  }
}

class RadioButtonWidgetAnnotationElement extends WidgetAnnotationElement {
  constructor(parameters) {
    super(parameters, { isRenderable: parameters.renderForms });
  }

  render() {
    this.container.className = "buttonWidgetAnnotation radioButton";
    const storage = this.annotationStorage;
    const data = this.data;
    const id = data.id;
    let value = storage.getValue(
      id,
      this.data.fieldName,
      {
        // #718 modified by ngx-extended-pdf-viewer
        value: data.fieldValue === data.buttonValue,
      },
      this.data.buttonValue // #718 modified by ngx-extended-pdf-viewer
    ).value;
    if (typeof value === "string") {
      // The value has been changed through js and set in annotationStorage.
      value = value !== data.buttonValue;
      storage.setValue(id, this.data.fieldName, { value }, this.data.buttonValue);  // #718 modified by ngx-extended-pdf-viewer
    }

    const element = document.createElement("input");
    GetElementsByNameSet.add(element);
    element.setAttribute("data-element-id", id);

    element.disabled = data.readOnly;
    this._setRequired(element, this.data.required);
    element.type = "radio";
    element.name = data.fieldName;
    if (value) {
      element.setAttribute("checked", true);
    }
    element.tabIndex = DEFAULT_TAB_INDEX;

    element.addEventListener("change", event => {
      const { name, checked } = event.target;
      for (const radio of this._getElementsByName(name, /* skipId = */ id)) {
        storage.setValue(radio.id, this.data.fieldName, {
          value: false,
          emitMessage: false, // #718 modified by ngx-extended-pdf-viewer
        });
      }
      storage.setValue(id, this.data.fieldName, {
        value: checked,
        radioValue: this.data.buttonValue, // #718 modified by ngx-extended-pdf-viewer
      });
    });

    element.addEventListener("resetform", event => {
      const defaultValue = data.defaultFieldValue;
      event.target.checked =
        defaultValue !== null &&
        defaultValue !== undefined &&
        defaultValue === data.buttonValue;
    });

    if (this.enableScripting && this.hasJSActions) {
      const pdfButtonValue = data.buttonValue;
      element.addEventListener("updatefromsandbox", jsEvent => {
        const fieldName = this.data.fieldName; // #868 modified by ngx-extended-pdf-viewer
        const actions = {
          value: event => {
            const checked = pdfButtonValue === event.detail.value;
            for (const radio of this._getElementsByName(event.target.name)) {
              const curChecked = checked && radio.id === id;
              if (radio.domElement) {
                radio.domElement.checked = curChecked;
              }
              storage.setValue(
                radio.id,
                fieldName, // #718 / #868 modified by ngx-extended-pdf-viewer
                { value: curChecked }
              );
            }
          },
        };
        this._dispatchEventFromSandbox(actions, jsEvent);
      });

      this._setEventListeners(
        element,
        [
          ["change", "Validate"],
          ["change", "Action"],
          ["focus", "Focus"],
          ["blur", "Blur"],
          ["mousedown", "Mouse Down"],
          ["mouseenter", "Mouse Enter"],
          ["mouseleave", "Mouse Exit"],
          ["mouseup", "Mouse Up"],
        ],
        event => event.target.checked
      );
    }

    this._setBackgroundColor(element);
    this._setDefaultPropertiesFromJS(element);

    this.container.append(element);
    return this.container;
  }
}

class PushButtonWidgetAnnotationElement extends LinkAnnotationElement {
  constructor(parameters) {
    super(parameters, { ignoreBorder: parameters.data.hasAppearance });
  }

  render() {
    // The rendering and functionality of a push button widget annotation is
    // equal to that of a link annotation, but may have more functionality, such
    // as performing actions on form fields (resetting, submitting, et cetera).
    const container = super.render();
    container.className = "buttonWidgetAnnotation pushButton";

    if (this.data.alternativeText) {
      container.title = this.data.alternativeText;
    }

    const linkElement = container.lastChild;
    if (this.enableScripting && this.hasJSActions && linkElement) {
      this._setDefaultPropertiesFromJS(linkElement);

      linkElement.addEventListener("updatefromsandbox", jsEvent => {
        this._dispatchEventFromSandbox({}, jsEvent);
      });
    }

    return container;
  }
}

class ChoiceWidgetAnnotationElement extends WidgetAnnotationElement {
  constructor(parameters) {
    super(parameters, { isRenderable: parameters.renderForms });
  }

  render() {
    this.container.className = "choiceWidgetAnnotation";
    const storage = this.annotationStorage;
    const id = this.data.id;

    const storedData = storage.getValue(id, this.data.fieldName, { // #718 modified by ngx-extended-pdf-viewer
      value: this.data.fieldValue,
    });

    const selectElement = document.createElement("select");
    GetElementsByNameSet.add(selectElement);
    selectElement.setAttribute("data-element-id", id);

    selectElement.disabled = this.data.readOnly;
    this._setRequired(selectElement, this.data.required);
    selectElement.name = this.data.fieldName;
    selectElement.tabIndex = DEFAULT_TAB_INDEX;

    let addAnEmptyEntry = this.data.combo && this.data.options.length > 0;

    if (!this.data.combo) {
      // List boxes have a size and (optionally) multiple selection.
      selectElement.size = this.data.options.length;
      if (this.data.multiSelect) {
        selectElement.multiple = true;
      }
    }

    selectElement.addEventListener("resetform", event => {
      const defaultValue = this.data.defaultFieldValue;
      for (const option of selectElement.options) {
        option.selected = option.value === defaultValue;
      }
    });

    // Insert the options into the choice field.
    for (const option of this.data.options) {
      const optionElement = document.createElement("option");
      optionElement.textContent = option.displayValue;
      optionElement.value = option.exportValue;
      if (storedData.value.includes(option.exportValue)) {
        optionElement.setAttribute("selected", true);
        addAnEmptyEntry = false;
      }
      selectElement.append(optionElement);
    }

    let removeEmptyEntry = null;
    if (addAnEmptyEntry) {
      const noneOptionElement = document.createElement("option");
      noneOptionElement.value = " ";
      noneOptionElement.setAttribute("hidden", true);
      noneOptionElement.setAttribute("selected", true);
      selectElement.prepend(noneOptionElement);

      removeEmptyEntry = () => {
        noneOptionElement.remove();
        selectElement.removeEventListener("input", removeEmptyEntry);
        removeEmptyEntry = null;
      };
      selectElement.addEventListener("input", removeEmptyEntry);
    }

    const getValue = (event, isExport) => {
      const name = isExport ? "value" : "textContent";
      const options = event.target.options;
      if (!event.target.multiple) {
        return options.selectedIndex === -1
          ? null
          : options[options.selectedIndex][name];
      }
      return Array.prototype.filter
        .call(options, option => option.selected)
        .map(option => option[name]);
    };

    const getItems = event => {
      const options = event.target.options;
      return Array.prototype.map.call(options, option => {
        return { displayValue: option.textContent, exportValue: option.value };
      });
    };

    if (this.enableScripting && this.hasJSActions) {
      selectElement.addEventListener("updatefromsandbox", jsEvent => {
        const fieldName = this.data.fieldName; // #868 modified by ngx-extended-pdf-viewer
        const actions = {
          value(event) {
            removeEmptyEntry?.();
            const value = event.detail.value;
            const values = new Set(Array.isArray(value) ? value : [value]);
            for (const option of selectElement.options) {
              option.selected = values.has(option.value);
            }
            storage.setValue(id, fieldName, { // #718 / #868 modified by ngx-extended-pdf-viewer
              value: getValue(event, /* isExport */ true),
            });
          },
          multipleSelection(event) {
            selectElement.multiple = true;
          },
          remove(event) {
            const options = selectElement.options;
            const index = event.detail.remove;
            options[index].selected = false;
            selectElement.remove(index);
            if (options.length > 0) {
              const i = Array.prototype.findIndex.call(
                options,
                option => option.selected
              );
              if (i === -1) {
                options[0].selected = true;
              }
            }
            storage.setValue(id, this.data.fieldName, { // #718 modified by ngx-extended-pdf-viewer
              value: getValue(event, /* isExport */ true),
              items: getItems(event),
            });
          },
          clear(event) {
            while (selectElement.length !== 0) {
              selectElement.remove(0);
            }
            storage.setValue(id, this.data.fieldName, { // #718 modified by ngx-extended-pdf-viewer
              value: null,
              items: [],
            });
          },
          insert(event) {
            const { index, displayValue, exportValue } = event.detail.insert;
            const selectChild = selectElement.children[index];
            const optionElement = document.createElement("option");
            optionElement.textContent = displayValue;
            optionElement.value = exportValue;

            if (selectChild) {
              selectChild.before(optionElement);
            } else {
              selectElement.append(optionElement);
            }
            storage.setValue(id, this.data.fieldName, { // #718 modified by ngx-extended-pdf-viewer
              value: getValue(event, /* isExport */ true),
              items: getItems(event),
            });
          },
          items(event) {
            const { items } = event.detail;
            while (selectElement.length !== 0) {
              selectElement.remove(0);
            }
            for (const item of items) {
              const { displayValue, exportValue } = item;
              const optionElement = document.createElement("option");
              optionElement.textContent = displayValue;
              optionElement.value = exportValue;
              selectElement.append(optionElement);
            }
            if (selectElement.options.length > 0) {
              selectElement.options[0].selected = true;
            }
            storage.setValue(id, this.data.fieldName, { // #718 modified by ngx-extended-pdf-viewer
              value: getValue(event, /* isExport */ true),
              items: getItems(event),
            });
          },
          indices(event) {
            const indices = new Set(event.detail.indices);
            for (const option of event.target.options) {
              option.selected = indices.has(option.index);
            }
            storage.setValue(id, this.data.fieldName, { // #718 modified by ngx-extended-pdf-viewer
              value: getValue(event, /* isExport */ true),
            });
          },
          editable(event) {
            event.target.disabled = !event.detail.editable;
          },
        };
        this._dispatchEventFromSandbox(actions, jsEvent);
      });

      selectElement.addEventListener("input", event => {
        const exportValue = getValue(event, /* isExport */ true);
        const value = getValue(event, /* isExport */ false);
        storage.setValue(id, this.data.fieldName, { value: exportValue }); // #718 modified by ngx-extended-pdf-viewer

        this.linkService.eventBus?.dispatch("dispatcheventinsandbox", {
          source: this,
          detail: {
            id,
            name: "Keystroke",
            value,
            changeEx: exportValue,
            willCommit: true,
            commitKey: 1,
            keyDown: false,
          },
        });
      });

      this._setEventListeners(
        selectElement,
        [
          ["focus", "Focus"],
          ["blur", "Blur"],
          ["mousedown", "Mouse Down"],
          ["mouseenter", "Mouse Enter"],
          ["mouseleave", "Mouse Exit"],
          ["mouseup", "Mouse Up"],
          ["input", "Action"],
        ],
        event => event.target.checked
      );
    } else {
      selectElement.addEventListener("input", event => { // #718 modified by ngx-extended-pdf-viewer
        storage.setValue(id, this.data.fieldName, { // #718 modified by ngx-extended-pdf-viewer
          value: getValue(event, /* isExport */ true),
          radioValue: getValue(event, true), // #718 modified by ngx-extended-pdf-viewer
        });
      });
    }

    if (this.data.combo) {
      this._setTextStyle(selectElement);
    } else {
      // Just use the default font size...
      // it's a bit hard to guess what is a good size.
    }
    this._setBackgroundColor(selectElement);
    this._setDefaultPropertiesFromJS(selectElement);

    this.container.append(selectElement);
    return this.container;
  }
}

class PopupAnnotationElement extends AnnotationElement {
  constructor(parameters) {
    const isRenderable = !!(
      parameters.data.titleObj?.str ||
      parameters.data.contentsObj?.str ||
      parameters.data.richText?.str
    );
    super(parameters, { isRenderable });
  }

  render() {
    // Do not render popup annotations for parent elements with these types as
    // they create the popups themselves (because of custom trigger divs).
    const IGNORE_TYPES = [
      "Line",
      "Square",
      "Circle",
      "PolyLine",
      "Polygon",
      "Ink",
    ];

    this.container.className = "popupAnnotation";

    if (IGNORE_TYPES.includes(this.data.parentType)) {
      return this.container;
    }

    const selector = `[data-annotation-id="${this.data.parentId}"]`;
    const parentElements = this.layer.querySelectorAll(selector);
    if (parentElements.length === 0) {
      return this.container;
    }

    const popup = new PopupElement({
      container: this.container,
      trigger: Array.from(parentElements),
      color: this.data.color,
      titleObj: this.data.titleObj,
      modificationDate: this.data.modificationDate,
      contentsObj: this.data.contentsObj,
      richText: this.data.richText,
    });

    // Position the popup next to the parent annotation's container.
    // PDF viewers ignore a popup annotation's rectangle.
    const page = this.page;
    const rect = Util.normalizeRect([
      this.data.parentRect[0],
      page.view[3] - this.data.parentRect[1] + page.view[1],
      this.data.parentRect[2],
      page.view[3] - this.data.parentRect[3] + page.view[1],
    ]);
    const popupLeft =
      rect[0] + this.data.parentRect[2] - this.data.parentRect[0];
    const popupTop = rect[1];

    const [pageLLx, pageLLy, pageURx, pageURy] = this.viewport.viewBox;
    const pageWidth = pageURx - pageLLx;
    const pageHeight = pageURy - pageLLy;

    this.container.style.left = `${(100 * (popupLeft - pageLLx)) / pageWidth}%`;
    this.container.style.top = `${(100 * (popupTop - pageLLy)) / pageHeight}%`;

    this.container.append(popup.render());
    return this.container;
  }
}

class PopupElement {
  constructor(parameters) {
    this.container = parameters.container;
    this.trigger = parameters.trigger;
    this.color = parameters.color;
    this.titleObj = parameters.titleObj;
    this.modificationDate = parameters.modificationDate;
    this.contentsObj = parameters.contentsObj;
    this.richText = parameters.richText;
    this.hideWrapper = parameters.hideWrapper || false;

    this.pinned = false;
  }

  render() {
    const BACKGROUND_ENLIGHT = 0.7;

    const wrapper = document.createElement("div");
    wrapper.className = "popupWrapper";

    // For Popup annotations we hide the entire section because it contains
    // only the popup. However, for Text annotations without a separate Popup
    // annotation, we cannot hide the entire container as the image would
    // disappear too. In that special case, hiding the wrapper suffices.
    this.hideElement = this.hideWrapper ? wrapper : this.container;
    this.hideElement.hidden = true;

    const popup = document.createElement("div");
    popup.className = "popup";

    const color = this.color;
    if (color) {
      // Enlighten the color.
      const r = BACKGROUND_ENLIGHT * (255 - color[0]) + color[0];
      const g = BACKGROUND_ENLIGHT * (255 - color[1]) + color[1];
      const b = BACKGROUND_ENLIGHT * (255 - color[2]) + color[2];
      popup.style.backgroundColor = Util.makeHexColor(r | 0, g | 0, b | 0);
    }

    const title = document.createElement("h1");
    title.dir = this.titleObj.dir;
    title.textContent = this.titleObj.str;
    popup.append(title);

    // The modification date is shown in the popup instead of the creation
    // date if it is available and can be parsed correctly, which is
    // consistent with other viewers such as Adobe Acrobat.
    const dateObject = PDFDateString.toDateObject(this.modificationDate);
    if (dateObject) {
      const modificationDate = document.createElement("span");
      modificationDate.className = "popupDate";
      modificationDate.textContent = "{{date}}, {{time}}";
      modificationDate.dataset.l10nId = "annotation_date_string";
      modificationDate.dataset.l10nArgs = JSON.stringify({
        date: dateObject.toLocaleDateString(),
        time: dateObject.toLocaleTimeString(),
      });
      popup.append(modificationDate);
    }

    if (
      this.richText?.str &&
      (!this.contentsObj?.str || this.contentsObj.str === this.richText.str)
    ) {
      XfaLayer.render({
        xfaHtml: this.richText.html,
        intent: "richText",
        div: popup,
      });
      popup.lastChild.className = "richText popupContent";
    } else {
      const contents = this._formatContents(this.contentsObj);
      popup.append(contents);
    }

    if (!Array.isArray(this.trigger)) {
      this.trigger = [this.trigger];
    }

    // Attach the event listeners to the trigger element.
    for (const element of this.trigger) {
      element.addEventListener("click", this._toggle.bind(this));
      element.addEventListener("mouseover", this._show.bind(this, false));
      element.addEventListener("mouseout", this._hide.bind(this, false));
    }
    popup.addEventListener("click", this._hide.bind(this, true));

    wrapper.append(popup);
    return wrapper;
  }

  /**
   * Format the contents of the popup by adding newlines where necessary.
   *
   * @private
   * @param {Object<string, string>} contentsObj
   * @memberof PopupElement
   * @returns {HTMLParagraphElement}
   */
  _formatContents({ str, dir }) {
    const p = document.createElement("p");
    p.className = "popupContent";
    p.dir = dir;
    const lines = str.split(/(?:\r\n?|\n)/);
    for (let i = 0, ii = lines.length; i < ii; ++i) {
      const line = lines[i];
      p.append(document.createTextNode(line));
      if (i < ii - 1) {
        p.append(document.createElement("br"));
      }
    }
    return p;
  }

  /**
   * Toggle the visibility of the popup.
   *
   * @private
   * @memberof PopupElement
   */
  _toggle() {
    if (this.pinned) {
      this._hide(true);
    } else {
      this._show(true);
    }
  }

  /**
   * Show the popup.
   *
   * @private
   * @param {boolean} pin
   * @memberof PopupElement
   */
  _show(pin = false) {
    if (pin) {
      this.pinned = true;
    }
    if (this.hideElement.hidden) {
      this.hideElement.hidden = false;
      this.container.style.zIndex += 1;
    }
  }

  /**
   * Hide the popup.
   *
   * @private
   * @param {boolean} unpin
   * @memberof PopupElement
   */
  _hide(unpin = true) {
    if (unpin) {
      this.pinned = false;
    }
    if (!this.hideElement.hidden && !this.pinned) {
      this.hideElement.hidden = true;
      this.container.style.zIndex -= 1;
    }
  }
}

class FreeTextAnnotationElement extends AnnotationElement {
  constructor(parameters) {
    const isRenderable = !!(
      parameters.data.hasPopup ||
      parameters.data.titleObj?.str ||
      parameters.data.contentsObj?.str ||
      parameters.data.richText?.str
    );
    super(parameters, { isRenderable, ignoreBorder: true });
  }

  render() {
    this.container.className = "freeTextAnnotation";

    if (!this.data.hasPopup) {
      this._createPopup(null, this.data);
    }
    return this.container;
  }
}

class LineAnnotationElement extends AnnotationElement {
  constructor(parameters) {
    const isRenderable = !!(
      parameters.data.hasPopup ||
      parameters.data.titleObj?.str ||
      parameters.data.contentsObj?.str ||
      parameters.data.richText?.str
    );
    super(parameters, { isRenderable, ignoreBorder: true });
  }

  render() {
    this.container.className = "lineAnnotation";

    // Create an invisible line with the same starting and ending coordinates
    // that acts as the trigger for the popup. Only the line itself should
    // trigger the popup, not the entire container.
    const data = this.data;
    const { width, height } = getRectDims(data.rect);
    const svg = this.svgFactory.create(
      width,
      height,
      /* skipDimensions = */ true
    );

    // PDF coordinates are calculated from a bottom left origin, so transform
    // the line coordinates to a top left origin for the SVG element.
    const line = this.svgFactory.createElement("svg:line");
    line.setAttribute("x1", data.rect[2] - data.lineCoordinates[0]);
    line.setAttribute("y1", data.rect[3] - data.lineCoordinates[1]);
    line.setAttribute("x2", data.rect[2] - data.lineCoordinates[2]);
    line.setAttribute("y2", data.rect[3] - data.lineCoordinates[3]);
    // Ensure that the 'stroke-width' is always non-zero, since otherwise it
    // won't be possible to open/close the popup (note e.g. issue 11122).
    line.setAttribute("stroke-width", data.borderStyle.width || 1);
    line.setAttribute("stroke", "transparent");
    line.setAttribute("fill", "transparent");

    svg.append(line);
    this.container.append(svg);

    // Create the popup ourselves so that we can bind it to the line instead
    // of to the entire container (which is the default).
    this._createPopup(line, data);

    return this.container;
  }
}

class SquareAnnotationElement extends AnnotationElement {
  constructor(parameters) {
    const isRenderable = !!(
      parameters.data.hasPopup ||
      parameters.data.titleObj?.str ||
      parameters.data.contentsObj?.str ||
      parameters.data.richText?.str
    );
    super(parameters, { isRenderable, ignoreBorder: true });
  }

  render() {
    this.container.className = "squareAnnotation";

    // Create an invisible square with the same rectangle that acts as the
    // trigger for the popup. Only the square itself should trigger the
    // popup, not the entire container.
    const data = this.data;
    const { width, height } = getRectDims(data.rect);
    const svg = this.svgFactory.create(
      width,
      height,
      /* skipDimensions = */ true
    );

    // The browser draws half of the borders inside the square and half of
    // the borders outside the square by default. This behavior cannot be
    // changed programmatically, so correct for that here.
    const borderWidth = data.borderStyle.width;
    const square = this.svgFactory.createElement("svg:rect");
    square.setAttribute("x", borderWidth / 2);
    square.setAttribute("y", borderWidth / 2);
    square.setAttribute("width", width - borderWidth);
    square.setAttribute("height", height - borderWidth);
    // Ensure that the 'stroke-width' is always non-zero, since otherwise it
    // won't be possible to open/close the popup (note e.g. issue 11122).
    square.setAttribute("stroke-width", borderWidth || 1);
    square.setAttribute("stroke", "transparent");
    square.setAttribute("fill", "transparent");

    svg.append(square);
    this.container.append(svg);

    // Create the popup ourselves so that we can bind it to the square instead
    // of to the entire container (which is the default).
    this._createPopup(square, data);

    return this.container;
  }
}

class CircleAnnotationElement extends AnnotationElement {
  constructor(parameters) {
    const isRenderable = !!(
      parameters.data.hasPopup ||
      parameters.data.titleObj?.str ||
      parameters.data.contentsObj?.str ||
      parameters.data.richText?.str
    );
    super(parameters, { isRenderable, ignoreBorder: true });
  }

  render() {
    this.container.className = "circleAnnotation";

    // Create an invisible circle with the same ellipse that acts as the
    // trigger for the popup. Only the circle itself should trigger the
    // popup, not the entire container.
    const data = this.data;
    const { width, height } = getRectDims(data.rect);
    const svg = this.svgFactory.create(
      width,
      height,
      /* skipDimensions = */ true
    );

    // The browser draws half of the borders inside the circle and half of
    // the borders outside the circle by default. This behavior cannot be
    // changed programmatically, so correct for that here.
    const borderWidth = data.borderStyle.width;
    const circle = this.svgFactory.createElement("svg:ellipse");
    circle.setAttribute("cx", width / 2);
    circle.setAttribute("cy", height / 2);
    circle.setAttribute("rx", width / 2 - borderWidth / 2);
    circle.setAttribute("ry", height / 2 - borderWidth / 2);
    // Ensure that the 'stroke-width' is always non-zero, since otherwise it
    // won't be possible to open/close the popup (note e.g. issue 11122).
    circle.setAttribute("stroke-width", borderWidth || 1);
    circle.setAttribute("stroke", "transparent");
    circle.setAttribute("fill", "transparent");

    svg.append(circle);
    this.container.append(svg);

    // Create the popup ourselves so that we can bind it to the circle instead
    // of to the entire container (which is the default).
    this._createPopup(circle, data);

    return this.container;
  }
}

class PolylineAnnotationElement extends AnnotationElement {
  constructor(parameters) {
    const isRenderable = !!(
      parameters.data.hasPopup ||
      parameters.data.titleObj?.str ||
      parameters.data.contentsObj?.str ||
      parameters.data.richText?.str
    );
    super(parameters, { isRenderable, ignoreBorder: true });

    this.containerClassName = "polylineAnnotation";
    this.svgElementName = "svg:polyline";
  }

  render() {
    this.container.className = this.containerClassName;

    // Create an invisible polyline with the same points that acts as the
    // trigger for the popup. Only the polyline itself should trigger the
    // popup, not the entire container.
    const data = this.data;
    const { width, height } = getRectDims(data.rect);
    const svg = this.svgFactory.create(
      width,
      height,
      /* skipDimensions = */ true
    );

    // Convert the vertices array to a single points string that the SVG
    // polyline element expects ("x1,y1 x2,y2 ..."). PDF coordinates are
    // calculated from a bottom left origin, so transform the polyline
    // coordinates to a top left origin for the SVG element.
    let points = [];
    for (const coordinate of data.vertices) {
      const x = coordinate.x - data.rect[0];
      const y = data.rect[3] - coordinate.y;
      points.push(x + "," + y);
    }
    points = points.join(" ");

    const polyline = this.svgFactory.createElement(this.svgElementName);
    polyline.setAttribute("points", points);
    // Ensure that the 'stroke-width' is always non-zero, since otherwise it
    // won't be possible to open/close the popup (note e.g. issue 11122).
    polyline.setAttribute("stroke-width", data.borderStyle.width || 1);
    polyline.setAttribute("stroke", "transparent");
    polyline.setAttribute("fill", "transparent");

    svg.append(polyline);
    this.container.append(svg);

    // Create the popup ourselves so that we can bind it to the polyline
    // instead of to the entire container (which is the default).
    this._createPopup(polyline, data);

    return this.container;
  }
}

class PolygonAnnotationElement extends PolylineAnnotationElement {
  constructor(parameters) {
    // Polygons are specific forms of polylines, so reuse their logic.
    super(parameters);

    this.containerClassName = "polygonAnnotation";
    this.svgElementName = "svg:polygon";
  }
}

class CaretAnnotationElement extends AnnotationElement {
  constructor(parameters) {
    const isRenderable = !!(
      parameters.data.hasPopup ||
      parameters.data.titleObj?.str ||
      parameters.data.contentsObj?.str ||
      parameters.data.richText?.str
    );
    super(parameters, { isRenderable, ignoreBorder: true });
  }

  render() {
    this.container.className = "caretAnnotation";

    if (!this.data.hasPopup) {
      this._createPopup(null, this.data);
    }
    return this.container;
  }
}

class InkAnnotationElement extends AnnotationElement {
  constructor(parameters) {
    const isRenderable = !!(
      parameters.data.hasPopup ||
      parameters.data.titleObj?.str ||
      parameters.data.contentsObj?.str ||
      parameters.data.richText?.str
    );
    super(parameters, { isRenderable, ignoreBorder: true });

    this.containerClassName = "inkAnnotation";

    // Use the polyline SVG element since it allows us to use coordinates
    // directly and to draw both straight lines and curves.
    this.svgElementName = "svg:polyline";
  }

  render() {
    this.container.className = this.containerClassName;

    // Create an invisible polyline with the same points that acts as the
    // trigger for the popup.
    const data = this.data;
    const { width, height } = getRectDims(data.rect);
    const svg = this.svgFactory.create(
      width,
      height,
      /* skipDimensions = */ true
    );

    for (const inkList of data.inkLists) {
      // Convert the ink list to a single points string that the SVG
      // polyline element expects ("x1,y1 x2,y2 ..."). PDF coordinates are
      // calculated from a bottom left origin, so transform the polyline
      // coordinates to a top left origin for the SVG element.
      let points = [];
      for (const coordinate of inkList) {
        const x = coordinate.x - data.rect[0];
        const y = data.rect[3] - coordinate.y;
        points.push(`${x},${y}`);
      }
      points = points.join(" ");

      const polyline = this.svgFactory.createElement(this.svgElementName);
      polyline.setAttribute("points", points);
      // Ensure that the 'stroke-width' is always non-zero, since otherwise it
      // won't be possible to open/close the popup (note e.g. issue 11122).
      polyline.setAttribute("stroke-width", data.borderStyle.width || 1);
      polyline.setAttribute("stroke", "transparent");
      polyline.setAttribute("fill", "transparent");

      // Create the popup ourselves so that we can bind it to the polyline
      // instead of to the entire container (which is the default).
      this._createPopup(polyline, data);

      svg.append(polyline);
    }

    this.container.append(svg);
    return this.container;
  }
}

class HighlightAnnotationElement extends AnnotationElement {
  constructor(parameters) {
    const isRenderable = !!(
      parameters.data.hasPopup ||
      parameters.data.titleObj?.str ||
      parameters.data.contentsObj?.str ||
      parameters.data.richText?.str
    );
    super(parameters, {
      isRenderable,
      ignoreBorder: true,
      createQuadrilaterals: true,
    });
  }

  render() {
    if (!this.data.hasPopup) {
      this._createPopup(null, this.data);
    }

    if (this.quadrilaterals) {
      return this._renderQuadrilaterals("highlightAnnotation");
    }

    this.container.className = "highlightAnnotation";
    return this.container;
  }
}

class UnderlineAnnotationElement extends AnnotationElement {
  constructor(parameters) {
    const isRenderable = !!(
      parameters.data.hasPopup ||
      parameters.data.titleObj?.str ||
      parameters.data.contentsObj?.str ||
      parameters.data.richText?.str
    );
    super(parameters, {
      isRenderable,
      ignoreBorder: true,
      createQuadrilaterals: true,
    });
  }

  render() {
    if (!this.data.hasPopup) {
      this._createPopup(null, this.data);
    }

    if (this.quadrilaterals) {
      return this._renderQuadrilaterals("underlineAnnotation");
    }

    this.container.className = "underlineAnnotation";
    return this.container;
  }
}

class SquigglyAnnotationElement extends AnnotationElement {
  constructor(parameters) {
    const isRenderable = !!(
      parameters.data.hasPopup ||
      parameters.data.titleObj?.str ||
      parameters.data.contentsObj?.str ||
      parameters.data.richText?.str
    );
    super(parameters, {
      isRenderable,
      ignoreBorder: true,
      createQuadrilaterals: true,
    });
  }

  render() {
    if (!this.data.hasPopup) {
      this._createPopup(null, this.data);
    }

    if (this.quadrilaterals) {
      return this._renderQuadrilaterals("squigglyAnnotation");
    }

    this.container.className = "squigglyAnnotation";
    return this.container;
  }
}

class StrikeOutAnnotationElement extends AnnotationElement {
  constructor(parameters) {
    const isRenderable = !!(
      parameters.data.hasPopup ||
      parameters.data.titleObj?.str ||
      parameters.data.contentsObj?.str ||
      parameters.data.richText?.str
    );
    super(parameters, {
      isRenderable,
      ignoreBorder: true,
      createQuadrilaterals: true,
    });
  }

  render() {
    if (!this.data.hasPopup) {
      this._createPopup(null, this.data);
    }

    if (this.quadrilaterals) {
      return this._renderQuadrilaterals("strikeoutAnnotation");
    }

    this.container.className = "strikeoutAnnotation";
    return this.container;
  }
}

class StampAnnotationElement extends AnnotationElement {
  constructor(parameters) {
    const isRenderable = !!(
      parameters.data.hasPopup ||
      parameters.data.titleObj?.str ||
      parameters.data.contentsObj?.str ||
      parameters.data.richText?.str
    );
    super(parameters, { isRenderable, ignoreBorder: true });
  }

  render() {
    this.container.className = "stampAnnotation";

    if (!this.data.hasPopup) {
      this._createPopup(null, this.data);
    }
    return this.container;
  }
}

class FileAttachmentAnnotationElement extends AnnotationElement {
  constructor(parameters) {
    super(parameters, { isRenderable: true });

    const { filename, content } = this.data.file;
    this.filename = getFilenameFromUrl(filename);
    this.content = content;

    this.linkService.eventBus?.dispatch("fileattachmentannotation", {
      source: this,
      filename,
      content,
    });
  }

  render() {
    this.container.className = "fileAttachmentAnnotation";

    const trigger = document.createElement("div");
    trigger.className = "popupTriggerArea";
    trigger.addEventListener("dblclick", this._download.bind(this));

    if (
      !this.data.hasPopup &&
      (this.data.titleObj?.str ||
        this.data.contentsObj?.str ||
        this.data.richText)
    ) {
      this._createPopup(trigger, this.data);
    }

    this.container.append(trigger);
    return this.container;
  }

  /**
   * Download the file attachment associated with this annotation.
   *
   * @private
   * @memberof FileAttachmentAnnotationElement
   */
  _download() {
    this.downloadManager?.openOrDownloadData(
      this.container,
      this.content,
      this.filename
    );
  }
}

/**
 * @typedef {Object} AnnotationLayerParameters
 * @property {PageViewport} viewport
 * @property {HTMLDivElement} div
 * @property {Array} annotations
 * @property {PDFPageProxy} page
 * @property {IPDFLinkService} linkService
 * @property {IDownloadManager} downloadManager
 * @property {string} [imageResourcesPath] - Path for image resources, mainly
 *   for annotation icons. Include trailing slash.
 * @property {boolean} renderForms
 * @property {boolean} [enableScripting] - Enable embedded script execution.
 * @property {boolean} [hasJSActions] - Some fields have JS actions.
 *   The default value is `false`.
 * @property {Map<string, HTMLCanvasElement>} [annotationCanvasMap]
 */

class AnnotationLayer {
  /**
   * Render a new annotation layer with all annotation elements.
   *
   * @public
   * @param {AnnotationLayerParameters} parameters
   * @memberof AnnotationLayer
   */
  static render(parameters) {
    const { annotations, div, viewport } = parameters;

    this.#setDimensions(div, viewport);

    const sortedAnnotations = [],
      popupAnnotations = [];
    // Ensure that Popup annotations are handled last, since they're dependant
    // upon the parent annotation having already been rendered (please refer to
    // the `PopupAnnotationElement.render` method); fixes issue 11362.
    for (const data of annotations) {
      if (!data) {
        continue;
      }
      if (data.annotationType === AnnotationType.POPUP) {
        popupAnnotations.push(data);
        continue;
      }
      const { width, height } = getRectDims(data.rect);
      if (width <= 0 || height <= 0) {
        continue; // Ignore empty annotations.
      }
      sortedAnnotations.push(data);
    }
    if (popupAnnotations.length) {
      sortedAnnotations.push(...popupAnnotations);
    }

<<<<<<< HEAD
    // #958 modified by ngx-extended-pdf-viewer
    if (window.registerAcroformAnnotations) {
      window.registerAcroformAnnotations(sortedAnnotations);
    }
    // #958 end of modification by ngx-extended-pdf-viewer

    const div = parameters.div;

=======
>>>>>>> 2b6a67c5
    for (const data of sortedAnnotations) {
      const element = AnnotationElementFactory.create({
        data,
        layer: div,
        page: parameters.page,
        viewport,
        linkService: parameters.linkService,
        downloadManager: parameters.downloadManager,
        imageResourcesPath: parameters.imageResourcesPath || "",
        renderForms: parameters.renderForms !== false,
        svgFactory: new DOMSVGFactory(),
        annotationStorage:
          parameters.annotationStorage || new AnnotationStorage(),
        enableScripting: parameters.enableScripting,
        hasJSActions: parameters.hasJSActions,
        fieldObjects: parameters.fieldObjects,
        mouseState: parameters.mouseState || { isDown: false },
      });
      if (element.isRenderable) {
        const rendered = element.render();
        if (data.hidden) {
          rendered.style.visibility = "hidden";
        }
        if (Array.isArray(rendered)) {
          for (const renderedElement of rendered) {
            div.append(renderedElement);
          }
        } else {
          if (element instanceof PopupAnnotationElement) {
            // Popup annotation elements should not be on top of other
            // annotation elements to prevent interfering with mouse events.
            div.prepend(rendered);
          } else {
            div.append(rendered);
          }
        }
      }
    }

    this.#setAnnotationCanvasMap(div, parameters.annotationCanvasMap);
  }

  /**
   * Update the annotation elements on existing annotation layer.
   *
   * @public
   * @param {AnnotationLayerParameters} parameters
   * @memberof AnnotationLayer
   */
  static update(parameters) {
    const { annotationCanvasMap, div, viewport } = parameters;

    this.#setDimensions(div, viewport);
    this.#setAnnotationCanvasMap(div, annotationCanvasMap);
    div.hidden = false;
  }

  /**
   * @param {HTMLDivElement} div
   * @param {PageViewport} viewport
   */
  static #setDimensions(div, { width, height, rotation }) {
    const { style } = div;

    const flipOrientation = rotation % 180 !== 0,
      widthStr = Math.floor(width) + "px",
      heightStr = Math.floor(height) + "px";

    style.width = flipOrientation ? heightStr : widthStr;
    style.height = flipOrientation ? widthStr : heightStr;
    div.setAttribute("data-main-rotation", rotation);
  }

  static #setAnnotationCanvasMap(div, annotationCanvasMap) {
    if (!annotationCanvasMap) {
      return;
    }
    for (const [id, canvas] of annotationCanvasMap) {
      const element = div.querySelector(`[data-annotation-id="${id}"]`);
      if (!element) {
        continue;
      }

      const { firstChild } = element;
      if (!firstChild) {
        element.append(canvas);
      } else if (firstChild.nodeName === "CANVAS") {
        firstChild.replaceWith(canvas);
      } else {
        firstChild.before(canvas);
      }
    }
    annotationCanvasMap.clear();
  }
}

export { AnnotationLayer };<|MERGE_RESOLUTION|>--- conflicted
+++ resolved
@@ -2524,17 +2524,12 @@
       sortedAnnotations.push(...popupAnnotations);
     }
 
-<<<<<<< HEAD
     // #958 modified by ngx-extended-pdf-viewer
     if (window.registerAcroformAnnotations) {
       window.registerAcroformAnnotations(sortedAnnotations);
     }
     // #958 end of modification by ngx-extended-pdf-viewer
 
-    const div = parameters.div;
-
-=======
->>>>>>> 2b6a67c5
     for (const data of sortedAnnotations) {
       const element = AnnotationElementFactory.create({
         data,
