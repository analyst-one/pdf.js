/* Copyright 2014 Mozilla Foundation
 *
 * Licensed under the Apache License, Version 2.0 (the "License");
 * you may not use this file except in compliance with the License.
 * You may obtain a copy of the License at
 *
 *     http://www.apache.org/licenses/LICENSE-2.0
 *
 * Unless required by applicable law or agreed to in writing, software
 * distributed under the License is distributed on an "AS IS" BASIS,
 * WITHOUT WARRANTIES OR CONDITIONS OF ANY KIND, either express or implied.
 * See the License for the specific language governing permissions and
 * limitations under the License.
 */

/** @typedef {import("./api").PDFPageProxy} PDFPageProxy */
/** @typedef {import("./display_utils").PageViewport} PageViewport */
/** @typedef {import("./interfaces").IDownloadManager} IDownloadManager */
/** @typedef {import("../../web/interfaces").IPDFLinkService} IPDFLinkService */

import {
  AnnotationBorderStyleType,
  AnnotationType,
  assert,
  LINE_FACTOR,
  shadow,
  unreachable,
  Util,
  warn,
} from "../shared/util.js";
import {
  DOMSVGFactory,
  getFilenameFromUrl,
  PDFDateString,
} from "./display_utils.js";
import { AnnotationStorage } from "./annotation_storage.js";
import { ColorConverters } from "../shared/scripting_utils.js";
import { XfaLayer } from "./xfa_layer.js";

const DEFAULT_TAB_INDEX = 1000;
const DEFAULT_FONT_SIZE = 9;
const GetElementsByNameSet = new WeakSet();

function getRectDims(rect) {
  return {
    width: rect[2] - rect[0],
    height: rect[3] - rect[1],
  };
}

/**
 * @typedef {Object} AnnotationElementParameters
 * @property {Object} data
 * @property {HTMLDivElement} layer
 * @property {PDFPageProxy} page
 * @property {PageViewport} viewport
 * @property {IPDFLinkService} linkService
 * @property {IDownloadManager} downloadManager
 * @property {AnnotationStorage} [annotationStorage]
 * @property {string} [imageResourcesPath] - Path for image resources, mainly
 *   for annotation icons. Include trailing slash.
 * @property {boolean} renderForms
 * @property {Object} svgFactory
 * @property {boolean} [enableScripting]
 * @property {boolean} [hasJSActions]
 * @property {Object} [fieldObjects]
 * @property {Object} [mouseState]
 */

class AnnotationElementFactory {
  /**
   * @param {AnnotationElementParameters} parameters
   * @returns {AnnotationElement}
   */
  static create(parameters) {
    const subtype = parameters.data.annotationType;

    switch (subtype) {
      case AnnotationType.LINK:
        return new LinkAnnotationElement(parameters);

      case AnnotationType.TEXT:
        return new TextAnnotationElement(parameters);

      case AnnotationType.WIDGET:
        const fieldType = parameters.data.fieldType;

        switch (fieldType) {
          case "Tx":
            return new TextWidgetAnnotationElement(parameters);
          case "Btn":
            if (parameters.data.radioButton) {
              return new RadioButtonWidgetAnnotationElement(parameters);
            } else if (parameters.data.checkBox) {
              return new CheckboxWidgetAnnotationElement(parameters);
            }
            return new PushButtonWidgetAnnotationElement(parameters);
          case "Ch":
            return new ChoiceWidgetAnnotationElement(parameters);
        }
        return new WidgetAnnotationElement(parameters);

      case AnnotationType.POPUP:
        return new PopupAnnotationElement(parameters);

      case AnnotationType.FREETEXT:
        return new FreeTextAnnotationElement(parameters);

      case AnnotationType.LINE:
        return new LineAnnotationElement(parameters);

      case AnnotationType.SQUARE:
        return new SquareAnnotationElement(parameters);

      case AnnotationType.CIRCLE:
        return new CircleAnnotationElement(parameters);

      case AnnotationType.POLYLINE:
        return new PolylineAnnotationElement(parameters);

      case AnnotationType.CARET:
        return new CaretAnnotationElement(parameters);

      case AnnotationType.INK:
        return new InkAnnotationElement(parameters);

      case AnnotationType.POLYGON:
        return new PolygonAnnotationElement(parameters);

      case AnnotationType.HIGHLIGHT:
        return new HighlightAnnotationElement(parameters);

      case AnnotationType.UNDERLINE:
        return new UnderlineAnnotationElement(parameters);

      case AnnotationType.SQUIGGLY:
        return new SquigglyAnnotationElement(parameters);

      case AnnotationType.STRIKEOUT:
        return new StrikeOutAnnotationElement(parameters);

      case AnnotationType.STAMP:
        return new StampAnnotationElement(parameters);

      case AnnotationType.FILEATTACHMENT:
        return new FileAttachmentAnnotationElement(parameters);

      default:
        return new AnnotationElement(parameters);
    }
  }
}

class AnnotationElement {
  constructor(
    parameters,
    {
      isRenderable = false,
      ignoreBorder = false,
      createQuadrilaterals = false,
    } = {}
  ) {
    this.isRenderable = isRenderable;
    this.data = parameters.data;
    this.layer = parameters.layer;
    this.page = parameters.page;
    this.viewport = parameters.viewport;
    this.linkService = parameters.linkService;
    this.downloadManager = parameters.downloadManager;
    this.imageResourcesPath = parameters.imageResourcesPath;
    this.renderForms = parameters.renderForms;
    this.svgFactory = parameters.svgFactory;
    this.annotationStorage = parameters.annotationStorage;
    this.enableScripting = parameters.enableScripting;
    this.hasJSActions = parameters.hasJSActions;
    this._fieldObjects = parameters.fieldObjects;
    this._mouseState = parameters.mouseState;

    if (isRenderable) {
      this.container = this._createContainer(ignoreBorder);
    }
    if (createQuadrilaterals) {
      this.quadrilaterals = this._createQuadrilaterals(ignoreBorder);
    }
  }

  /**
   * Create an empty container for the annotation's HTML element.
   *
   * @private
   * @param {boolean} ignoreBorder
   * @memberof AnnotationElement
   * @returns {HTMLElement} A section element.
   */
  _createContainer(ignoreBorder = false) {
    const data = this.data,
      page = this.page,
      viewport = this.viewport;
    const container = document.createElement("section");
    const { width, height } = getRectDims(data.rect);

    const [pageLLx, pageLLy, pageURx, pageURy] = viewport.viewBox;
    const pageWidth = pageURx - pageLLx;
    const pageHeight = pageURy - pageLLy;

    container.setAttribute("data-annotation-id", data.id);

    // Do *not* modify `data.rect`, since that will corrupt the annotation
    // position on subsequent calls to `_createContainer` (see issue 6804).
    const rect = Util.normalizeRect([
      data.rect[0],
      page.view[3] - data.rect[1] + page.view[1],
      data.rect[2],
      page.view[3] - data.rect[3] + page.view[1],
    ]);

    if (!ignoreBorder && data.borderStyle.width > 0) {
      container.style.borderWidth = `${data.borderStyle.width}px`;

      const horizontalRadius = data.borderStyle.horizontalCornerRadius;
      const verticalRadius = data.borderStyle.verticalCornerRadius;
      if (horizontalRadius > 0 || verticalRadius > 0) {
        const radius = `calc(${horizontalRadius}px * var(--scale-factor)) / calc(${verticalRadius}px * var(--scale-factor))`;
        container.style.borderRadius = radius;
      } else if (this instanceof RadioButtonWidgetAnnotationElement) {
        const radius = `calc(${width}px * var(--scale-factor)) / calc(${height}px * var(--scale-factor))`;
        container.style.borderRadius = radius;
      }

      switch (data.borderStyle.style) {
        case AnnotationBorderStyleType.SOLID:
          container.style.borderStyle = "solid";
          break;

        case AnnotationBorderStyleType.DASHED:
          container.style.borderStyle = "dashed";
          break;

        case AnnotationBorderStyleType.BEVELED:
          warn("Unimplemented border style: beveled");
          break;

        case AnnotationBorderStyleType.INSET:
          warn("Unimplemented border style: inset");
          break;

        case AnnotationBorderStyleType.UNDERLINE:
          container.style.borderBottomStyle = "solid";
          break;

        default:
          break;
      }

      const borderColor = data.borderColor || null;
      if (borderColor) {
        container.style.borderColor = Util.makeHexColor(
          borderColor[0] | 0,
          borderColor[1] | 0,
          borderColor[2] | 0
        );
      } else {
        // Transparent (invisible) border, so do not draw it at all.
        container.style.borderWidth = 0;
      }
    }

    container.style.left = `${(100 * (rect[0] - pageLLx)) / pageWidth}%`;
    container.style.top = `${(100 * (rect[1] - pageLLy)) / pageHeight}%`;

    const { rotation } = data;
    if (data.hasOwnCanvas || rotation === 0) {
      container.style.width = `${(100 * width) / pageWidth}%`;
      container.style.height = `${(100 * height) / pageHeight}%`;
    } else {
      this.setRotation(rotation, container);
    }

    return container;
  }

  setRotation(angle, container = this.container) {
    const [pageLLx, pageLLy, pageURx, pageURy] = this.viewport.viewBox;
    const pageWidth = pageURx - pageLLx;
    const pageHeight = pageURy - pageLLy;
    const { width, height } = getRectDims(this.data.rect);

    let elementWidth, elementHeight;
    if (angle % 180 === 0) {
      elementWidth = (100 * width) / pageWidth;
      elementHeight = (100 * height) / pageHeight;
    } else {
      elementWidth = (100 * height) / pageWidth;
      elementHeight = (100 * width) / pageHeight;
    }

    container.style.width = `${elementWidth}%`;
    container.style.height = `${elementHeight}%`;

    container.setAttribute("data-main-rotation", (360 - angle) % 360);
  }

  get _commonActions() {
    const setColor = (jsName, styleName, event) => {
      const color = event.detail[jsName];
      event.target.style[styleName] = ColorConverters[`${color[0]}_HTML`](
        color.slice(1)
      );
    };

    return shadow(this, "_commonActions", {
      display: event => {
        const hidden = event.detail.display % 2 === 1;
        this.container.style.visibility = hidden ? "hidden" : "visible";
        this.annotationStorage.setValue(this.data.id, {
          hidden,
          print: event.detail.display === 0 || event.detail.display === 3,
        });
      },
      print: event => {
        this.annotationStorage.setValue(this.data.id, {
          print: event.detail.print,
        });
      },
      hidden: event => {
        this.container.style.visibility = event.detail.hidden
          ? "hidden"
          : "visible";
        this.annotationStorage.setValue(this.data.id, {
          hidden: event.detail.hidden,
        });
      },
      focus: event => {
        setTimeout(() => event.target.focus({ preventScroll: false }), 0);
      },
      userName: event => {
        // tooltip
        event.target.title = event.detail.userName;
      },
      readonly: event => {
        if (event.detail.readonly) {
          event.target.setAttribute("readonly", "");
        } else {
          event.target.removeAttribute("readonly");
        }
      },
      required: event => {
        this._setRequired(event.target, event.detail.required);
      },
      bgColor: event => {
        setColor("bgColor", "backgroundColor", event);
      },
      fillColor: event => {
        setColor("fillColor", "backgroundColor", event);
      },
      fgColor: event => {
        setColor("fgColor", "color", event);
      },
      textColor: event => {
        setColor("textColor", "color", event);
      },
      borderColor: event => {
        setColor("borderColor", "borderColor", event);
      },
      strokeColor: event => {
        setColor("strokeColor", "borderColor", event);
      },
      rotation: event => {
        const angle = event.detail.rotation;
        this.setRotation(angle);
        this.annotationStorage.setValue(this.data.id, {
          rotation: angle,
        });
      },
    });
  }

  _dispatchEventFromSandbox(actions, jsEvent) {
    const commonActions = this._commonActions;
    for (const name of Object.keys(jsEvent.detail)) {
      const action = actions[name] || commonActions[name];
      if (action) {
        action(jsEvent);
      }
    }
  }

  _setDefaultPropertiesFromJS(element) {
    if (!this.enableScripting) {
      return;
    }

    // Some properties may have been updated thanks to JS.
    const storedData = this.annotationStorage.getRawValue(this.data.id);
    if (!storedData) {
      return;
    }

    const commonActions = this._commonActions;
    for (const [actionName, detail] of Object.entries(storedData)) {
      const action = commonActions[actionName];
      if (action) {
        action({ detail, target: element });
        // The action has been consumed: no need to keep it.
        delete storedData[actionName];
      }
    }
  }

  /**
   * Create quadrilaterals from the annotation's quadpoints.
   *
   * @private
   * @param {boolean} ignoreBorder
   * @memberof AnnotationElement
   * @returns {Array<HTMLElement>} An array of section elements.
   */
  _createQuadrilaterals(ignoreBorder = false) {
    if (!this.data.quadPoints) {
      return null;
    }

    const quadrilaterals = [];
    const savedRect = this.data.rect;
    for (const quadPoint of this.data.quadPoints) {
      this.data.rect = [
        quadPoint[2].x,
        quadPoint[2].y,
        quadPoint[1].x,
        quadPoint[1].y,
      ];
      quadrilaterals.push(this._createContainer(ignoreBorder));
    }
    this.data.rect = savedRect;
    return quadrilaterals;
  }

  /**
   * Create a popup for the annotation's HTML element. This is used for
   * annotations that do not have a Popup entry in the dictionary, but
   * are of a type that works with popups (such as Highlight annotations).
   *
   * @private
   * @param {HTMLDivElement|HTMLImageElement|null} trigger
   * @param {Object} data
   * @memberof AnnotationElement
   */
  _createPopup(trigger, data) {
    let container = this.container;
    if (this.quadrilaterals) {
      trigger = trigger || this.quadrilaterals;
      container = this.quadrilaterals[0];
    }

    // If no trigger element is specified, create it.
    if (!trigger) {
      trigger = document.createElement("div");
      trigger.className = "popupTriggerArea";
      container.append(trigger);
    }

    const popupElement = new PopupElement({
      container,
      trigger,
      color: data.color,
      titleObj: data.titleObj,
      modificationDate: data.modificationDate,
      contentsObj: data.contentsObj,
      richText: data.richText,
      hideWrapper: true,
    });
    const popup = popupElement.render();

    // Position the popup next to the annotation's container.
    popup.style.left = "100%";

    container.append(popup);
  }

  /**
   * Render the quadrilaterals of the annotation.
   *
   * @private
   * @param {string} className
   * @memberof AnnotationElement
   * @returns {Array<HTMLElement>} An array of section elements.
   */
  _renderQuadrilaterals(className) {
    if (
      typeof PDFJSDev === "undefined" ||
      PDFJSDev.test("!PRODUCTION || TESTING")
    ) {
      assert(this.quadrilaterals, "Missing quadrilaterals during rendering");
    }

    for (const quadrilateral of this.quadrilaterals) {
      quadrilateral.className = className;
    }
    return this.quadrilaterals;
  }

  /**
   * Render the annotation's HTML element(s).
   *
   * @public
   * @memberof AnnotationElement
   * @returns {HTMLElement|Array<HTMLElement>} A section element or
   *   an array of section elements.
   */
  render() {
    unreachable("Abstract method `AnnotationElement.render` called");
  }

  /**
   * @private
   * @returns {Array}
   */
  _getElementsByName(name, skipId = null) {
    const fields = [];

    if (this._fieldObjects) {
      const fieldObj = this._fieldObjects[name];
      if (fieldObj) {
        for (const { page, id, exportValues } of fieldObj) {
          if (page === -1) {
            continue;
          }
          if (id === skipId) {
            continue;
          }
          const exportValue =
            typeof exportValues === "string" ? exportValues : null;

          const domElement = document.querySelector(
            `[data-element-id="${id}"]`
          );
          if (domElement && !GetElementsByNameSet.has(domElement)) {
            warn(`_getElementsByName - element not allowed: ${id}`);
            continue;
          }
          fields.push({ id, exportValue, domElement });
        }
      }
      return fields;
    }
    // Fallback to a regular DOM lookup, to ensure that the standalone
    // viewer components won't break.
    for (const domElement of document.getElementsByName(name)) {
      const { id, exportValue } = domElement;
      if (id === skipId) {
        continue;
      }
      if (!GetElementsByNameSet.has(domElement)) {
        continue;
      }
      fields.push({ id, exportValue, domElement });
    }
    return fields;
  }

  static get platform() {
    const platform = typeof navigator !== "undefined" ? navigator.platform : "";

    return shadow(this, "platform", {
      isWin: platform.includes("Win"),
      isMac: platform.includes("Mac"),
    });
  }
}

class LinkAnnotationElement extends AnnotationElement {
  constructor(parameters, options = null) {
    super(parameters, {
      isRenderable: true,
      ignoreBorder: !!options?.ignoreBorder,
      createQuadrilaterals: true,
    });
    this.isTooltipOnly = parameters.data.isTooltipOnly;
  }

  render() {
    const { data, linkService } = this;
    const link = document.createElement("a");
    link.setAttribute("data-element-id", data.id);
    let isBound = false;

    if (data.url) {
      linkService.addLinkAttributes(link, data.url, data.newWindow);
      isBound = true;
    } else if (data.action) {
      this._bindNamedAction(link, data.action);
      isBound = true;
    } else if (data.dest) {
      this._bindLink(link, data.dest);
      isBound = true;
    } else {
      if (
        data.actions &&
        (data.actions.Action ||
          data.actions["Mouse Up"] ||
          data.actions["Mouse Down"]) &&
        this.enableScripting &&
        this.hasJSActions
      ) {
        this._bindJSAction(link, data);
        isBound = true;
      }

      if (data.resetForm) {
        this._bindResetFormAction(link, data.resetForm);
        isBound = true;
      } else if (this.isTooltipOnly && !isBound) {
        this._bindLink(link, "");
        isBound = true;
      }
    }

    if (this.quadrilaterals) {
      return this._renderQuadrilaterals("linkAnnotation").map(
        (quadrilateral, index) => {
          const linkElement = index === 0 ? link : link.cloneNode();
          quadrilateral.append(linkElement);
          return quadrilateral;
        }
      );
    }

    this.container.className = "linkAnnotation";
    if (isBound) {
      this.container.append(link);
    }

    return this.container;
  }

  /**
   * Bind internal links to the link element.
   *
   * @private
   * @param {Object} link
   * @param {Object} destination
   * @memberof LinkAnnotationElement
   */
  _bindLink(link, destination) {
    link.href = this.linkService.getDestinationHash(destination);
    link.onclick = () => {
      if (destination) {
        this.linkService.goToDestination(destination);
      }
      return false;
    };
    if (destination || destination === /* isTooltipOnly = */ "") {
      link.className = "internalLink";
    }
  }

  /**
   * Bind named actions to the link element.
   *
   * @private
   * @param {Object} link
   * @param {Object} action
   * @memberof LinkAnnotationElement
   */
  _bindNamedAction(link, action) {
    link.href = this.linkService.getAnchorUrl("");
    link.onclick = () => {
      this.linkService.executeNamedAction(action);
      return false;
    };
    link.className = "internalLink";
  }

  /**
   * Bind JS actions to the link element.
   *
   * @private
   * @param {Object} link
   * @param {Object} data
   * @memberof LinkAnnotationElement
   */
  _bindJSAction(link, data) {
    link.href = this.linkService.getAnchorUrl("");
    const map = new Map([
      ["Action", "onclick"],
      ["Mouse Up", "onmouseup"],
      ["Mouse Down", "onmousedown"],
    ]);
    for (const name of Object.keys(data.actions)) {
      const jsName = map.get(name);
      if (!jsName) {
        continue;
      }
      link[jsName] = () => {
        this.linkService.eventBus?.dispatch("dispatcheventinsandbox", {
          source: this,
          detail: {
            id: data.id,
            name,
          },
        });
        return false;
      };
    }

    if (!link.onclick) {
      link.onclick = () => false;
    }
    link.className = "internalLink";
  }

  _bindResetFormAction(link, resetForm) {
    const otherClickAction = link.onclick;
    if (!otherClickAction) {
      link.href = this.linkService.getAnchorUrl("");
    }
    link.className = "internalLink";

    if (!this._fieldObjects) {
      warn(
        `_bindResetFormAction - "resetForm" action not supported, ` +
          "ensure that the `fieldObjects` parameter is provided."
      );
      if (!otherClickAction) {
        link.onclick = () => false;
      }
      return;
    }

    link.onclick = () => {
      if (otherClickAction) {
        otherClickAction();
      }

      const {
        fields: resetFormFields,
        refs: resetFormRefs,
        include,
      } = resetForm;

      const allFields = [];
      if (resetFormFields.length !== 0 || resetFormRefs.length !== 0) {
        const fieldIds = new Set(resetFormRefs);
        for (const fieldName of resetFormFields) {
          const fields = this._fieldObjects[fieldName] || [];
          for (const { id } of fields) {
            fieldIds.add(id);
          }
        }
        for (const fields of Object.values(this._fieldObjects)) {
          for (const field of fields) {
            if (fieldIds.has(field.id) === include) {
              allFields.push(field);
            }
          }
        }
      } else {
        for (const fields of Object.values(this._fieldObjects)) {
          allFields.push(...fields);
        }
      }

      const storage = this.annotationStorage;
      const allIds = [];
      for (const field of allFields) {
        const { id } = field;
        allIds.push(id);
        switch (field.type) {
          case "text": {
            const value = field.defaultValue || "";
            storage.setValue(id, { value });
            break;
          }
          case "checkbox":
          case "radiobutton": {
            const value = field.defaultValue === field.exportValues;
            storage.setValue(id, { value });
            break;
          }
          case "combobox":
          case "listbox": {
            const value = field.defaultValue || "";
            storage.setValue(id, { value });
            break;
          }
          default:
            continue;
        }

        const domElement = document.querySelector(`[data-element-id="${id}"]`);
        if (!domElement) {
          continue;
        } else if (!GetElementsByNameSet.has(domElement)) {
          warn(`_bindResetFormAction - element not allowed: ${id}`);
          continue;
        }
        domElement.dispatchEvent(new Event("resetform"));
      }

      if (this.enableScripting) {
        // Update the values in the sandbox.
        this.linkService.eventBus?.dispatch("dispatcheventinsandbox", {
          source: this,
          detail: {
            id: "app",
            ids: allIds,
            name: "ResetForm",
          },
        });
      }

      return false;
    };
  }
}

class TextAnnotationElement extends AnnotationElement {
  constructor(parameters) {
    const isRenderable = !!(
      parameters.data.hasPopup ||
      parameters.data.titleObj?.str ||
      parameters.data.contentsObj?.str ||
      parameters.data.richText?.str
    );
    super(parameters, { isRenderable });
  }

  render() {
    this.container.className = "textAnnotation";

    const image = document.createElement("img");
    image.src =
      this.imageResourcesPath +
      "annotation-" +
      this.data.name.toLowerCase() +
      ".svg";
    image.alt = "[{{type}} Annotation]";
    image.dataset.l10nId = "text_annotation_type";
    image.dataset.l10nArgs = JSON.stringify({ type: this.data.name });

    if (!this.data.hasPopup) {
      this._createPopup(image, this.data);
    }

    this.container.append(image);
    return this.container;
  }
}

class WidgetAnnotationElement extends AnnotationElement {
  render() {
    // Show only the container for unsupported field types.
    if (this.data.alternativeText) {
      this.container.title = this.data.alternativeText;
    }

    return this.container;
  }

  _getKeyModifier(event) {
    const { isWin, isMac } = AnnotationElement.platform;
    return (isWin && event.ctrlKey) || (isMac && event.metaKey);
  }

  _setEventListener(element, baseName, eventName, valueGetter) {
    if (baseName.includes("mouse")) {
      // Mouse events
      element.addEventListener(baseName, event => {
        this.linkService.eventBus?.dispatch("dispatcheventinsandbox", {
          source: this,
          detail: {
            id: this.data.id,
            name: eventName,
            value: valueGetter(event),
            shift: event.shiftKey,
            modifier: this._getKeyModifier(event),
          },
        });
      });
    } else {
      // Non mouse event
      element.addEventListener(baseName, event => {
        this.linkService.eventBus?.dispatch("dispatcheventinsandbox", {
          source: this,
          detail: {
            id: this.data.id,
            name: eventName,
            value: valueGetter(event),
          },
        });
      });
    }
  }

  _setEventListeners(element, names, getter) {
    for (const [baseName, eventName] of names) {
      if (eventName === "Action" || this.data.actions?.[eventName]) {
        this._setEventListener(element, baseName, eventName, getter);
      }
    }
  }

  _setBackgroundColor(element) {
    const color = this.data.backgroundColor || null;
    element.style.backgroundColor =
      color === null
        ? "transparent"
        : Util.makeHexColor(color[0], color[1], color[2]);
  }

  /**
   * Apply text styles to the text in the element.
   *
   * @private
   * @param {HTMLDivElement} element
   * @memberof TextWidgetAnnotationElement
   */
  _setTextStyle(element) {
    const TEXT_ALIGNMENT = ["left", "center", "right"];
    const { fontColor } = this.data.defaultAppearanceData;
    const fontSize =
      this.data.defaultAppearanceData.fontSize || DEFAULT_FONT_SIZE;

    const style = element.style;

    // TODO: If the font-size is zero, calculate it based on the height and
    //       width of the element.
    // Not setting `style.fontSize` will use the default font-size for now.

    // We don't use the font, as specified in the PDF document, for the <input>
    // element. Hence using the original `fontSize` could look bad, which is why
    // it's instead based on the field height.
    // If the height is "big" then it could lead to a too big font size
    // so in this case use the one we've in the pdf (hence the min).
    let computedFontSize;
    if (this.data.multiLine) {
      const height = Math.abs(this.data.rect[3] - this.data.rect[1]);
      const numberOfLines = Math.round(height / (LINE_FACTOR * fontSize)) || 1;
      const lineHeight = height / numberOfLines;
      computedFontSize = Math.min(
        fontSize,
        Math.round(lineHeight / LINE_FACTOR)
      );
    } else {
      const height = Math.abs(this.data.rect[3] - this.data.rect[1]);
      computedFontSize = Math.min(fontSize, Math.round(height / LINE_FACTOR));
    }
    style.fontSize = `calc(${computedFontSize}px * var(--scale-factor))`;

    style.color = Util.makeHexColor(fontColor[0], fontColor[1], fontColor[2]);

    if (this.data.textAlignment !== null) {
      style.textAlign = TEXT_ALIGNMENT[this.data.textAlignment];
    }
  }

  _setRequired(element, isRequired) {
    if (isRequired) {
      element.setAttribute("required", true);
    } else {
      element.removeAttribute("required");
    }
    element.setAttribute("aria-required", isRequired);
  }
}

class TextWidgetAnnotationElement extends WidgetAnnotationElement {
  constructor(parameters) {
    const isRenderable =
      parameters.renderForms ||
      (!parameters.data.hasAppearance && !!parameters.data.fieldValue);
    super(parameters, { isRenderable });
  }

  setPropertyOnSiblings(base, key, value, keyInStorage) {
    const storage = this.annotationStorage;
    for (const element of this._getElementsByName(
      base.name,
      /* skipId = */ base.id
    )) {
      if (element.domElement) {
        element.domElement[key] = value;
      }
      storage.setValue(element.id, this.data.fieldName, { [keyInStorage]: value });
    }
  }

  render() {
    const storage = this.annotationStorage;
    const id = this.data.id;

    this.container.className = "textWidgetAnnotation";

    let element = null;
    if (this.renderForms) {
      // NOTE: We cannot set the values using `element.value` below, since it
      //       prevents the AnnotationLayer rasterizer in `test/driver.js`
      //       from parsing the elements correctly for the reference tests.
      const storedData = storage.getValue(id, this.data.fieldName, { // #718 modified by ngx-extended-pdf-viewer
        value: this.data.fieldValue,
      });
      const textContent = storedData.formattedValue || storedData.value || "";
      const elementData = {
        userValue: textContent,
        formattedValue: null,
        valueOnFocus: "",
      };

      if (this.data.multiLine) {
        element = document.createElement("textarea");
        element.textContent = textContent;
        if (this.data.doNotScroll) {
          element.style.overflowY = "hidden";
        }
      } else {
        element = document.createElement("input");
        element.type = "text";
        element.setAttribute("value", textContent);
        if (this.data.doNotScroll) {
          element.style.overflowX = "hidden";
        }
      }
      GetElementsByNameSet.add(element);
      element.setAttribute("data-element-id", id);

      element.disabled = this.data.readOnly;
      element.name = this.data.fieldName;
      element.tabIndex = DEFAULT_TAB_INDEX;

      this._setRequired(element, this.data.required);

      element.addEventListener("input", event => {
        storage.setValue(id, this.data.fieldName, { // #718 modified by ngx-extended-pdf-viewer
          value: event.target.value,
        });
        this.setPropertyOnSiblings(
          element,
          "value",
          event.target.value,
          "value"
        );
      });

      element.addEventListener("resetform", event => {
        const defaultValue = this.data.defaultFieldValue ?? "";
        element.value = elementData.userValue = defaultValue;
        elementData.formattedValue = null;
      });

      let blurListener = event => {
        const { formattedValue } = elementData;
        if (formattedValue !== null && formattedValue !== undefined) {
          event.target.value = formattedValue;
        }
        // Reset the cursor position to the start of the field (issue 12359).
        event.target.scrollLeft = 0;
      };

      if (this.enableScripting && this.hasJSActions) {
        element.addEventListener("focus", event => {
          if (elementData.userValue) {
            event.target.value = elementData.userValue;
          }
          elementData.valueOnFocus = event.target.value;
        });

        const fieldName = this.data.fieldName; // #868 modified by ngx-extended-pdf-viewer
        element.addEventListener("updatefromsandbox", jsEvent => {
          const actions = {
            value(event) {
              elementData.userValue = event.detail.value ?? "";
              storage.setValue(id, fieldName, // #718 / #868 modified by ngx-extended-pdf-viewer
							   { value: elementData.userValue.toString() });
              event.target.value = elementData.userValue;
            },
            formattedValue(event) {
              const { formattedValue } = event.detail;
              elementData.formattedValue = formattedValue;
              if (
                formattedValue !== null &&
                formattedValue !== undefined &&
                event.target !== document.activeElement
              ) {
                // Input hasn't the focus so display formatted string
                event.target.value = formattedValue;
              }
              storage.setValue(id, fieldName, { // #718 / #868 modified by ngx-extended-pdf-viewer
                formattedValue,
              });
            },
            selRange(event) {
              event.target.setSelectionRange(...event.detail.selRange);
            },
          };
          this._dispatchEventFromSandbox(actions, jsEvent);
        });

        // Even if the field hasn't any actions
        // leaving it can still trigger some actions with Calculate
        element.addEventListener("keydown", event => {
          // if the key is one of Escape, Enter or Tab
          // then the data are committed
          let commitKey = -1;
          if (event.key === "Escape") {
            commitKey = 0;
          } else if (event.key === "Enter") {
            commitKey = 2;
          } else if (event.key === "Tab") {
            commitKey = 3;
          }
          if (commitKey === -1) {
            return;
          }
          const { value } = event.target;
          if (elementData.valueOnFocus === value) {
            return;
          }
          // Save the entered value
          elementData.userValue = value;
          this.linkService.eventBus?.dispatch("dispatcheventinsandbox", {
            source: this,
            detail: {
              id,
              name: "Keystroke",
              value,
              willCommit: true,
              commitKey,
              selStart: event.target.selectionStart,
              selEnd: event.target.selectionEnd,
            },
          });
        });
        const _blurListener = blurListener;
        blurListener = null;
        element.addEventListener("blur", event => {
          const { value } = event.target;
          elementData.userValue = value;
          if (this._mouseState.isDown && elementData.valueOnFocus !== value) {
            // Focus out using the mouse: data are committed
            this.linkService.eventBus?.dispatch("dispatcheventinsandbox", {
              source: this,
              detail: {
                id,
                name: "Keystroke",
                value,
                willCommit: true,
                commitKey: 1,
                selStart: event.target.selectionStart,
                selEnd: event.target.selectionEnd,
              },
            });
          }
          _blurListener(event);
        });

        if (this.data.actions?.Keystroke) {
          element.addEventListener("beforeinput", event => {
            const { data, target } = event;
            const { value, selectionStart, selectionEnd } = target;

            let selStart = selectionStart,
              selEnd = selectionEnd;

            switch (event.inputType) {
              // https://rawgit.com/w3c/input-events/v1/index.html#interface-InputEvent-Attributes
              case "deleteWordBackward": {
                const match = value
                  .substring(0, selectionStart)
                  .match(/\w*[^\w]*$/);
                if (match) {
                  selStart -= match[0].length;
                }
                break;
              }
              case "deleteWordForward": {
                const match = value
                  .substring(selectionStart)
                  .match(/^[^\w]*\w*/);
                if (match) {
                  selEnd += match[0].length;
                }
                break;
              }
              case "deleteContentBackward":
                if (selectionStart === selectionEnd) {
                  selStart -= 1;
                }
                break;
              case "deleteContentForward":
                if (selectionStart === selectionEnd) {
                  selEnd += 1;
                }
                break;
            }

            // We handle the event ourselves.
            event.preventDefault();
            this.linkService.eventBus?.dispatch("dispatcheventinsandbox", {
              source: this,
              detail: {
                id,
                name: "Keystroke",
                value,
                change: data || "",
                willCommit: false,
                selStart,
                selEnd,
              },
            });
          });
        }

        this._setEventListeners(
          element,
          [
            ["focus", "Focus"],
            ["blur", "Blur"],
            ["mousedown", "Mouse Down"],
            ["mouseenter", "Mouse Enter"],
            ["mouseleave", "Mouse Exit"],
            ["mouseup", "Mouse Up"],
          ],
          event => event.target.value
        );
      }

      if (blurListener) {
        element.addEventListener("blur", blurListener);
      }

      if (this.data.maxLen !== null) {
        element.maxLength = this.data.maxLen;
      }

      if (this.data.comb) {
        const fieldWidth = this.data.rect[2] - this.data.rect[0];
        const combWidth = fieldWidth / this.data.maxLen;

        element.classList.add("comb");
        element.style.letterSpacing = `calc(${combWidth}px * var(--scale-factor) - 1ch)`;
      }
    } else {
      element = document.createElement("div");
      element.textContent = this.data.fieldValue;
      element.style.verticalAlign = "middle";
      element.style.display = "table-cell";
    }

    this._setTextStyle(element);
    this._setBackgroundColor(element);
    this._setDefaultPropertiesFromJS(element);

    this.container.append(element);
    return this.container;
  }
}

class CheckboxWidgetAnnotationElement extends WidgetAnnotationElement {
  constructor(parameters) {
    super(parameters, { isRenderable: parameters.renderForms });
  }

  render() {
    const storage = this.annotationStorage;
    const data = this.data;
    const id = data.id;
    let value = storage.getValue(id, `${this.data.fieldName}/${this.data.exportValue}`, { // #718 modified by ngx-extended-pdf-viewer
      value: data.exportValue === data.fieldValue,
    }).value;
    if (typeof value === "string") {
      // The value has been changed through js and set in annotationStorage.
      value = value !== "Off";
      storage.setValue(id, this.data.fieldName, { value }); // #868 modified by ngx-extended-pdf-viewer
    }

    this.container.className = "buttonWidgetAnnotation checkBox";

    const element = document.createElement("input");
    GetElementsByNameSet.add(element);
    element.setAttribute("data-element-id", id);

    element.disabled = data.readOnly;
    this._setRequired(element, this.data.required);
    element.type = "checkbox";
    element.name = data.fieldName;
    if (value) {
      element.setAttribute("checked", true);
    }
    element.setAttribute("exportValue", data.exportValue);
    element.tabIndex = DEFAULT_TAB_INDEX;

    element.addEventListener("change", event => {
      const { name, checked } = event.target;
      for (const checkbox of this._getElementsByName(name, /* skipId = */ id)) {
        const curChecked = checked && checkbox.exportValue === data.exportValue;
        if (checkbox.domElement) {
          checkbox.domElement.checked = curChecked;
        }
        storage.setValue(checkbox.id,
          this.data.fieldName, // #718 modified by ngx-extended-pdf-viewer
          {
            value: curChecked,
            emitMessage: false // #1183 modified by ngx-extended-pdf-viewer
          });
      }
      storage.setValue(id, this.data.fieldName, { // #718 modified by ngx-extended-pdf-viewer
        value: checked,
        exportValue: checked ? data.exportValue : null // #1183 modified by ngx-extended-pdf-viewer
      });
    });

    element.addEventListener("resetform", event => {
      const defaultValue = data.defaultFieldValue || "Off";
      event.target.checked = defaultValue === data.exportValue;
    });

    if (this.enableScripting && this.hasJSActions) {
      const fieldName = this.data.fieldName; // #868 modified by ngx-extended-pdf-viewer
      element.addEventListener("updatefromsandbox", jsEvent => {
        const actions = {
          value(event) {
            event.target.checked = event.detail.value !== "Off";
            storage.setValue(id, fieldName, { // #718 / #868 modified by ngx-extended-pdf-viewer
              value: event.target.checked
            });
          },
        };
        this._dispatchEventFromSandbox(actions, jsEvent);
      });

      this._setEventListeners(
        element,
        [
          ["change", "Validate"],
          ["change", "Action"],
          ["focus", "Focus"],
          ["blur", "Blur"],
          ["mousedown", "Mouse Down"],
          ["mouseenter", "Mouse Enter"],
          ["mouseleave", "Mouse Exit"],
          ["mouseup", "Mouse Up"],
        ],
        event => event.target.checked
      );
    }

    this._setBackgroundColor(element);
    this._setDefaultPropertiesFromJS(element);

    this.container.append(element);
    return this.container;
  }
}

class RadioButtonWidgetAnnotationElement extends WidgetAnnotationElement {
  constructor(parameters) {
    super(parameters, { isRenderable: parameters.renderForms });
  }

  render() {
    this.container.className = "buttonWidgetAnnotation radioButton";
    const storage = this.annotationStorage;
    const data = this.data;
    const id = data.id;
    let value = storage.getValue(
      id,
      this.data.fieldName,
      {
        // #718 modified by ngx-extended-pdf-viewer
        value: data.fieldValue === data.buttonValue,
      },
      this.data.buttonValue // #718 modified by ngx-extended-pdf-viewer
    ).value;
    if (typeof value === "string") {
      // The value has been changed through js and set in annotationStorage.
      value = value !== data.buttonValue;
      storage.setValue(id, this.data.fieldName, { value }, this.data.buttonValue);  // #718 modified by ngx-extended-pdf-viewer
    }

    const element = document.createElement("input");
    GetElementsByNameSet.add(element);
    element.setAttribute("data-element-id", id);

    element.disabled = data.readOnly;
    this._setRequired(element, this.data.required);
    element.type = "radio";
    element.name = data.fieldName;
    if (value) {
      element.setAttribute("checked", true);
    }
    element.tabIndex = DEFAULT_TAB_INDEX;

    element.addEventListener("change", event => {
      const { name, checked } = event.target;
      for (const radio of this._getElementsByName(name, /* skipId = */ id)) {
        storage.setValue(radio.id, this.data.fieldName, {
          value: false,
          emitMessage: false, // #718 modified by ngx-extended-pdf-viewer
        });
      }
      storage.setValue(id, this.data.fieldName, {
        value: checked,
        radioValue: this.data.buttonValue, // #718 modified by ngx-extended-pdf-viewer
      });
    });

    element.addEventListener("resetform", event => {
      const defaultValue = data.defaultFieldValue;
      event.target.checked =
        defaultValue !== null &&
        defaultValue !== undefined &&
        defaultValue === data.buttonValue;
    });

    if (this.enableScripting && this.hasJSActions) {
      const pdfButtonValue = data.buttonValue;
      element.addEventListener("updatefromsandbox", jsEvent => {
        const fieldName = this.data.fieldName; // #868 modified by ngx-extended-pdf-viewer
        const actions = {
          value: event => {
            const checked = pdfButtonValue === event.detail.value;
            for (const radio of this._getElementsByName(event.target.name)) {
              const curChecked = checked && radio.id === id;
              if (radio.domElement) {
                radio.domElement.checked = curChecked;
              }
              storage.setValue(
                radio.id,
                fieldName, // #718 / #868 modified by ngx-extended-pdf-viewer
                { value: curChecked }
              );
            }
          },
        };
        this._dispatchEventFromSandbox(actions, jsEvent);
      });

      this._setEventListeners(
        element,
        [
          ["change", "Validate"],
          ["change", "Action"],
          ["focus", "Focus"],
          ["blur", "Blur"],
          ["mousedown", "Mouse Down"],
          ["mouseenter", "Mouse Enter"],
          ["mouseleave", "Mouse Exit"],
          ["mouseup", "Mouse Up"],
        ],
        event => event.target.checked
      );
    }

    this._setBackgroundColor(element);
    this._setDefaultPropertiesFromJS(element);

    this.container.append(element);
    return this.container;
  }
}

class PushButtonWidgetAnnotationElement extends LinkAnnotationElement {
  constructor(parameters) {
    super(parameters, { ignoreBorder: parameters.data.hasAppearance });
  }

  render() {
    // The rendering and functionality of a push button widget annotation is
    // equal to that of a link annotation, but may have more functionality, such
    // as performing actions on form fields (resetting, submitting, et cetera).
    const container = super.render();
    container.className = "buttonWidgetAnnotation pushButton";

    if (this.data.alternativeText) {
      container.title = this.data.alternativeText;
    }

    const linkElement = container.lastChild;
    if (this.enableScripting && this.hasJSActions && linkElement) {
      this._setDefaultPropertiesFromJS(linkElement);

      linkElement.addEventListener("updatefromsandbox", jsEvent => {
        this._dispatchEventFromSandbox({}, jsEvent);
      });
    }

    return container;
  }
}

class ChoiceWidgetAnnotationElement extends WidgetAnnotationElement {
  constructor(parameters) {
    super(parameters, { isRenderable: parameters.renderForms });
  }

  render() {
    this.container.className = "choiceWidgetAnnotation";
    const storage = this.annotationStorage;
    const id = this.data.id;

    const storedData = storage.getValue(id, this.data.fieldName, { // #718 modified by ngx-extended-pdf-viewer
      value: this.data.fieldValue,
    });

    const selectElement = document.createElement("select");
    GetElementsByNameSet.add(selectElement);
    selectElement.setAttribute("data-element-id", id);

    selectElement.disabled = this.data.readOnly;
    this._setRequired(selectElement, this.data.required);
    selectElement.name = this.data.fieldName;
    selectElement.tabIndex = DEFAULT_TAB_INDEX;

    let addAnEmptyEntry = this.data.combo && this.data.options.length > 0;

    if (!this.data.combo) {
      // List boxes have a size and (optionally) multiple selection.
      selectElement.size = this.data.options.length;
      if (this.data.multiSelect) {
        selectElement.multiple = true;
      }
    }

    selectElement.addEventListener("resetform", event => {
      const defaultValue = this.data.defaultFieldValue;
      for (const option of selectElement.options) {
        option.selected = option.value === defaultValue;
      }
    });

    // Insert the options into the choice field.
    for (const option of this.data.options) {
      const optionElement = document.createElement("option");
      optionElement.textContent = option.displayValue;
      optionElement.value = option.exportValue;
      if (storedData.value.includes(option.exportValue)) {
        optionElement.setAttribute("selected", true);
        addAnEmptyEntry = false;
      }
      selectElement.append(optionElement);
    }

    let removeEmptyEntry = null;
    if (addAnEmptyEntry) {
      const noneOptionElement = document.createElement("option");
      noneOptionElement.value = " ";
      noneOptionElement.setAttribute("hidden", true);
      noneOptionElement.setAttribute("selected", true);
      selectElement.prepend(noneOptionElement);

      removeEmptyEntry = () => {
        noneOptionElement.remove();
        selectElement.removeEventListener("input", removeEmptyEntry);
        removeEmptyEntry = null;
      };
      selectElement.addEventListener("input", removeEmptyEntry);
    }

    const getValue = (event, isExport) => {
      const name = isExport ? "value" : "textContent";
      const options = event.target.options;
      if (!event.target.multiple) {
        return options.selectedIndex === -1
          ? null
          : options[options.selectedIndex][name];
      }
      return Array.prototype.filter
        .call(options, option => option.selected)
        .map(option => option[name]);
    };

    const getItems = event => {
      const options = event.target.options;
      return Array.prototype.map.call(options, option => {
        return { displayValue: option.textContent, exportValue: option.value };
      });
    };

    if (this.enableScripting && this.hasJSActions) {
      selectElement.addEventListener("updatefromsandbox", jsEvent => {
        const fieldName = this.data.fieldName; // #868 modified by ngx-extended-pdf-viewer
        const actions = {
          value(event) {
            removeEmptyEntry?.();
            const value = event.detail.value;
            const values = new Set(Array.isArray(value) ? value : [value]);
            for (const option of selectElement.options) {
              option.selected = values.has(option.value);
            }
            storage.setValue(id, fieldName, { // #718 / #868 modified by ngx-extended-pdf-viewer
              value: getValue(event, /* isExport */ true),
            });
          },
          multipleSelection(event) {
            selectElement.multiple = true;
          },
          remove(event) {
            const options = selectElement.options;
            const index = event.detail.remove;
            options[index].selected = false;
            selectElement.remove(index);
            if (options.length > 0) {
              const i = Array.prototype.findIndex.call(
                options,
                option => option.selected
              );
              if (i === -1) {
                options[0].selected = true;
              }
            }
            storage.setValue(id, this.data.fieldName, { // #718 modified by ngx-extended-pdf-viewer
              value: getValue(event, /* isExport */ true),
              items: getItems(event),
            });
          },
          clear(event) {
            while (selectElement.length !== 0) {
              selectElement.remove(0);
            }
            storage.setValue(id, this.data.fieldName, { // #718 modified by ngx-extended-pdf-viewer
              value: null,
              items: [],
            });
          },
          insert(event) {
            const { index, displayValue, exportValue } = event.detail.insert;
            const selectChild = selectElement.children[index];
            const optionElement = document.createElement("option");
            optionElement.textContent = displayValue;
            optionElement.value = exportValue;

            if (selectChild) {
              selectChild.before(optionElement);
            } else {
              selectElement.append(optionElement);
            }
            storage.setValue(id, this.data.fieldName, { // #718 modified by ngx-extended-pdf-viewer
              value: getValue(event, /* isExport */ true),
              items: getItems(event),
            });
          },
          items(event) {
            const { items } = event.detail;
            while (selectElement.length !== 0) {
              selectElement.remove(0);
            }
            for (const item of items) {
              const { displayValue, exportValue } = item;
              const optionElement = document.createElement("option");
              optionElement.textContent = displayValue;
              optionElement.value = exportValue;
              selectElement.append(optionElement);
            }
            if (selectElement.options.length > 0) {
              selectElement.options[0].selected = true;
            }
            storage.setValue(id, this.data.fieldName, { // #718 modified by ngx-extended-pdf-viewer
              value: getValue(event, /* isExport */ true),
              items: getItems(event),
            });
          },
          indices(event) {
            const indices = new Set(event.detail.indices);
            for (const option of event.target.options) {
              option.selected = indices.has(option.index);
            }
            storage.setValue(id, this.data.fieldName, { // #718 modified by ngx-extended-pdf-viewer
              value: getValue(event, /* isExport */ true),
            });
          },
          editable(event) {
            event.target.disabled = !event.detail.editable;
          },
        };
        this._dispatchEventFromSandbox(actions, jsEvent);
      });

      selectElement.addEventListener("input", event => {
        const exportValue = getValue(event, /* isExport */ true);
        const value = getValue(event, /* isExport */ false);
        storage.setValue(id, this.data.fieldName, { value: exportValue }); // #718 modified by ngx-extended-pdf-viewer

        this.linkService.eventBus?.dispatch("dispatcheventinsandbox", {
          source: this,
          detail: {
            id,
            name: "Keystroke",
            value,
            changeEx: exportValue,
            willCommit: true,
            commitKey: 1,
            keyDown: false,
          },
        });
      });

      this._setEventListeners(
        selectElement,
        [
          ["focus", "Focus"],
          ["blur", "Blur"],
          ["mousedown", "Mouse Down"],
          ["mouseenter", "Mouse Enter"],
          ["mouseleave", "Mouse Exit"],
          ["mouseup", "Mouse Up"],
          ["input", "Action"],
        ],
        event => event.target.checked
      );
    } else {
      selectElement.addEventListener("input", event => { // #718 modified by ngx-extended-pdf-viewer
        storage.setValue(id, this.data.fieldName, { // #718 modified by ngx-extended-pdf-viewer
          value: getValue(event, /* isExport */ true),
          radioValue: getValue(event, true), // #718 modified by ngx-extended-pdf-viewer
        });
      });
    }

    if (this.data.combo) {
      this._setTextStyle(selectElement);
    } else {
      // Just use the default font size...
      // it's a bit hard to guess what is a good size.
    }
    this._setBackgroundColor(selectElement);
    this._setDefaultPropertiesFromJS(selectElement);

    this.container.append(selectElement);
    return this.container;
  }
}

class PopupAnnotationElement extends AnnotationElement {
  constructor(parameters) {
    const isRenderable = !!(
      parameters.data.titleObj?.str ||
      parameters.data.contentsObj?.str ||
      parameters.data.richText?.str
    );
    super(parameters, { isRenderable });
  }

  render() {
    // Do not render popup annotations for parent elements with these types as
    // they create the popups themselves (because of custom trigger divs).
    const IGNORE_TYPES = [
      "Line",
      "Square",
      "Circle",
      "PolyLine",
      "Polygon",
      "Ink",
    ];

    this.container.className = "popupAnnotation";

    if (IGNORE_TYPES.includes(this.data.parentType)) {
      return this.container;
    }

    const selector = `[data-annotation-id="${this.data.parentId}"]`;
    const parentElements = this.layer.querySelectorAll(selector);
    if (parentElements.length === 0) {
      return this.container;
    }

    const popup = new PopupElement({
      container: this.container,
      trigger: Array.from(parentElements),
      color: this.data.color,
      titleObj: this.data.titleObj,
      modificationDate: this.data.modificationDate,
      contentsObj: this.data.contentsObj,
      richText: this.data.richText,
    });

    // Position the popup next to the parent annotation's container.
    // PDF viewers ignore a popup annotation's rectangle.
    const page = this.page;
    const rect = Util.normalizeRect([
      this.data.parentRect[0],
      page.view[3] - this.data.parentRect[1] + page.view[1],
      this.data.parentRect[2],
      page.view[3] - this.data.parentRect[3] + page.view[1],
    ]);
    const popupLeft =
      rect[0] + this.data.parentRect[2] - this.data.parentRect[0];
    const popupTop = rect[1];

    const [pageLLx, pageLLy, pageURx, pageURy] = this.viewport.viewBox;
    const pageWidth = pageURx - pageLLx;
    const pageHeight = pageURy - pageLLy;

    this.container.style.left = `${(100 * (popupLeft - pageLLx)) / pageWidth}%`;
    this.container.style.top = `${(100 * (popupTop - pageLLy)) / pageHeight}%`;

    this.container.append(popup.render());
    return this.container;
  }
}

class PopupElement {
  constructor(parameters) {
    this.container = parameters.container;
    this.trigger = parameters.trigger;
    this.color = parameters.color;
    this.titleObj = parameters.titleObj;
    this.modificationDate = parameters.modificationDate;
    this.contentsObj = parameters.contentsObj;
    this.richText = parameters.richText;
    this.hideWrapper = parameters.hideWrapper || false;

    this.pinned = false;
  }

  render() {
    const BACKGROUND_ENLIGHT = 0.7;

    const wrapper = document.createElement("div");
    wrapper.className = "popupWrapper";

    // For Popup annotations we hide the entire section because it contains
    // only the popup. However, for Text annotations without a separate Popup
    // annotation, we cannot hide the entire container as the image would
    // disappear too. In that special case, hiding the wrapper suffices.
    this.hideElement = this.hideWrapper ? wrapper : this.container;
    this.hideElement.hidden = true;

    const popup = document.createElement("div");
    popup.className = "popup";

    const color = this.color;
    if (color) {
      // Enlighten the color.
      const r = BACKGROUND_ENLIGHT * (255 - color[0]) + color[0];
      const g = BACKGROUND_ENLIGHT * (255 - color[1]) + color[1];
      const b = BACKGROUND_ENLIGHT * (255 - color[2]) + color[2];
      popup.style.backgroundColor = Util.makeHexColor(r | 0, g | 0, b | 0);
    }

    const title = document.createElement("h1");
    title.dir = this.titleObj.dir;
    title.textContent = this.titleObj.str;
    popup.append(title);

    // The modification date is shown in the popup instead of the creation
    // date if it is available and can be parsed correctly, which is
    // consistent with other viewers such as Adobe Acrobat.
    const dateObject = PDFDateString.toDateObject(this.modificationDate);
    if (dateObject) {
      const modificationDate = document.createElement("span");
      modificationDate.className = "popupDate";
      modificationDate.textContent = "{{date}}, {{time}}";
      modificationDate.dataset.l10nId = "annotation_date_string";
      modificationDate.dataset.l10nArgs = JSON.stringify({
        date: dateObject.toLocaleDateString(),
        time: dateObject.toLocaleTimeString(),
      });
      popup.append(modificationDate);
    }

    if (
      this.richText?.str &&
      (!this.contentsObj?.str || this.contentsObj.str === this.richText.str)
    ) {
      XfaLayer.render({
        xfaHtml: this.richText.html,
        intent: "richText",
        div: popup,
      });
      popup.lastChild.className = "richText popupContent";
    } else {
      const contents = this._formatContents(this.contentsObj);
      popup.append(contents);
    }

    if (!Array.isArray(this.trigger)) {
      this.trigger = [this.trigger];
    }

    // Attach the event listeners to the trigger element.
    for (const element of this.trigger) {
      element.addEventListener("click", this._toggle.bind(this));
      element.addEventListener("mouseover", this._show.bind(this, false));
      element.addEventListener("mouseout", this._hide.bind(this, false));
    }
    popup.addEventListener("click", this._hide.bind(this, true));

    wrapper.append(popup);
    return wrapper;
  }

  /**
   * Format the contents of the popup by adding newlines where necessary.
   *
   * @private
   * @param {Object<string, string>} contentsObj
   * @memberof PopupElement
   * @returns {HTMLParagraphElement}
   */
  _formatContents({ str, dir }) {
    const p = document.createElement("p");
    p.className = "popupContent";
    p.dir = dir;
    const lines = str.split(/(?:\r\n?|\n)/);
    for (let i = 0, ii = lines.length; i < ii; ++i) {
      const line = lines[i];
      p.append(document.createTextNode(line));
      if (i < ii - 1) {
        p.append(document.createElement("br"));
      }
    }
    return p;
  }

  /**
   * Toggle the visibility of the popup.
   *
   * @private
   * @memberof PopupElement
   */
  _toggle() {
    if (this.pinned) {
      this._hide(true);
    } else {
      this._show(true);
    }
  }

  /**
   * Show the popup.
   *
   * @private
   * @param {boolean} pin
   * @memberof PopupElement
   */
  _show(pin = false) {
    if (pin) {
      this.pinned = true;
    }
    if (this.hideElement.hidden) {
      this.hideElement.hidden = false;
      this.container.style.zIndex += 1;
    }
  }

  /**
   * Hide the popup.
   *
   * @private
   * @param {boolean} unpin
   * @memberof PopupElement
   */
  _hide(unpin = true) {
    if (unpin) {
      this.pinned = false;
    }
    if (!this.hideElement.hidden && !this.pinned) {
      this.hideElement.hidden = true;
      this.container.style.zIndex -= 1;
    }
  }
}

class FreeTextAnnotationElement extends AnnotationElement {
  constructor(parameters) {
    const isRenderable = !!(
      parameters.data.hasPopup ||
      parameters.data.titleObj?.str ||
      parameters.data.contentsObj?.str ||
      parameters.data.richText?.str
    );
    super(parameters, { isRenderable, ignoreBorder: true });
    this.textContent = parameters.data.textContent;
  }

  render() {
    this.container.className = "freeTextAnnotation";

    if (this.textContent) {
      const content = document.createElement("div");
      content.className = "annotationTextContent";
      for (const line of this.textContent) {
        const lineSpan = document.createElement("span");
        lineSpan.textContent = line;
        content.append(lineSpan);
      }
      this.container.append(content);
    }

    if (!this.data.hasPopup) {
      this._createPopup(null, this.data);
    }
    return this.container;
  }
}

class LineAnnotationElement extends AnnotationElement {
  constructor(parameters) {
    const isRenderable = !!(
      parameters.data.hasPopup ||
      parameters.data.titleObj?.str ||
      parameters.data.contentsObj?.str ||
      parameters.data.richText?.str
    );
    super(parameters, { isRenderable, ignoreBorder: true });
  }

  render() {
    this.container.className = "lineAnnotation";

    // Create an invisible line with the same starting and ending coordinates
    // that acts as the trigger for the popup. Only the line itself should
    // trigger the popup, not the entire container.
    const data = this.data;
    const { width, height } = getRectDims(data.rect);
    const svg = this.svgFactory.create(
      width,
      height,
      /* skipDimensions = */ true
    );

    // PDF coordinates are calculated from a bottom left origin, so transform
    // the line coordinates to a top left origin for the SVG element.
    const line = this.svgFactory.createElement("svg:line");
    line.setAttribute("x1", data.rect[2] - data.lineCoordinates[0]);
    line.setAttribute("y1", data.rect[3] - data.lineCoordinates[1]);
    line.setAttribute("x2", data.rect[2] - data.lineCoordinates[2]);
    line.setAttribute("y2", data.rect[3] - data.lineCoordinates[3]);
    // Ensure that the 'stroke-width' is always non-zero, since otherwise it
    // won't be possible to open/close the popup (note e.g. issue 11122).
    line.setAttribute("stroke-width", data.borderStyle.width || 1);
    line.setAttribute("stroke", "transparent");
    line.setAttribute("fill", "transparent");

    svg.append(line);
    this.container.append(svg);

    // Create the popup ourselves so that we can bind it to the line instead
    // of to the entire container (which is the default).
    this._createPopup(line, data);

    return this.container;
  }
}

class SquareAnnotationElement extends AnnotationElement {
  constructor(parameters) {
    const isRenderable = !!(
      parameters.data.hasPopup ||
      parameters.data.titleObj?.str ||
      parameters.data.contentsObj?.str ||
      parameters.data.richText?.str
    );
    super(parameters, { isRenderable, ignoreBorder: true });
  }

  render() {
    this.container.className = "squareAnnotation";

    // Create an invisible square with the same rectangle that acts as the
    // trigger for the popup. Only the square itself should trigger the
    // popup, not the entire container.
    const data = this.data;
    const { width, height } = getRectDims(data.rect);
    const svg = this.svgFactory.create(
      width,
      height,
      /* skipDimensions = */ true
    );

    // The browser draws half of the borders inside the square and half of
    // the borders outside the square by default. This behavior cannot be
    // changed programmatically, so correct for that here.
    const borderWidth = data.borderStyle.width;
    const square = this.svgFactory.createElement("svg:rect");
    square.setAttribute("x", borderWidth / 2);
    square.setAttribute("y", borderWidth / 2);
    square.setAttribute("width", width - borderWidth);
    square.setAttribute("height", height - borderWidth);
    // Ensure that the 'stroke-width' is always non-zero, since otherwise it
    // won't be possible to open/close the popup (note e.g. issue 11122).
    square.setAttribute("stroke-width", borderWidth || 1);
    square.setAttribute("stroke", "transparent");
    square.setAttribute("fill", "transparent");

    svg.append(square);
    this.container.append(svg);

    // Create the popup ourselves so that we can bind it to the square instead
    // of to the entire container (which is the default).
    this._createPopup(square, data);

    return this.container;
  }
}

class CircleAnnotationElement extends AnnotationElement {
  constructor(parameters) {
    const isRenderable = !!(
      parameters.data.hasPopup ||
      parameters.data.titleObj?.str ||
      parameters.data.contentsObj?.str ||
      parameters.data.richText?.str
    );
    super(parameters, { isRenderable, ignoreBorder: true });
  }

  render() {
    this.container.className = "circleAnnotation";

    // Create an invisible circle with the same ellipse that acts as the
    // trigger for the popup. Only the circle itself should trigger the
    // popup, not the entire container.
    const data = this.data;
    const { width, height } = getRectDims(data.rect);
    const svg = this.svgFactory.create(
      width,
      height,
      /* skipDimensions = */ true
    );

    // The browser draws half of the borders inside the circle and half of
    // the borders outside the circle by default. This behavior cannot be
    // changed programmatically, so correct for that here.
    const borderWidth = data.borderStyle.width;
    const circle = this.svgFactory.createElement("svg:ellipse");
    circle.setAttribute("cx", width / 2);
    circle.setAttribute("cy", height / 2);
    circle.setAttribute("rx", width / 2 - borderWidth / 2);
    circle.setAttribute("ry", height / 2 - borderWidth / 2);
    // Ensure that the 'stroke-width' is always non-zero, since otherwise it
    // won't be possible to open/close the popup (note e.g. issue 11122).
    circle.setAttribute("stroke-width", borderWidth || 1);
    circle.setAttribute("stroke", "transparent");
    circle.setAttribute("fill", "transparent");

    svg.append(circle);
    this.container.append(svg);

    // Create the popup ourselves so that we can bind it to the circle instead
    // of to the entire container (which is the default).
    this._createPopup(circle, data);

    return this.container;
  }
}

class PolylineAnnotationElement extends AnnotationElement {
  constructor(parameters) {
    const isRenderable = !!(
      parameters.data.hasPopup ||
      parameters.data.titleObj?.str ||
      parameters.data.contentsObj?.str ||
      parameters.data.richText?.str
    );
    super(parameters, { isRenderable, ignoreBorder: true });

    this.containerClassName = "polylineAnnotation";
    this.svgElementName = "svg:polyline";
  }

  render() {
    this.container.className = this.containerClassName;

    // Create an invisible polyline with the same points that acts as the
    // trigger for the popup. Only the polyline itself should trigger the
    // popup, not the entire container.
    const data = this.data;
    const { width, height } = getRectDims(data.rect);
    const svg = this.svgFactory.create(
      width,
      height,
      /* skipDimensions = */ true
    );

    // Convert the vertices array to a single points string that the SVG
    // polyline element expects ("x1,y1 x2,y2 ..."). PDF coordinates are
    // calculated from a bottom left origin, so transform the polyline
    // coordinates to a top left origin for the SVG element.
    let points = [];
    for (const coordinate of data.vertices) {
      const x = coordinate.x - data.rect[0];
      const y = data.rect[3] - coordinate.y;
      points.push(x + "," + y);
    }
    points = points.join(" ");

    const polyline = this.svgFactory.createElement(this.svgElementName);
    polyline.setAttribute("points", points);
    // Ensure that the 'stroke-width' is always non-zero, since otherwise it
    // won't be possible to open/close the popup (note e.g. issue 11122).
    polyline.setAttribute("stroke-width", data.borderStyle.width || 1);
    polyline.setAttribute("stroke", "transparent");
    polyline.setAttribute("fill", "transparent");

    svg.append(polyline);
    this.container.append(svg);

    // Create the popup ourselves so that we can bind it to the polyline
    // instead of to the entire container (which is the default).
    this._createPopup(polyline, data);

    return this.container;
  }
}

class PolygonAnnotationElement extends PolylineAnnotationElement {
  constructor(parameters) {
    // Polygons are specific forms of polylines, so reuse their logic.
    super(parameters);

    this.containerClassName = "polygonAnnotation";
    this.svgElementName = "svg:polygon";
  }
}

class CaretAnnotationElement extends AnnotationElement {
  constructor(parameters) {
    const isRenderable = !!(
      parameters.data.hasPopup ||
      parameters.data.titleObj?.str ||
      parameters.data.contentsObj?.str ||
      parameters.data.richText?.str
    );
    super(parameters, { isRenderable, ignoreBorder: true });
  }

  render() {
    this.container.className = "caretAnnotation";

    if (!this.data.hasPopup) {
      this._createPopup(null, this.data);
    }
    return this.container;
  }
}

class InkAnnotationElement extends AnnotationElement {
  constructor(parameters) {
    const isRenderable = !!(
      parameters.data.hasPopup ||
      parameters.data.titleObj?.str ||
      parameters.data.contentsObj?.str ||
      parameters.data.richText?.str
    );
    super(parameters, { isRenderable, ignoreBorder: true });

    this.containerClassName = "inkAnnotation";

    // Use the polyline SVG element since it allows us to use coordinates
    // directly and to draw both straight lines and curves.
    this.svgElementName = "svg:polyline";
  }

  render() {
    this.container.className = this.containerClassName;

    // Create an invisible polyline with the same points that acts as the
    // trigger for the popup.
    const data = this.data;
    const { width, height } = getRectDims(data.rect);
    const svg = this.svgFactory.create(
      width,
      height,
      /* skipDimensions = */ true
    );

    for (const inkList of data.inkLists) {
      // Convert the ink list to a single points string that the SVG
      // polyline element expects ("x1,y1 x2,y2 ..."). PDF coordinates are
      // calculated from a bottom left origin, so transform the polyline
      // coordinates to a top left origin for the SVG element.
      let points = [];
      for (const coordinate of inkList) {
        const x = coordinate.x - data.rect[0];
        const y = data.rect[3] - coordinate.y;
        points.push(`${x},${y}`);
      }
      points = points.join(" ");

      const polyline = this.svgFactory.createElement(this.svgElementName);
      polyline.setAttribute("points", points);
      // Ensure that the 'stroke-width' is always non-zero, since otherwise it
      // won't be possible to open/close the popup (note e.g. issue 11122).
      polyline.setAttribute("stroke-width", data.borderStyle.width || 1);
      polyline.setAttribute("stroke", "transparent");
      polyline.setAttribute("fill", "transparent");

      // Create the popup ourselves so that we can bind it to the polyline
      // instead of to the entire container (which is the default).
      this._createPopup(polyline, data);

      svg.append(polyline);
    }

    this.container.append(svg);
    return this.container;
  }
}

class HighlightAnnotationElement extends AnnotationElement {
  constructor(parameters) {
    const isRenderable = !!(
      parameters.data.hasPopup ||
      parameters.data.titleObj?.str ||
      parameters.data.contentsObj?.str ||
      parameters.data.richText?.str
    );
    super(parameters, {
      isRenderable,
      ignoreBorder: true,
      createQuadrilaterals: true,
    });
  }

  render() {
    if (!this.data.hasPopup) {
      this._createPopup(null, this.data);
    }

    if (this.quadrilaterals) {
      return this._renderQuadrilaterals("highlightAnnotation");
    }

    this.container.className = "highlightAnnotation";
    return this.container;
  }
}

class UnderlineAnnotationElement extends AnnotationElement {
  constructor(parameters) {
    const isRenderable = !!(
      parameters.data.hasPopup ||
      parameters.data.titleObj?.str ||
      parameters.data.contentsObj?.str ||
      parameters.data.richText?.str
    );
    super(parameters, {
      isRenderable,
      ignoreBorder: true,
      createQuadrilaterals: true,
    });
  }

  render() {
    if (!this.data.hasPopup) {
      this._createPopup(null, this.data);
    }

    if (this.quadrilaterals) {
      return this._renderQuadrilaterals("underlineAnnotation");
    }

    this.container.className = "underlineAnnotation";
    return this.container;
  }
}

class SquigglyAnnotationElement extends AnnotationElement {
  constructor(parameters) {
    const isRenderable = !!(
      parameters.data.hasPopup ||
      parameters.data.titleObj?.str ||
      parameters.data.contentsObj?.str ||
      parameters.data.richText?.str
    );
    super(parameters, {
      isRenderable,
      ignoreBorder: true,
      createQuadrilaterals: true,
    });
  }

  render() {
    if (!this.data.hasPopup) {
      this._createPopup(null, this.data);
    }

    if (this.quadrilaterals) {
      return this._renderQuadrilaterals("squigglyAnnotation");
    }

    this.container.className = "squigglyAnnotation";
    return this.container;
  }
}

class StrikeOutAnnotationElement extends AnnotationElement {
  constructor(parameters) {
    const isRenderable = !!(
      parameters.data.hasPopup ||
      parameters.data.titleObj?.str ||
      parameters.data.contentsObj?.str ||
      parameters.data.richText?.str
    );
    super(parameters, {
      isRenderable,
      ignoreBorder: true,
      createQuadrilaterals: true,
    });
  }

  render() {
    if (!this.data.hasPopup) {
      this._createPopup(null, this.data);
    }

    if (this.quadrilaterals) {
      return this._renderQuadrilaterals("strikeoutAnnotation");
    }

    this.container.className = "strikeoutAnnotation";
    return this.container;
  }
}

class StampAnnotationElement extends AnnotationElement {
  constructor(parameters) {
    const isRenderable = !!(
      parameters.data.hasPopup ||
      parameters.data.titleObj?.str ||
      parameters.data.contentsObj?.str ||
      parameters.data.richText?.str
    );
    super(parameters, { isRenderable, ignoreBorder: true });
  }

  render() {
    this.container.className = "stampAnnotation";

    if (!this.data.hasPopup) {
      this._createPopup(null, this.data);
    }
    return this.container;
  }
}

class FileAttachmentAnnotationElement extends AnnotationElement {
  constructor(parameters) {
    super(parameters, { isRenderable: true });

    const { filename, content } = this.data.file;
    this.filename = getFilenameFromUrl(filename);
    this.content = content;

    this.linkService.eventBus?.dispatch("fileattachmentannotation", {
      source: this,
      filename,
      content,
    });
  }

  render() {
    this.container.className = "fileAttachmentAnnotation";

    const trigger = document.createElement("div");
    trigger.className = "popupTriggerArea";
    trigger.addEventListener("dblclick", this._download.bind(this));

    if (
      !this.data.hasPopup &&
      (this.data.titleObj?.str ||
        this.data.contentsObj?.str ||
        this.data.richText)
    ) {
      this._createPopup(trigger, this.data);
    }

    this.container.append(trigger);
    return this.container;
  }

  /**
   * Download the file attachment associated with this annotation.
   *
   * @private
   * @memberof FileAttachmentAnnotationElement
   */
  _download() {
    this.downloadManager?.openOrDownloadData(
      this.container,
      this.content,
      this.filename
    );
  }
}

/**
 * @typedef {Object} AnnotationLayerParameters
 * @property {PageViewport} viewport
 * @property {HTMLDivElement} div
 * @property {Array} annotations
 * @property {PDFPageProxy} page
 * @property {IPDFLinkService} linkService
 * @property {IDownloadManager} downloadManager
 * @property {string} [imageResourcesPath] - Path for image resources, mainly
 *   for annotation icons. Include trailing slash.
 * @property {boolean} renderForms
 * @property {boolean} [enableScripting] - Enable embedded script execution.
 * @property {boolean} [hasJSActions] - Some fields have JS actions.
 *   The default value is `false`.
 * @property {Map<string, HTMLCanvasElement>} [annotationCanvasMap]
 */

class AnnotationLayer {
  /**
   * Render a new annotation layer with all annotation elements.
   *
   * @public
   * @param {AnnotationLayerParameters} parameters
   * @memberof AnnotationLayer
   */
  static render(parameters) {
    const { annotations, div, viewport } = parameters;

    this.#setDimensions(div, viewport);

    for (const data of annotations) {
      if (data.annotationType !== AnnotationType.POPUP) {
        const { width, height } = getRectDims(data.rect);
        if (width <= 0 || height <= 0) {
          continue; // Ignore empty annotations.
        }
      }
<<<<<<< HEAD
      sortedAnnotations.push(data);
    }
    if (popupAnnotations.length) {
      sortedAnnotations.push(...popupAnnotations);
    }

    // #958 modified by ngx-extended-pdf-viewer
    if (window.registerAcroformAnnotations) {
      window.registerAcroformAnnotations(sortedAnnotations);
    }
    // #958 end of modification by ngx-extended-pdf-viewer

    for (const data of sortedAnnotations) {
=======
>>>>>>> 2a84a307
      const element = AnnotationElementFactory.create({
        data,
        layer: div,
        page: parameters.page,
        viewport,
        linkService: parameters.linkService,
        downloadManager: parameters.downloadManager,
        imageResourcesPath: parameters.imageResourcesPath || "",
        renderForms: parameters.renderForms !== false,
        svgFactory: new DOMSVGFactory(),
        annotationStorage:
          parameters.annotationStorage || new AnnotationStorage(),
        enableScripting: parameters.enableScripting,
        hasJSActions: parameters.hasJSActions,
        fieldObjects: parameters.fieldObjects,
        mouseState: parameters.mouseState || { isDown: false },
      });
      if (element.isRenderable) {
        const rendered = element.render();
        if (data.hidden) {
          rendered.style.visibility = "hidden";
        }
        if (Array.isArray(rendered)) {
          for (const renderedElement of rendered) {
            div.append(renderedElement);
          }
        } else {
          if (element instanceof PopupAnnotationElement) {
            // Popup annotation elements should not be on top of other
            // annotation elements to prevent interfering with mouse events.
            div.prepend(rendered);
          } else {
            div.append(rendered);
          }
        }
      }
    }

    this.#setAnnotationCanvasMap(div, parameters.annotationCanvasMap);
  }

  /**
   * Update the annotation elements on existing annotation layer.
   *
   * @public
   * @param {AnnotationLayerParameters} parameters
   * @memberof AnnotationLayer
   */
  static update(parameters) {
    const { annotationCanvasMap, div, viewport } = parameters;

    this.#setDimensions(div, viewport);
    this.#setAnnotationCanvasMap(div, annotationCanvasMap);
    div.hidden = false;
  }

  /**
   * @param {HTMLDivElement} div
   * @param {PageViewport} viewport
   */
  static #setDimensions(div, { width, height, rotation }) {
    const { style } = div;

    const flipOrientation = rotation % 180 !== 0,
      widthStr = Math.floor(width) + "px",
      heightStr = Math.floor(height) + "px";

    style.width = flipOrientation ? heightStr : widthStr;
    style.height = flipOrientation ? widthStr : heightStr;
    div.setAttribute("data-main-rotation", rotation);
  }

  static #setAnnotationCanvasMap(div, annotationCanvasMap) {
    if (!annotationCanvasMap) {
      return;
    }
    for (const [id, canvas] of annotationCanvasMap) {
      const element = div.querySelector(`[data-annotation-id="${id}"]`);
      if (!element) {
        continue;
      }

      const { firstChild } = element;
      if (!firstChild) {
        element.append(canvas);
      } else if (firstChild.nodeName === "CANVAS") {
        firstChild.replaceWith(canvas);
      } else {
        firstChild.before(canvas);
      }
    }
    annotationCanvasMap.clear();
  }
}

export { AnnotationLayer };<|MERGE_RESOLUTION|>--- conflicted
+++ resolved
@@ -2516,6 +2516,11 @@
 
     this.#setDimensions(div, viewport);
 
+    // #958 modified by ngx-extended-pdf-viewer
+    if (window.registerAcroformAnnotations) {
+      window.registerAcroformAnnotations(annotations);
+    }
+
     for (const data of annotations) {
       if (data.annotationType !== AnnotationType.POPUP) {
         const { width, height } = getRectDims(data.rect);
@@ -2523,22 +2528,6 @@
           continue; // Ignore empty annotations.
         }
       }
-<<<<<<< HEAD
-      sortedAnnotations.push(data);
-    }
-    if (popupAnnotations.length) {
-      sortedAnnotations.push(...popupAnnotations);
-    }
-
-    // #958 modified by ngx-extended-pdf-viewer
-    if (window.registerAcroformAnnotations) {
-      window.registerAcroformAnnotations(sortedAnnotations);
-    }
-    // #958 end of modification by ngx-extended-pdf-viewer
-
-    for (const data of sortedAnnotations) {
-=======
->>>>>>> 2a84a307
       const element = AnnotationElementFactory.create({
         data,
         layer: div,
