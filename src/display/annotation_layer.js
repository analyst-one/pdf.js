/* Copyright 2014 Mozilla Foundation
 *
 * Licensed under the Apache License, Version 2.0 (the "License");
 * you may not use this file except in compliance with the License.
 * You may obtain a copy of the License at
 *
 *     http://www.apache.org/licenses/LICENSE-2.0
 *
 * Unless required by applicable law or agreed to in writing, software
 * distributed under the License is distributed on an "AS IS" BASIS,
 * WITHOUT WARRANTIES OR CONDITIONS OF ANY KIND, either express or implied.
 * See the License for the specific language governing permissions and
 * limitations under the License.
 */

/** @typedef {import("./api").PDFPageProxy} PDFPageProxy */
/** @typedef {import("./display_utils").PageViewport} PageViewport */
/** @typedef {import("./interfaces").IDownloadManager} IDownloadManager */
/** @typedef {import("../../web/interfaces").IPDFLinkService} IPDFLinkService */

import {
  AnnotationBorderStyleType,
  AnnotationType,
  assert,
  shadow,
  stringToPDFString,
  unreachable,
  Util,
  warn,
} from "../shared/util.js";
import {
  DOMSVGFactory,
  getFilenameFromUrl,
  PDFDateString,
} from "./display_utils.js";
import { AnnotationStorage } from "./annotation_storage.js";
import { ColorConverters } from "../shared/scripting_utils.js";
import { XfaLayer } from "./xfa_layer.js";

const DEFAULT_TAB_INDEX = 1000;
const GetElementsByNameSet = new WeakSet();

function getRectDims(rect) {
  return {
    width: rect[2] - rect[0],
    height: rect[3] - rect[1],
  };
}

/**
 * @typedef {Object} AnnotationElementParameters
 * @property {Object} data
 * @property {HTMLDivElement} layer
 * @property {PDFPageProxy} page
 * @property {PageViewport} viewport
 * @property {IPDFLinkService} linkService
 * @property {IDownloadManager} downloadManager
 * @property {AnnotationStorage} [annotationStorage]
 * @property {string} [imageResourcesPath] - Path for image resources, mainly
 *   for annotation icons. Include trailing slash.
 * @property {boolean} renderForms
 * @property {Object} svgFactory
 * @property {boolean} [enableScripting]
 * @property {boolean} [hasJSActions]
 * @property {Object} [fieldObjects]
 * @property {Object} [mouseState]
 */

class AnnotationElementFactory {
  /**
   * @param {AnnotationElementParameters} parameters
   * @returns {AnnotationElement}
   */
  static create(parameters) {
    const subtype = parameters.data.annotationType;

    switch (subtype) {
      case AnnotationType.LINK:
        return new LinkAnnotationElement(parameters);

      case AnnotationType.TEXT:
        return new TextAnnotationElement(parameters);

      case AnnotationType.WIDGET:
        const fieldType = parameters.data.fieldType;

        switch (fieldType) {
          case "Tx":
            return new TextWidgetAnnotationElement(parameters);
          case "Btn":
            if (parameters.data.radioButton) {
              return new RadioButtonWidgetAnnotationElement(parameters);
            } else if (parameters.data.checkBox) {
              return new CheckboxWidgetAnnotationElement(parameters);
            }
            return new PushButtonWidgetAnnotationElement(parameters);
          case "Ch":
            return new ChoiceWidgetAnnotationElement(parameters);
        }
        return new WidgetAnnotationElement(parameters);

      case AnnotationType.POPUP:
        return new PopupAnnotationElement(parameters);

      case AnnotationType.FREETEXT:
        return new FreeTextAnnotationElement(parameters);

      case AnnotationType.LINE:
        return new LineAnnotationElement(parameters);

      case AnnotationType.SQUARE:
        return new SquareAnnotationElement(parameters);

      case AnnotationType.CIRCLE:
        return new CircleAnnotationElement(parameters);

      case AnnotationType.POLYLINE:
        return new PolylineAnnotationElement(parameters);

      case AnnotationType.CARET:
        return new CaretAnnotationElement(parameters);

      case AnnotationType.INK:
        return new InkAnnotationElement(parameters);

      case AnnotationType.POLYGON:
        return new PolygonAnnotationElement(parameters);

      case AnnotationType.HIGHLIGHT:
        return new HighlightAnnotationElement(parameters);

      case AnnotationType.UNDERLINE:
        return new UnderlineAnnotationElement(parameters);

      case AnnotationType.SQUIGGLY:
        return new SquigglyAnnotationElement(parameters);

      case AnnotationType.STRIKEOUT:
        return new StrikeOutAnnotationElement(parameters);

      case AnnotationType.STAMP:
        return new StampAnnotationElement(parameters);

      case AnnotationType.FILEATTACHMENT:
        return new FileAttachmentAnnotationElement(parameters);

      default:
        return new AnnotationElement(parameters);
    }
  }
}

class AnnotationElement {
  constructor(
    parameters,
    {
      isRenderable = false,
      ignoreBorder = false,
      createQuadrilaterals = false,
    } = {}
  ) {
    this.isRenderable = isRenderable;
    this.data = parameters.data;
    this.layer = parameters.layer;
    this.page = parameters.page;
    this.viewport = parameters.viewport;
    this.linkService = parameters.linkService;
    this.downloadManager = parameters.downloadManager;
    this.imageResourcesPath = parameters.imageResourcesPath;
    this.renderForms = parameters.renderForms;
    this.svgFactory = parameters.svgFactory;
    this.annotationStorage = parameters.annotationStorage;
    this.enableScripting = parameters.enableScripting;
    this.hasJSActions = parameters.hasJSActions;
    this._fieldObjects = parameters.fieldObjects;
    this._mouseState = parameters.mouseState;

    if (isRenderable) {
      this.container = this._createContainer(ignoreBorder);
    }
    if (createQuadrilaterals) {
      this.quadrilaterals = this._createQuadrilaterals(ignoreBorder);
    }
  }

  /**
   * Create an empty container for the annotation's HTML element.
   *
   * @private
   * @param {boolean} ignoreBorder
   * @memberof AnnotationElement
   * @returns {HTMLSectionElement}
   */
  _createContainer(ignoreBorder = false) {
    const data = this.data,
      page = this.page,
      viewport = this.viewport;
    const container = document.createElement("section");
    let { width, height } = getRectDims(data.rect);

    container.setAttribute("data-annotation-id", data.id);

    // Do *not* modify `data.rect`, since that will corrupt the annotation
    // position on subsequent calls to `_createContainer` (see issue 6804).
    const rect = Util.normalizeRect([
      data.rect[0],
      page.view[3] - data.rect[1] + page.view[1],
      data.rect[2],
      page.view[3] - data.rect[3] + page.view[1],
    ]);

    if (data.hasOwnCanvas) {
      const transform = viewport.transform.slice();
      const [scaleX, scaleY] = Util.singularValueDecompose2dScale(transform);
      width = Math.ceil(width * scaleX);
      height = Math.ceil(height * scaleY);
      rect[0] *= scaleX;
      rect[1] *= scaleY;
      // Reset the scale part of the transform matrix (which must be diagonal
      // or anti-diagonal) in order to avoid to rescale the canvas.
      // The canvas for the annotation is correctly scaled when it is drawn
      // (see `beginAnnotation` in canvas.js).
      for (let i = 0; i < 4; i++) {
        transform[i] = Math.sign(transform[i]);
      }
      container.style.transform = `matrix(${transform.join(",")})`;
    } else {
      container.style.transform = `matrix(${viewport.transform.join(",")})`;
    }

    container.style.transformOrigin = `${-rect[0]}px ${-rect[1]}px`;

    if (!ignoreBorder && data.borderStyle.width > 0) {
      container.style.borderWidth = `${data.borderStyle.width}px`;
      if (data.borderStyle.style !== AnnotationBorderStyleType.UNDERLINE) {
        // Underline styles only have a bottom border, so we do not need
        // to adjust for all borders. This yields a similar result as
        // Adobe Acrobat/Reader.
        width -= 2 * data.borderStyle.width;
        height -= 2 * data.borderStyle.width;
      }

      const horizontalRadius = data.borderStyle.horizontalCornerRadius;
      const verticalRadius = data.borderStyle.verticalCornerRadius;
      if (horizontalRadius > 0 || verticalRadius > 0) {
        const radius = `${horizontalRadius}px / ${verticalRadius}px`;
        container.style.borderRadius = radius;
      }

      switch (data.borderStyle.style) {
        case AnnotationBorderStyleType.SOLID:
          container.style.borderStyle = "solid";
          break;

        case AnnotationBorderStyleType.DASHED:
          container.style.borderStyle = "dashed";
          break;

        case AnnotationBorderStyleType.BEVELED:
          warn("Unimplemented border style: beveled");
          break;

        case AnnotationBorderStyleType.INSET:
          warn("Unimplemented border style: inset");
          break;

        case AnnotationBorderStyleType.UNDERLINE:
          container.style.borderBottomStyle = "solid";
          break;

        default:
          break;
      }

      const borderColor = data.borderColor || data.color || null;
      if (borderColor) {
        container.style.borderColor = Util.makeHexColor(
          data.color[0] | 0,
          data.color[1] | 0,
          data.color[2] | 0
        );
      } else {
        // Transparent (invisible) border, so do not draw it at all.
        container.style.borderWidth = 0;
      }
    }

    container.style.left = `${rect[0]}px`;
    container.style.top = `${rect[1]}px`;

    if (data.hasOwnCanvas) {
      container.style.width = container.style.height = "auto";
    } else {
      container.style.width = `${width}px`;
      container.style.height = `${height}px`;
    }
    return container;
  }

  /**
   * Create quadrilaterals from the annotation's quadpoints.
   *
   * @private
   * @param {boolean} ignoreBorder
   * @memberof AnnotationElement
   * @returns {Array<HTMLSectionElement>}
   */
  _createQuadrilaterals(ignoreBorder = false) {
    if (!this.data.quadPoints) {
      return null;
    }

    const quadrilaterals = [];
    const savedRect = this.data.rect;
    for (const quadPoint of this.data.quadPoints) {
      this.data.rect = [
        quadPoint[2].x,
        quadPoint[2].y,
        quadPoint[1].x,
        quadPoint[1].y,
      ];
      quadrilaterals.push(this._createContainer(ignoreBorder));
    }
    this.data.rect = savedRect;
    return quadrilaterals;
  }

  /**
   * Create a popup for the annotation's HTML element. This is used for
   * annotations that do not have a Popup entry in the dictionary, but
   * are of a type that works with popups (such as Highlight annotations).
   *
   * @private
   * @param {HTMLDivElement|HTMLImageElement|null} trigger
   * @param {Object} data
   * @memberof AnnotationElement
   */
  _createPopup(trigger, data) {
    let container = this.container;
    if (this.quadrilaterals) {
      trigger = trigger || this.quadrilaterals;
      container = this.quadrilaterals[0];
    }

    // If no trigger element is specified, create it.
    if (!trigger) {
      trigger = document.createElement("div");
      trigger.style.height = container.style.height;
      trigger.style.width = container.style.width;
      container.appendChild(trigger);
    }

    const popupElement = new PopupElement({
      container,
      trigger,
      color: data.color,
      titleObj: data.titleObj,
      modificationDate: data.modificationDate,
      contentsObj: data.contentsObj,
      richText: data.richText,
      hideWrapper: true,
    });
    const popup = popupElement.render();

    // Position the popup next to the annotation's container.
    popup.style.left = container.style.width;

    container.appendChild(popup);
  }

  /**
   * Render the quadrilaterals of the annotation.
   *
   * @private
   * @param {string} className
   * @memberof AnnotationElement
   * @returns {Array<HTMLSectionElement>}
   */
  _renderQuadrilaterals(className) {
    if (
      typeof PDFJSDev === "undefined" ||
      PDFJSDev.test("!PRODUCTION || TESTING")
    ) {
      assert(this.quadrilaterals, "Missing quadrilaterals during rendering");
    }

    for (const quadrilateral of this.quadrilaterals) {
      quadrilateral.className = className;
    }
    return this.quadrilaterals;
  }

  /**
   * Render the annotation's HTML element(s).
   *
   * @public
   * @memberof AnnotationElement
   * @returns {HTMLSectionElement|Array<HTMLSectionElement>}
   */
  render() {
    unreachable("Abstract method `AnnotationElement.render` called");
  }

  /**
   * @private
   * @returns {Array}
   */
  _getElementsByName(name, skipId = null) {
    const fields = [];

    if (this._fieldObjects) {
      const fieldObj = this._fieldObjects[name];
      if (fieldObj) {
        for (const { page, id, exportValues } of fieldObj) {
          if (page === -1) {
            continue;
          }
          if (id === skipId) {
            continue;
          }
          const exportValue =
            typeof exportValues === "string" ? exportValues : null;

          const domElement = document.getElementById(id);
          if (domElement && !GetElementsByNameSet.has(domElement)) {
            warn(`_getElementsByName - element not allowed: ${id}`);
            continue;
          }
          fields.push({ id, exportValue, domElement });
        }
      }
      return fields;
    }
    // Fallback to a regular DOM lookup, to ensure that the standalone
    // viewer components won't break.
    for (const domElement of document.getElementsByName(name)) {
      const { id, exportValue } = domElement;
      if (id === skipId) {
        continue;
      }
      if (!GetElementsByNameSet.has(domElement)) {
        continue;
      }
      fields.push({ id, exportValue, domElement });
    }
    return fields;
  }

  static get platform() {
    const platform = typeof navigator !== "undefined" ? navigator.platform : "";

    return shadow(this, "platform", {
      isWin: platform.includes("Win"),
      isMac: platform.includes("Mac"),
    });
  }
}

class LinkAnnotationElement extends AnnotationElement {
  constructor(parameters, options = null) {
    const isRenderable = !!(
      parameters.data.url ||
      parameters.data.dest ||
      parameters.data.action ||
      parameters.data.isTooltipOnly ||
      parameters.data.resetForm ||
      (parameters.data.actions &&
        (parameters.data.actions.Action ||
          parameters.data.actions["Mouse Up"] ||
          parameters.data.actions["Mouse Down"]))
    );
    super(parameters, {
      isRenderable,
      ignoreBorder: !!options?.ignoreBorder,
      createQuadrilaterals: true,
    });
  }

  render() {
    const { data, linkService } = this;
    const link = document.createElement("a");

    if (data.url) {
      linkService.addLinkAttributes(link, data.url, data.newWindow);
    } else if (data.action) {
      this._bindNamedAction(link, data.action);
    } else if (data.dest) {
      this._bindLink(link, data.dest);
    } else {
      let hasClickAction = false;
      if (
        data.actions &&
        (data.actions.Action ||
          data.actions["Mouse Up"] ||
          data.actions["Mouse Down"]) &&
        this.enableScripting &&
        this.hasJSActions
      ) {
        hasClickAction = true;
        this._bindJSAction(link, data);
      }

      if (data.resetForm) {
        this._bindResetFormAction(link, data.resetForm);
      } else if (!hasClickAction) {
        this._bindLink(link, "");
      }
    }

    if (this.quadrilaterals) {
      return this._renderQuadrilaterals("linkAnnotation").map(
        (quadrilateral, index) => {
          const linkElement = index === 0 ? link : link.cloneNode();
          quadrilateral.appendChild(linkElement);
          return quadrilateral;
        }
      );
    }

    this.container.className = "linkAnnotation";
    this.container.appendChild(link);
    return this.container;
  }

  /**
   * Bind internal links to the link element.
   *
   * @private
   * @param {Object} link
   * @param {Object} destination
   * @memberof LinkAnnotationElement
   */
  _bindLink(link, destination) {
    link.href = this.linkService.getDestinationHash(destination);
    link.onclick = () => {
      if (destination) {
        this.linkService.goToDestination(destination);
      }
      return false;
    };
    if (destination || destination === /* isTooltipOnly = */ "") {
      link.className = "internalLink";
    }
  }

  /**
   * Bind named actions to the link element.
   *
   * @private
   * @param {Object} link
   * @param {Object} action
   * @memberof LinkAnnotationElement
   */
  _bindNamedAction(link, action) {
    link.href = this.linkService.getAnchorUrl("");
    link.onclick = () => {
      this.linkService.executeNamedAction(action);
      return false;
    };
    link.className = "internalLink";
  }

  /**
   * Bind JS actions to the link element.
   *
   * @private
   * @param {Object} link
   * @param {Object} data
   * @memberof LinkAnnotationElement
   */
  _bindJSAction(link, data) {
    link.href = this.linkService.getAnchorUrl("");
    const map = new Map([
      ["Action", "onclick"],
      ["Mouse Up", "onmouseup"],
      ["Mouse Down", "onmousedown"],
    ]);
    for (const name of Object.keys(data.actions)) {
      const jsName = map.get(name);
      if (!jsName) {
        continue;
      }
      link[jsName] = () => {
        this.linkService.eventBus?.dispatch("dispatcheventinsandbox", {
          source: this,
          detail: {
            id: data.id,
            name,
          },
        });
        return false;
      };
    }

    if (!link.onclick) {
      link.onclick = () => false;
    }
    link.className = "internalLink";
  }

  _bindResetFormAction(link, resetForm) {
    const otherClickAction = link.onclick;
    if (!otherClickAction) {
      link.href = this.linkService.getAnchorUrl("");
    }
    link.className = "internalLink";

    if (!this._fieldObjects) {
      warn(
        `_bindResetFormAction - "resetForm" action not supported, ` +
          "ensure that the `fieldObjects` parameter is provided."
      );
      if (!otherClickAction) {
        link.onclick = () => false;
      }
      return;
    }

    link.onclick = () => {
      if (otherClickAction) {
        otherClickAction();
      }

      const {
        fields: resetFormFields,
        refs: resetFormRefs,
        include,
      } = resetForm;

      const allFields = [];
      if (resetFormFields.length !== 0 || resetFormRefs.length !== 0) {
        const fieldIds = new Set(resetFormRefs);
        for (const fieldName of resetFormFields) {
          const fields = this._fieldObjects[fieldName] || [];
          for (const { id } of fields) {
            fieldIds.add(id);
          }
        }
        for (const fields of Object.values(this._fieldObjects)) {
          for (const field of fields) {
            if (fieldIds.has(field.id) === include) {
              allFields.push(field);
            }
          }
        }
      } else {
        for (const fields of Object.values(this._fieldObjects)) {
          allFields.push(...fields);
        }
      }

      const storage = this.annotationStorage;
      const allIds = [];
      for (const field of allFields) {
        const { id } = field;
        allIds.push(id);
        switch (field.type) {
          case "text": {
            const value = field.defaultValue || "";
            storage.setValue(id, { value, valueAsString: value });
            break;
          }
          case "checkbox":
          case "radiobutton": {
            const value = field.defaultValue === field.exportValues;
            storage.setValue(id, { value });
            break;
          }
          case "combobox":
          case "listbox": {
            const value = field.defaultValue || "";
            storage.setValue(id, { value });
            break;
          }
          default:
            continue;
        }
        const domElement = document.getElementById(id);
        if (!domElement || !GetElementsByNameSet.has(domElement)) {
          continue;
        }
        domElement.dispatchEvent(new Event("resetform"));
      }

      if (this.enableScripting) {
        // Update the values in the sandbox.
        this.linkService.eventBus?.dispatch("dispatcheventinsandbox", {
          source: this,
          detail: {
            id: "app",
            ids: allIds,
            name: "ResetForm",
          },
        });
      }

      return false;
    };
  }
}

class TextAnnotationElement extends AnnotationElement {
  constructor(parameters) {
    const isRenderable = !!(
      parameters.data.hasPopup ||
      parameters.data.titleObj?.str ||
      parameters.data.contentsObj?.str ||
      parameters.data.richText?.str
    );
    super(parameters, { isRenderable });
  }

  render() {
    this.container.className = "textAnnotation";

    const image = document.createElement("img");
    image.style.height = this.container.style.height;
    image.style.width = this.container.style.width;
    image.src =
      this.imageResourcesPath +
      "annotation-" +
      this.data.name.toLowerCase() +
      ".svg";
    image.alt = "[{{type}} Annotation]";
    image.dataset.l10nId = "text_annotation_type";
    image.dataset.l10nArgs = JSON.stringify({ type: this.data.name });

    if (!this.data.hasPopup) {
      this._createPopup(image, this.data);
    }

    this.container.appendChild(image);
    return this.container;
  }
}

class WidgetAnnotationElement extends AnnotationElement {
  render() {
    // Show only the container for unsupported field types.
    if (this.data.alternativeText) {
      this.container.title = this.data.alternativeText;
    }

    return this.container;
  }

  _getKeyModifier(event) {
    const { isWin, isMac } = AnnotationElement.platform;
    return (isWin && event.ctrlKey) || (isMac && event.metaKey);
  }

  _setEventListener(element, baseName, eventName, valueGetter) {
    if (baseName.includes("mouse")) {
      // Mouse events
      element.addEventListener(baseName, event => {
        this.linkService.eventBus?.dispatch("dispatcheventinsandbox", {
          source: this,
          detail: {
            id: this.data.id,
            name: eventName,
            value: valueGetter(event),
            shift: event.shiftKey,
            modifier: this._getKeyModifier(event),
          },
        });
      });
    } else {
      // Non mouse event
      element.addEventListener(baseName, event => {
        this.linkService.eventBus?.dispatch("dispatcheventinsandbox", {
          source: this,
          detail: {
            id: this.data.id,
            name: eventName,
            value: valueGetter(event),
          },
        });
      });
    }
  }

  _setEventListeners(element, names, getter) {
    for (const [baseName, eventName] of names) {
      if (eventName === "Action" || this.data.actions?.[eventName]) {
        this._setEventListener(element, baseName, eventName, getter);
      }
    }
  }

  _setBackgroundColor(element) {
    const color = this.data.backgroundColor || null;
    element.style.backgroundColor =
      color === null
        ? "transparent"
        : Util.makeHexColor(color[0], color[1], color[2]);
  }

  _dispatchEventFromSandbox(actions, jsEvent) {
    const setColor = (jsName, styleName, event) => {
      const color = event.detail[jsName];
      event.target.style[styleName] = ColorConverters[`${color[0]}_HTML`](
        color.slice(1)
      );
    };

    const commonActions = {
      display: event => {
        const hidden = event.detail.display % 2 === 1;
        event.target.style.visibility = hidden ? "hidden" : "visible";
        this.annotationStorage.setValue(this.data.id, this.data.fieldName, { // #868 modified by ngx-extended-pdf-viewer
          hidden,
          print: event.detail.display === 0 || event.detail.display === 3,
        });
      },
      print: event => {
        this.annotationStorage.setValue(this.data.id, this.data.fieldName, { // #868 modified by ngx-extended-pdf-viewer
          print: event.detail.print,
        });
      },
      hidden: event => {
        event.target.style.visibility = event.detail.hidden
          ? "hidden"
          : "visible";
        this.annotationStorage.setValue(this.data.id, this.data.fieldName, { // #868 modified by ngx-extended-pdf-viewer
          hidden: event.detail.hidden,
        });
      },
      focus: event => {
        setTimeout(() => event.target.focus({ preventScroll: false }), 0);
      },
      userName: event => {
        // tooltip
        event.target.title = event.detail.userName;
      },
      readonly: event => {
        if (event.detail.readonly) {
          event.target.setAttribute("readonly", "");
        } else {
          event.target.removeAttribute("readonly");
        }
      },
      required: event => {
        if (event.detail.required) {
          event.target.setAttribute("required", "");
        } else {
          event.target.removeAttribute("required");
        }
      },
      bgColor: event => {
        setColor("bgColor", "backgroundColor", event);
      },
      fillColor: event => {
        setColor("fillColor", "backgroundColor", event);
      },
      fgColor: event => {
        setColor("fgColor", "color", event);
      },
      textColor: event => {
        setColor("textColor", "color", event);
      },
      borderColor: event => {
        setColor("borderColor", "borderColor", event);
      },
      strokeColor: event => {
        setColor("strokeColor", "borderColor", event);
      },
    };

    for (const name of Object.keys(jsEvent.detail)) {
      const action = actions[name] || commonActions[name];
      if (action) {
        action(jsEvent);
      }
    }
  }
}

class TextWidgetAnnotationElement extends WidgetAnnotationElement {
  constructor(parameters) {
    const isRenderable =
      parameters.renderForms ||
      (!parameters.data.hasAppearance && !!parameters.data.fieldValue);
    super(parameters, { isRenderable });
  }

  setPropertyOnSiblings(base, key, value, keyInStorage) {
    const storage = this.annotationStorage;
    for (const element of this._getElementsByName(
      base.name,
      /* skipId = */ base.id
    )) {
      if (element.domElement) {
        element.domElement[key] = value;
      }
      storage.setValue(element.id,  this.data.fieldName, { [keyInStorage]: value });
    }
  }

  render() {
    const storage = this.annotationStorage;
    const id = this.data.id;

    this.container.className = "textWidgetAnnotation";

    let element = null;
    if (this.renderForms) {
      // NOTE: We cannot set the values using `element.value` below, since it
      //       prevents the AnnotationLayer rasterizer in `test/driver.js`
      //       from parsing the elements correctly for the reference tests.
      const storedData = storage.getValue(id, this.data.fieldName, { // #718 modified by ngx-extended-pdf-viewer
        value: this.data.fieldValue,
        valueAsString: this.data.fieldValue,
      });
      const textContent = storedData.valueAsString || storedData.value || "";
      const elementData = {
        userValue: null,
        formattedValue: null,
      };

      if (this.data.multiLine) {
        element = document.createElement("textarea");
        element.textContent = textContent;
      } else {
        element = document.createElement("input");
        element.type = "text";
        element.setAttribute("value", textContent);
      }
      GetElementsByNameSet.add(element);
      element.disabled = this.data.readOnly;
      element.name = this.data.fieldName;
      element.tabIndex = DEFAULT_TAB_INDEX;

      elementData.userValue = textContent;
      element.setAttribute("id", id);

      element.addEventListener("input", event => {
        storage.setValue(id, this.data.fieldName, { // #718 modified by ngx-extended-pdf-viewer
          value: event.target.value,
        });
        this.setPropertyOnSiblings(
          element,
          "value",
          event.target.value,
          "value"
        );
      });

      element.addEventListener("resetform", event => {
        const defaultValue = this.data.defaultFieldValue || "";
        element.value = elementData.userValue = defaultValue;
        delete elementData.formattedValue;
      });

      let blurListener = event => {
        if (elementData.formattedValue) {
          event.target.value = elementData.formattedValue;
        }
        // Reset the cursor position to the start of the field (issue 12359).
        event.target.scrollLeft = 0;
      };

      if (this.enableScripting && this.hasJSActions) {
        element.addEventListener("focus", event => {
          if (elementData.userValue) {
            event.target.value = elementData.userValue;
          }
        });

        const fieldName = this.data.fieldName; // #868 modified by ngx-extended-pdf-viewer
        element.addEventListener("updatefromsandbox", jsEvent => {
          const actions = {
            value(event) {
              elementData.userValue = event.detail.value || "";
              storage.setValue(id, fieldName, { // #718 / #868 modified by ngx-extended-pdf-viewer
                value: elementData.userValue.toString(),
              });
              if (!elementData.formattedValue) {
                event.target.value = elementData.userValue;
              }
            },
            valueAsString(event) {
              elementData.formattedValue = event.detail.valueAsString || "";
              if (event.target !== document.activeElement) {
                // Input hasn't the focus so display formatted string
                event.target.value = elementData.formattedValue;
              }
              storage.setValue(id, fieldName, { // #718 / #868 modified by ngx-extended-pdf-viewer
                formattedValue: elementData.formattedValue,
              });
            },
            selRange(event) {
              const [selStart, selEnd] = event.detail.selRange;
              if (selStart >= 0 && selEnd < event.target.value.length) {
                event.target.setSelectionRange(selStart, selEnd);
              }
            },
          };
          this._dispatchEventFromSandbox(actions, jsEvent);
        });

        // Even if the field hasn't any actions
        // leaving it can still trigger some actions with Calculate
        element.addEventListener("keydown", event => {
          // if the key is one of Escape, Enter or Tab
          // then the data are committed
          let commitKey = -1;
          if (event.key === "Escape") {
            commitKey = 0;
          } else if (event.key === "Enter") {
            commitKey = 2;
          } else if (event.key === "Tab") {
            commitKey = 3;
          }
          if (commitKey === -1) {
            return;
          }
          // Save the entered value
          elementData.userValue = event.target.value;
          this.linkService.eventBus?.dispatch("dispatcheventinsandbox", {
            source: this,
            detail: {
              id,
              name: "Keystroke",
              value: event.target.value,
              willCommit: true,
              commitKey,
              selStart: event.target.selectionStart,
              selEnd: event.target.selectionEnd,
            },
          });
        });
        const _blurListener = blurListener;
        blurListener = null;
        element.addEventListener("blur", event => {
          elementData.userValue = event.target.value;
          if (this._mouseState.isDown) {
            // Focus out using the mouse: data are committed
            this.linkService.eventBus?.dispatch("dispatcheventinsandbox", {
              source: this,
              detail: {
                id,
                name: "Keystroke",
                value: event.target.value,
                willCommit: true,
                commitKey: 1,
                selStart: event.target.selectionStart,
                selEnd: event.target.selectionEnd,
              },
            });
          }
          _blurListener(event);
        });

        if (this.data.actions?.Keystroke) {
          element.addEventListener("beforeinput", event => {
            elementData.formattedValue = "";
            const { data, target } = event;
            const { value, selectionStart, selectionEnd } = target;
            this.linkService.eventBus?.dispatch("dispatcheventinsandbox", {
              source: this,
              detail: {
                id,
                name: "Keystroke",
                value,
                change: data,
                willCommit: false,
                selStart: selectionStart,
                selEnd: selectionEnd,
              },
            });
          });
        }

        this._setEventListeners(
          element,
          [
            ["focus", "Focus"],
            ["blur", "Blur"],
            ["mousedown", "Mouse Down"],
            ["mouseenter", "Mouse Enter"],
            ["mouseleave", "Mouse Exit"],
            ["mouseup", "Mouse Up"],
          ],
          event => event.target.value
        );
      }

      if (blurListener) {
        element.addEventListener("blur", blurListener);
      }

      if (this.data.maxLen !== null) {
        element.maxLength = this.data.maxLen;
      }

      if (this.data.comb) {
        const fieldWidth = this.data.rect[2] - this.data.rect[0];
        const combWidth = fieldWidth / this.data.maxLen;

        element.classList.add("comb");
        element.style.letterSpacing = `calc(${combWidth}px - 1ch)`;
      }
    } else {
      element = document.createElement("div");
      element.textContent = this.data.fieldValue;
      element.style.verticalAlign = "middle";
      element.style.display = "table-cell";
    }

    this._setTextStyle(element);
    this._setBackgroundColor(element);

    this.container.appendChild(element);
    return this.container;
  }

  /**
   * Apply text styles to the text in the element.
   *
   * @private
   * @param {HTMLDivElement} element
   * @memberof TextWidgetAnnotationElement
   */
  _setTextStyle(element) {
    const TEXT_ALIGNMENT = ["left", "center", "right"];
    const { fontSize, fontColor } = this.data.defaultAppearanceData;
    const style = element.style;

    // TODO: If the font-size is zero, calculate it based on the height and
    //       width of the element.
    // Not setting `style.fontSize` will use the default font-size for now.
    if (fontSize) {
      style.fontSize = `${fontSize}px`;
    }

    style.color = Util.makeHexColor(fontColor[0], fontColor[1], fontColor[2]);

    if (this.data.textAlignment !== null) {
      style.textAlign = TEXT_ALIGNMENT[this.data.textAlignment];
    }
  }
}

class CheckboxWidgetAnnotationElement extends WidgetAnnotationElement {
  constructor(parameters) {
    super(parameters, { isRenderable: parameters.renderForms });
  }

  render() {
    const storage = this.annotationStorage;
    const data = this.data;
    const id = data.id;
    let value = storage.getValue(id, `${this.data.fieldName}/${this.data.exportValue}`, { // #718 modified by ngx-extended-pdf-viewer
      value: data.exportValue === data.fieldValue,
    }).value;
    if (typeof value === "string") {
      // The value has been changed through js and set in annotationStorage.
      value = value !== "Off";
      storage.setValue(id, this.data.fieldName, { value }); // #868 modified by ngx-extended-pdf-viewer
    }

    this.container.className = "buttonWidgetAnnotation checkBox";

    const element = document.createElement("input");
    GetElementsByNameSet.add(element);
    element.disabled = data.readOnly;
    element.type = "checkbox";
    element.name = data.fieldName;
    if (value) {
      element.setAttribute("checked", true);
    }
    element.setAttribute("id", id);
    element.setAttribute("exportValue", data.exportValue);
    element.tabIndex = DEFAULT_TAB_INDEX;

    element.addEventListener("change", event => {
      const { name, checked } = event.target;
      for (const checkbox of this._getElementsByName(name, /* skipId = */ id)) {
        const curChecked = checked && checkbox.exportValue === data.exportValue;
        if (checkbox.domElement) {
          checkbox.domElement.checked = curChecked;
        }
        storage.setValue(checkbox.id,
          this.data.fieldName, // #718 modified by ngx-extended-pdf-viewer
          {
            value: curChecked,
            emitMessage: false // #1183 modified by ngx-extended-pdf-viewer
          });
      }
      storage.setValue(id, this.data.fieldName, { // #718 modified by ngx-extended-pdf-viewer
        value: checked,
        exportValue: checked ? data.exportValue : null // #1183 modified by ngx-extended-pdf-viewer
      });
    });

    element.addEventListener("resetform", event => {
      const defaultValue = data.defaultFieldValue || "Off";
      event.target.checked = defaultValue === data.exportValue;
    });

    if (this.enableScripting && this.hasJSActions) {
      const fieldName = this.data.fieldName; // #868 modified by ngx-extended-pdf-viewer
      element.addEventListener("updatefromsandbox", jsEvent => {
        const actions = {
          value(event) {
            event.target.checked = event.detail.value !== "Off";
            storage.setValue(id, fieldName, { // #718 / #868 modified by ngx-extended-pdf-viewer
              value: event.target.checked
            });
          },
        };
        this._dispatchEventFromSandbox(actions, jsEvent);
      });

      this._setEventListeners(
        element,
        [
          ["change", "Validate"],
          ["change", "Action"],
          ["focus", "Focus"],
          ["blur", "Blur"],
          ["mousedown", "Mouse Down"],
          ["mouseenter", "Mouse Enter"],
          ["mouseleave", "Mouse Exit"],
          ["mouseup", "Mouse Up"],
        ],
        event => event.target.checked
      );
    }

    this._setBackgroundColor(element);

    this.container.appendChild(element);
    return this.container;
  }
}

class RadioButtonWidgetAnnotationElement extends WidgetAnnotationElement {
  constructor(parameters) {
    super(parameters, { isRenderable: parameters.renderForms });
  }

  render() {
    this.container.className = "buttonWidgetAnnotation radioButton";
    const storage = this.annotationStorage;
    const data = this.data;
    const id = data.id;
    let value = storage.getValue(
      id,
      this.data.fieldName,
      {
        // #718 modified by ngx-extended-pdf-viewer
        value: data.fieldValue === data.buttonValue,
      },
      this.data.buttonValue // #718 modified by ngx-extended-pdf-viewer
    ).value;
    if (typeof value === "string") {
      // The value has been changed through js and set in annotationStorage.
      value = value !== data.buttonValue;
      storage.setValue(id, this.data.fieldName, { value }, this.data.buttonValue);  // #718 modified by ngx-extended-pdf-viewer
    }

    const element = document.createElement("input");
    GetElementsByNameSet.add(element);
    element.disabled = data.readOnly;
    element.type = "radio";
    element.name = data.fieldName;
    if (value) {
      element.setAttribute("checked", true);
    }
    element.setAttribute("id", id);
    element.tabIndex = DEFAULT_TAB_INDEX;

    element.addEventListener("change", event => {
      const { name, checked } = event.target;
      for (const radio of this._getElementsByName(name, /* skipId = */ id)) {
        storage.setValue(radio.id, this.data.fieldName, {
          value: false,
          emitMessage: false, // #718 modified by ngx-extended-pdf-viewer
        });
      }
      storage.setValue(id, this.data.fieldName, {
        value: checked,
        radioValue: this.data.buttonValue, // #718 modified by ngx-extended-pdf-viewer
      });
    });

    element.addEventListener("resetform", event => {
      const defaultValue = data.defaultFieldValue;
      event.target.checked =
        defaultValue !== null &&
        defaultValue !== undefined &&
        defaultValue === data.buttonValue;
    });

    if (this.enableScripting && this.hasJSActions) {
      const pdfButtonValue = data.buttonValue;
      element.addEventListener("updatefromsandbox", jsEvent => {
        const fieldName = this.data.fieldName; // #868 modified by ngx-extended-pdf-viewer
        const actions = {
          value: event => {
            const checked = pdfButtonValue === event.detail.value;
            for (const radio of this._getElementsByName(event.target.name)) {
              const curChecked = checked && radio.id === id;
              if (radio.domElement) {
                radio.domElement.checked = curChecked;
              }
              storage.setValue(
                radio.id,
                fieldName, // #718 / #868 modified by ngx-extended-pdf-viewer
                { value: curChecked }
              );
            }
          },
        };
        this._dispatchEventFromSandbox(actions, jsEvent);
      });

      this._setEventListeners(
        element,
        [
          ["change", "Validate"],
          ["change", "Action"],
          ["focus", "Focus"],
          ["blur", "Blur"],
          ["mousedown", "Mouse Down"],
          ["mouseenter", "Mouse Enter"],
          ["mouseleave", "Mouse Exit"],
          ["mouseup", "Mouse Up"],
        ],
        event => event.target.checked
      );
    }

    this._setBackgroundColor(element);

    this.container.appendChild(element);
    return this.container;
  }
}

class PushButtonWidgetAnnotationElement extends LinkAnnotationElement {
  constructor(parameters) {
    super(parameters, { ignoreBorder: parameters.data.hasAppearance });
  }

  render() {
    // The rendering and functionality of a push button widget annotation is
    // equal to that of a link annotation, but may have more functionality, such
    // as performing actions on form fields (resetting, submitting, et cetera).
    const container = super.render();
    container.className = "buttonWidgetAnnotation pushButton";

    if (this.data.alternativeText) {
      container.title = this.data.alternativeText;
    }

    return container;
  }
}

class ChoiceWidgetAnnotationElement extends WidgetAnnotationElement {
  constructor(parameters) {
    super(parameters, { isRenderable: parameters.renderForms });
  }

  render() {
    this.container.className = "choiceWidgetAnnotation";
    const storage = this.annotationStorage;
    const id = this.data.id;

<<<<<<< HEAD
    // For printing/saving we currently only support choice widgets with one
    // option selection. Therefore, listboxes (#12189) and comboboxes (#12224)
    // are not properly printed/saved yet, so we only store the first item in
    // the field value array instead of the entire array. Once support for those
    // two field types is implemented, we should use the same pattern as the
    // other interactive widgets where the return value of `getValue`
    // is used and the full array of field values is stored.
    const fieldvalue = storage.getValue(id, this.data.fieldName, { // #718 modified by ngx-extended-pdf-viewer
      value: this.data.fieldValue.length > 0 ? this.data.fieldValue[0] : undefined,
    }).value; // #718 modified by ngx-extended-pdf-viewer

    this.data.fieldValue = fieldvalue; // #718 modified by ngx-extended-pdf-viewer
=======
    const storedData = storage.getValue(id, {
      value: this.data.fieldValue,
    });
>>>>>>> d6592b5e

    let { fontSize } = this.data.defaultAppearanceData;
    if (!fontSize) {
      fontSize = 9;
    }
    const fontSizeStyle = `calc(${fontSize}px * var(--zoom-factor))`;

    const selectElement = document.createElement("select");
    GetElementsByNameSet.add(selectElement);
    selectElement.disabled = this.data.readOnly;
    selectElement.name = this.data.fieldName;
    selectElement.setAttribute("id", id);
    selectElement.tabIndex = DEFAULT_TAB_INDEX;

    selectElement.style.fontSize = `${fontSize}px`;

    if (!this.data.combo) {
      // List boxes have a size and (optionally) multiple selection.
      selectElement.size = this.data.options.length;
      if (this.data.multiSelect) {
        selectElement.multiple = true;
      }
    }

    selectElement.addEventListener("resetform", event => {
      const defaultValue = this.data.defaultFieldValue;
      for (const option of selectElement.options) {
        option.selected = option.value === defaultValue;
      }
    });

    // Insert the options into the choice field.
    for (const option of this.data.options) {
      const optionElement = document.createElement("option");
      optionElement.textContent = option.displayValue;
      optionElement.value = option.exportValue;
      if (this.data.combo) {
        optionElement.style.fontSize = fontSizeStyle;
      }
      if (storedData.value.includes(option.exportValue)) {
        optionElement.setAttribute("selected", true);
      }
      selectElement.appendChild(optionElement);
    }

    const getValue = (event, isExport) => {
      const name = isExport ? "value" : "textContent";
      const options = event.target.options;
      if (!event.target.multiple) {
        return options.selectedIndex === -1
          ? null
          : options[options.selectedIndex][name];
      }
      return Array.prototype.filter
        .call(options, option => option.selected)
        .map(option => option[name]);
    };

    const getItems = event => {
      const options = event.target.options;
      return Array.prototype.map.call(options, option => {
        return { displayValue: option.textContent, exportValue: option.value };
      });
    };

    if (this.enableScripting && this.hasJSActions) {
      selectElement.addEventListener("updatefromsandbox", jsEvent => {
        const fieldName = this.data.fieldName; // #868 modified by ngx-extended-pdf-viewer
        const actions = {
          value(event) {
            const value = event.detail.value;
            const values = new Set(Array.isArray(value) ? value : [value]);
            for (const option of selectElement.options) {
              option.selected = values.has(option.value);
            }
            storage.setValue(id, fieldName, { // #718 / #868 modified by ngx-extended-pdf-viewer
              value: getValue(event, /* isExport */ true),
            });
          },
          multipleSelection(event) {
            selectElement.multiple = true;
          },
          remove(event) {
            const options = selectElement.options;
            const index = event.detail.remove;
            options[index].selected = false;
            selectElement.remove(index);
            if (options.length > 0) {
              const i = Array.prototype.findIndex.call(
                options,
                option => option.selected
              );
              if (i === -1) {
                options[0].selected = true;
              }
            }
            storage.setValue(id, this.data.fieldName, { // #718 modified by ngx-extended-pdf-viewer
              value: getValue(event, /* isExport */ true),
              items: getItems(event),
            });
          },
          clear(event) {
            while (selectElement.length !== 0) {
              selectElement.remove(0);
            }
            storage.setValue(id, this.data.fieldName, { // #718 modified by ngx-extended-pdf-viewer
              value: null,
              items: [],
            });
          },
          insert(event) {
            const { index, displayValue, exportValue } = event.detail.insert;
            const optionElement = document.createElement("option");
            optionElement.textContent = displayValue;
            optionElement.value = exportValue;
            selectElement.insertBefore(
              optionElement,
              selectElement.children[index]
            );
            storage.setValue(id, this.data.fieldName, { // #718 modified by ngx-extended-pdf-viewer
              value: getValue(event, /* isExport */ true),
              items: getItems(event),
            });
          },
          items(event) {
            const { items } = event.detail;
            while (selectElement.length !== 0) {
              selectElement.remove(0);
            }
            for (const item of items) {
              const { displayValue, exportValue } = item;
              const optionElement = document.createElement("option");
              optionElement.textContent = displayValue;
              optionElement.value = exportValue;
              selectElement.appendChild(optionElement);
            }
            if (selectElement.options.length > 0) {
              selectElement.options[0].selected = true;
            }
            storage.setValue(id, this.data.fieldName, { // #718 modified by ngx-extended-pdf-viewer
              value: getValue(event, /* isExport */ true),
              items: getItems(event),
            });
          },
          indices(event) {
            const indices = new Set(event.detail.indices);
            for (const option of event.target.options) {
              option.selected = indices.has(option.index);
            }
            storage.setValue(id, this.data.fieldName, { // #718 modified by ngx-extended-pdf-viewer
              value: getValue(event, /* isExport */ true),
            });
          },
          editable(event) {
            event.target.disabled = !event.detail.editable;
          },
        };
        this._dispatchEventFromSandbox(actions, jsEvent);
      });

      selectElement.addEventListener("input", event => {
        const exportValue = getValue(event, /* isExport */ true);
        const value = getValue(event, /* isExport */ false);
        storage.setValue(id, this.data.fieldName, { value: exportValue }); // #718 modified by ngx-extended-pdf-viewer

        this.linkService.eventBus?.dispatch("dispatcheventinsandbox", {
          source: this,
          detail: {
            id,
            name: "Keystroke",
            value,
            changeEx: exportValue,
            willCommit: true,
            commitKey: 1,
            keyDown: false,
          },
        });
      });

      this._setEventListeners(
        selectElement,
        [
          ["focus", "Focus"],
          ["blur", "Blur"],
          ["mousedown", "Mouse Down"],
          ["mouseenter", "Mouse Enter"],
          ["mouseleave", "Mouse Exit"],
          ["mouseup", "Mouse Up"],
          ["input", "Action"],
        ],
        event => event.target.checked
      );
    } else {
<<<<<<< HEAD
      selectElement.addEventListener("input", event => { // #718 modified by ngx-extended-pdf-viewer
        storage.setValue(id, this.data.fieldName, { // #718 modified by ngx-extended-pdf-viewer
          value: getValue(event),
          radioValue: getValue(event, true), // #718 modified by ngx-extended-pdf-viewer
        });
=======
      selectElement.addEventListener("input", function (event) {
        storage.setValue(id, { value: getValue(event, /* isExport */ true) });
>>>>>>> d6592b5e
      });
    }

    this._setBackgroundColor(selectElement);

    this.container.appendChild(selectElement);
    return this.container;
  }
}

class PopupAnnotationElement extends AnnotationElement {
  constructor(parameters) {
    const isRenderable = !!(
      parameters.data.titleObj?.str ||
      parameters.data.contentsObj?.str ||
      parameters.data.richText?.str
    );
    super(parameters, { isRenderable });
  }

  render() {
    // Do not render popup annotations for parent elements with these types as
    // they create the popups themselves (because of custom trigger divs).
    const IGNORE_TYPES = [
      "Line",
      "Square",
      "Circle",
      "PolyLine",
      "Polygon",
      "Ink",
    ];

    this.container.className = "popupAnnotation";

    if (IGNORE_TYPES.includes(this.data.parentType)) {
      return this.container;
    }

    const selector = `[data-annotation-id="${this.data.parentId}"]`;
    const parentElements = this.layer.querySelectorAll(selector);
    if (parentElements.length === 0) {
      return this.container;
    }

    const popup = new PopupElement({
      container: this.container,
      trigger: Array.from(parentElements),
      color: this.data.color,
      titleObj: this.data.titleObj,
      modificationDate: this.data.modificationDate,
      contentsObj: this.data.contentsObj,
      richText: this.data.richText,
    });

    // Position the popup next to the parent annotation's container.
    // PDF viewers ignore a popup annotation's rectangle.
    const page = this.page;
    const rect = Util.normalizeRect([
      this.data.parentRect[0],
      page.view[3] - this.data.parentRect[1] + page.view[1],
      this.data.parentRect[2],
      page.view[3] - this.data.parentRect[3] + page.view[1],
    ]);
    const popupLeft =
      rect[0] + this.data.parentRect[2] - this.data.parentRect[0];
    const popupTop = rect[1];

    this.container.style.transformOrigin = `${-popupLeft}px ${-popupTop}px`;
    this.container.style.left = `${popupLeft}px`;
    this.container.style.top = `${popupTop}px`;

    this.container.appendChild(popup.render());
    return this.container;
  }
}

class PopupElement {
  constructor(parameters) {
    this.container = parameters.container;
    this.trigger = parameters.trigger;
    this.color = parameters.color;
    this.titleObj = parameters.titleObj;
    this.modificationDate = parameters.modificationDate;
    this.contentsObj = parameters.contentsObj;
    this.richText = parameters.richText;
    this.hideWrapper = parameters.hideWrapper || false;

    this.pinned = false;
  }

  render() {
    const BACKGROUND_ENLIGHT = 0.7;

    const wrapper = document.createElement("div");
    wrapper.className = "popupWrapper";

    // For Popup annotations we hide the entire section because it contains
    // only the popup. However, for Text annotations without a separate Popup
    // annotation, we cannot hide the entire container as the image would
    // disappear too. In that special case, hiding the wrapper suffices.
    this.hideElement = this.hideWrapper ? wrapper : this.container;
    this.hideElement.hidden = true;

    const popup = document.createElement("div");
    popup.className = "popup";

    const color = this.color;
    if (color) {
      // Enlighten the color.
      const r = BACKGROUND_ENLIGHT * (255 - color[0]) + color[0];
      const g = BACKGROUND_ENLIGHT * (255 - color[1]) + color[1];
      const b = BACKGROUND_ENLIGHT * (255 - color[2]) + color[2];
      popup.style.backgroundColor = Util.makeHexColor(r | 0, g | 0, b | 0);
    }

    const title = document.createElement("h1");
    title.dir = this.titleObj.dir;
    title.textContent = this.titleObj.str;
    popup.appendChild(title);

    // The modification date is shown in the popup instead of the creation
    // date if it is available and can be parsed correctly, which is
    // consistent with other viewers such as Adobe Acrobat.
    const dateObject = PDFDateString.toDateObject(this.modificationDate);
    if (dateObject) {
      const modificationDate = document.createElement("span");
      modificationDate.className = "popupDate";
      modificationDate.textContent = "{{date}}, {{time}}";
      modificationDate.dataset.l10nId = "annotation_date_string";
      modificationDate.dataset.l10nArgs = JSON.stringify({
        date: dateObject.toLocaleDateString(),
        time: dateObject.toLocaleTimeString(),
      });
      popup.appendChild(modificationDate);
    }

    if (
      this.richText?.str &&
      (!this.contentsObj?.str || this.contentsObj.str === this.richText.str)
    ) {
      XfaLayer.render({
        xfaHtml: this.richText.html,
        intent: "richText",
        div: popup,
      });
      popup.lastChild.className = "richText popupContent";
    } else {
      const contents = this._formatContents(this.contentsObj);
      popup.appendChild(contents);
    }

    if (!Array.isArray(this.trigger)) {
      this.trigger = [this.trigger];
    }

    // Attach the event listeners to the trigger element.
    for (const element of this.trigger) {
      element.addEventListener("click", this._toggle.bind(this));
      element.addEventListener("mouseover", this._show.bind(this, false));
      element.addEventListener("mouseout", this._hide.bind(this, false));
    }
    popup.addEventListener("click", this._hide.bind(this, true));

    wrapper.appendChild(popup);
    return wrapper;
  }

  /**
   * Format the contents of the popup by adding newlines where necessary.
   *
   * @private
   * @param {Object<string, string>} contentsObj
   * @memberof PopupElement
   * @returns {HTMLParagraphElement}
   */
  _formatContents({ str, dir }) {
    const p = document.createElement("p");
    p.className = "popupContent";
    p.dir = dir;
    const lines = str.split(/(?:\r\n?|\n)/);
    for (let i = 0, ii = lines.length; i < ii; ++i) {
      const line = lines[i];
      p.appendChild(document.createTextNode(line));
      if (i < ii - 1) {
        p.appendChild(document.createElement("br"));
      }
    }
    return p;
  }

  /**
   * Toggle the visibility of the popup.
   *
   * @private
   * @memberof PopupElement
   */
  _toggle() {
    if (this.pinned) {
      this._hide(true);
    } else {
      this._show(true);
    }
  }

  /**
   * Show the popup.
   *
   * @private
   * @param {boolean} pin
   * @memberof PopupElement
   */
  _show(pin = false) {
    if (pin) {
      this.pinned = true;
    }
    if (this.hideElement.hidden) {
      this.hideElement.hidden = false;
      this.container.style.zIndex += 1;
    }
  }

  /**
   * Hide the popup.
   *
   * @private
   * @param {boolean} unpin
   * @memberof PopupElement
   */
  _hide(unpin = true) {
    if (unpin) {
      this.pinned = false;
    }
    if (!this.hideElement.hidden && !this.pinned) {
      this.hideElement.hidden = true;
      this.container.style.zIndex -= 1;
    }
  }
}

class FreeTextAnnotationElement extends AnnotationElement {
  constructor(parameters) {
    const isRenderable = !!(
      parameters.data.hasPopup ||
      parameters.data.titleObj?.str ||
      parameters.data.contentsObj?.str ||
      parameters.data.richText?.str
    );
    super(parameters, { isRenderable, ignoreBorder: true });
  }

  render() {
    this.container.className = "freeTextAnnotation";

    if (!this.data.hasPopup) {
      this._createPopup(null, this.data);
    }
    return this.container;
  }
}

class LineAnnotationElement extends AnnotationElement {
  constructor(parameters) {
    const isRenderable = !!(
      parameters.data.hasPopup ||
      parameters.data.titleObj?.str ||
      parameters.data.contentsObj?.str ||
      parameters.data.richText?.str
    );
    super(parameters, { isRenderable, ignoreBorder: true });
  }

  render() {
    this.container.className = "lineAnnotation";

    // Create an invisible line with the same starting and ending coordinates
    // that acts as the trigger for the popup. Only the line itself should
    // trigger the popup, not the entire container.
    const data = this.data;
    const { width, height } = getRectDims(data.rect);
    const svg = this.svgFactory.create(width, height);

    // PDF coordinates are calculated from a bottom left origin, so transform
    // the line coordinates to a top left origin for the SVG element.
    const line = this.svgFactory.createElement("svg:line");
    line.setAttribute("x1", data.rect[2] - data.lineCoordinates[0]);
    line.setAttribute("y1", data.rect[3] - data.lineCoordinates[1]);
    line.setAttribute("x2", data.rect[2] - data.lineCoordinates[2]);
    line.setAttribute("y2", data.rect[3] - data.lineCoordinates[3]);
    // Ensure that the 'stroke-width' is always non-zero, since otherwise it
    // won't be possible to open/close the popup (note e.g. issue 11122).
    line.setAttribute("stroke-width", data.borderStyle.width || 1);
    line.setAttribute("stroke", "transparent");
    line.setAttribute("fill", "transparent");

    svg.appendChild(line);
    this.container.append(svg);

    // Create the popup ourselves so that we can bind it to the line instead
    // of to the entire container (which is the default).
    this._createPopup(line, data);

    return this.container;
  }
}

class SquareAnnotationElement extends AnnotationElement {
  constructor(parameters) {
    const isRenderable = !!(
      parameters.data.hasPopup ||
      parameters.data.titleObj?.str ||
      parameters.data.contentsObj?.str ||
      parameters.data.richText?.str
    );
    super(parameters, { isRenderable, ignoreBorder: true });
  }

  render() {
    this.container.className = "squareAnnotation";

    // Create an invisible square with the same rectangle that acts as the
    // trigger for the popup. Only the square itself should trigger the
    // popup, not the entire container.
    const data = this.data;
    const { width, height } = getRectDims(data.rect);
    const svg = this.svgFactory.create(width, height);

    // The browser draws half of the borders inside the square and half of
    // the borders outside the square by default. This behavior cannot be
    // changed programmatically, so correct for that here.
    const borderWidth = data.borderStyle.width;
    const square = this.svgFactory.createElement("svg:rect");
    square.setAttribute("x", borderWidth / 2);
    square.setAttribute("y", borderWidth / 2);
    square.setAttribute("width", width - borderWidth);
    square.setAttribute("height", height - borderWidth);
    // Ensure that the 'stroke-width' is always non-zero, since otherwise it
    // won't be possible to open/close the popup (note e.g. issue 11122).
    square.setAttribute("stroke-width", borderWidth || 1);
    square.setAttribute("stroke", "transparent");
    square.setAttribute("fill", "transparent");

    svg.appendChild(square);
    this.container.append(svg);

    // Create the popup ourselves so that we can bind it to the square instead
    // of to the entire container (which is the default).
    this._createPopup(square, data);

    return this.container;
  }
}

class CircleAnnotationElement extends AnnotationElement {
  constructor(parameters) {
    const isRenderable = !!(
      parameters.data.hasPopup ||
      parameters.data.titleObj?.str ||
      parameters.data.contentsObj?.str ||
      parameters.data.richText?.str
    );
    super(parameters, { isRenderable, ignoreBorder: true });
  }

  render() {
    this.container.className = "circleAnnotation";

    // Create an invisible circle with the same ellipse that acts as the
    // trigger for the popup. Only the circle itself should trigger the
    // popup, not the entire container.
    const data = this.data;
    const { width, height } = getRectDims(data.rect);
    const svg = this.svgFactory.create(width, height);

    // The browser draws half of the borders inside the circle and half of
    // the borders outside the circle by default. This behavior cannot be
    // changed programmatically, so correct for that here.
    const borderWidth = data.borderStyle.width;
    const circle = this.svgFactory.createElement("svg:ellipse");
    circle.setAttribute("cx", width / 2);
    circle.setAttribute("cy", height / 2);
    circle.setAttribute("rx", width / 2 - borderWidth / 2);
    circle.setAttribute("ry", height / 2 - borderWidth / 2);
    // Ensure that the 'stroke-width' is always non-zero, since otherwise it
    // won't be possible to open/close the popup (note e.g. issue 11122).
    circle.setAttribute("stroke-width", borderWidth || 1);
    circle.setAttribute("stroke", "transparent");
    circle.setAttribute("fill", "transparent");

    svg.appendChild(circle);
    this.container.append(svg);

    // Create the popup ourselves so that we can bind it to the circle instead
    // of to the entire container (which is the default).
    this._createPopup(circle, data);

    return this.container;
  }
}

class PolylineAnnotationElement extends AnnotationElement {
  constructor(parameters) {
    const isRenderable = !!(
      parameters.data.hasPopup ||
      parameters.data.titleObj?.str ||
      parameters.data.contentsObj?.str ||
      parameters.data.richText?.str
    );
    super(parameters, { isRenderable, ignoreBorder: true });

    this.containerClassName = "polylineAnnotation";
    this.svgElementName = "svg:polyline";
  }

  render() {
    this.container.className = this.containerClassName;

    // Create an invisible polyline with the same points that acts as the
    // trigger for the popup. Only the polyline itself should trigger the
    // popup, not the entire container.
    const data = this.data;
    const { width, height } = getRectDims(data.rect);
    const svg = this.svgFactory.create(width, height);

    // Convert the vertices array to a single points string that the SVG
    // polyline element expects ("x1,y1 x2,y2 ..."). PDF coordinates are
    // calculated from a bottom left origin, so transform the polyline
    // coordinates to a top left origin for the SVG element.
    let points = [];
    for (const coordinate of data.vertices) {
      const x = coordinate.x - data.rect[0];
      const y = data.rect[3] - coordinate.y;
      points.push(x + "," + y);
    }
    points = points.join(" ");

    const polyline = this.svgFactory.createElement(this.svgElementName);
    polyline.setAttribute("points", points);
    // Ensure that the 'stroke-width' is always non-zero, since otherwise it
    // won't be possible to open/close the popup (note e.g. issue 11122).
    polyline.setAttribute("stroke-width", data.borderStyle.width || 1);
    polyline.setAttribute("stroke", "transparent");
    polyline.setAttribute("fill", "transparent");

    svg.appendChild(polyline);
    this.container.append(svg);

    // Create the popup ourselves so that we can bind it to the polyline
    // instead of to the entire container (which is the default).
    this._createPopup(polyline, data);

    return this.container;
  }
}

class PolygonAnnotationElement extends PolylineAnnotationElement {
  constructor(parameters) {
    // Polygons are specific forms of polylines, so reuse their logic.
    super(parameters);

    this.containerClassName = "polygonAnnotation";
    this.svgElementName = "svg:polygon";
  }
}

class CaretAnnotationElement extends AnnotationElement {
  constructor(parameters) {
    const isRenderable = !!(
      parameters.data.hasPopup ||
      parameters.data.titleObj?.str ||
      parameters.data.contentsObj?.str ||
      parameters.data.richText?.str
    );
    super(parameters, { isRenderable, ignoreBorder: true });
  }

  render() {
    this.container.className = "caretAnnotation";

    if (!this.data.hasPopup) {
      this._createPopup(null, this.data);
    }
    return this.container;
  }
}

class InkAnnotationElement extends AnnotationElement {
  constructor(parameters) {
    const isRenderable = !!(
      parameters.data.hasPopup ||
      parameters.data.titleObj?.str ||
      parameters.data.contentsObj?.str ||
      parameters.data.richText?.str
    );
    super(parameters, { isRenderable, ignoreBorder: true });

    this.containerClassName = "inkAnnotation";

    // Use the polyline SVG element since it allows us to use coordinates
    // directly and to draw both straight lines and curves.
    this.svgElementName = "svg:polyline";
  }

  render() {
    this.container.className = this.containerClassName;

    // Create an invisible polyline with the same points that acts as the
    // trigger for the popup.
    const data = this.data;
    const { width, height } = getRectDims(data.rect);
    const svg = this.svgFactory.create(width, height);

    for (const inkList of data.inkLists) {
      // Convert the ink list to a single points string that the SVG
      // polyline element expects ("x1,y1 x2,y2 ..."). PDF coordinates are
      // calculated from a bottom left origin, so transform the polyline
      // coordinates to a top left origin for the SVG element.
      let points = [];
      for (const coordinate of inkList) {
        const x = coordinate.x - data.rect[0];
        const y = data.rect[3] - coordinate.y;
        points.push(`${x},${y}`);
      }
      points = points.join(" ");

      const polyline = this.svgFactory.createElement(this.svgElementName);
      polyline.setAttribute("points", points);
      // Ensure that the 'stroke-width' is always non-zero, since otherwise it
      // won't be possible to open/close the popup (note e.g. issue 11122).
      polyline.setAttribute("stroke-width", data.borderStyle.width || 1);
      polyline.setAttribute("stroke", "transparent");
      polyline.setAttribute("fill", "transparent");

      // Create the popup ourselves so that we can bind it to the polyline
      // instead of to the entire container (which is the default).
      this._createPopup(polyline, data);

      svg.appendChild(polyline);
    }

    this.container.append(svg);
    return this.container;
  }
}

class HighlightAnnotationElement extends AnnotationElement {
  constructor(parameters) {
    const isRenderable = !!(
      parameters.data.hasPopup ||
      parameters.data.titleObj?.str ||
      parameters.data.contentsObj?.str ||
      parameters.data.richText?.str
    );
    super(parameters, {
      isRenderable,
      ignoreBorder: true,
      createQuadrilaterals: true,
    });
  }

  render() {
    if (!this.data.hasPopup) {
      this._createPopup(null, this.data);
    }

    if (this.quadrilaterals) {
      return this._renderQuadrilaterals("highlightAnnotation");
    }

    this.container.className = "highlightAnnotation";
    return this.container;
  }
}

class UnderlineAnnotationElement extends AnnotationElement {
  constructor(parameters) {
    const isRenderable = !!(
      parameters.data.hasPopup ||
      parameters.data.titleObj?.str ||
      parameters.data.contentsObj?.str ||
      parameters.data.richText?.str
    );
    super(parameters, {
      isRenderable,
      ignoreBorder: true,
      createQuadrilaterals: true,
    });
  }

  render() {
    if (!this.data.hasPopup) {
      this._createPopup(null, this.data);
    }

    if (this.quadrilaterals) {
      return this._renderQuadrilaterals("underlineAnnotation");
    }

    this.container.className = "underlineAnnotation";
    return this.container;
  }
}

class SquigglyAnnotationElement extends AnnotationElement {
  constructor(parameters) {
    const isRenderable = !!(
      parameters.data.hasPopup ||
      parameters.data.titleObj?.str ||
      parameters.data.contentsObj?.str ||
      parameters.data.richText?.str
    );
    super(parameters, {
      isRenderable,
      ignoreBorder: true,
      createQuadrilaterals: true,
    });
  }

  render() {
    if (!this.data.hasPopup) {
      this._createPopup(null, this.data);
    }

    if (this.quadrilaterals) {
      return this._renderQuadrilaterals("squigglyAnnotation");
    }

    this.container.className = "squigglyAnnotation";
    return this.container;
  }
}

class StrikeOutAnnotationElement extends AnnotationElement {
  constructor(parameters) {
    const isRenderable = !!(
      parameters.data.hasPopup ||
      parameters.data.titleObj?.str ||
      parameters.data.contentsObj?.str ||
      parameters.data.richText?.str
    );
    super(parameters, {
      isRenderable,
      ignoreBorder: true,
      createQuadrilaterals: true,
    });
  }

  render() {
    if (!this.data.hasPopup) {
      this._createPopup(null, this.data);
    }

    if (this.quadrilaterals) {
      return this._renderQuadrilaterals("strikeoutAnnotation");
    }

    this.container.className = "strikeoutAnnotation";
    return this.container;
  }
}

class StampAnnotationElement extends AnnotationElement {
  constructor(parameters) {
    const isRenderable = !!(
      parameters.data.hasPopup ||
      parameters.data.titleObj?.str ||
      parameters.data.contentsObj?.str ||
      parameters.data.richText?.str
    );
    super(parameters, { isRenderable, ignoreBorder: true });
  }

  render() {
    this.container.className = "stampAnnotation";

    if (!this.data.hasPopup) {
      this._createPopup(null, this.data);
    }
    return this.container;
  }
}

class FileAttachmentAnnotationElement extends AnnotationElement {
  constructor(parameters) {
    super(parameters, { isRenderable: true });

    const { filename, content } = this.data.file;
    this.filename = getFilenameFromUrl(filename);
    this.content = content;

    this.linkService.eventBus?.dispatch("fileattachmentannotation", {
      source: this,
      id: stringToPDFString(filename),
      filename,
      content,
    });
  }

  render() {
    this.container.className = "fileAttachmentAnnotation";

    const trigger = document.createElement("div");
    trigger.style.height = this.container.style.height;
    trigger.style.width = this.container.style.width;
    trigger.addEventListener("dblclick", this._download.bind(this));

    if (
      !this.data.hasPopup &&
      (this.data.titleObj?.str ||
        this.data.contentsObj?.str ||
        this.data.richText)
    ) {
      this._createPopup(trigger, this.data);
    }

    this.container.appendChild(trigger);
    return this.container;
  }

  /**
   * Download the file attachment associated with this annotation.
   *
   * @private
   * @memberof FileAttachmentAnnotationElement
   */
  _download() {
    this.downloadManager?.openOrDownloadData(
      this.container,
      this.content,
      this.filename
    );
  }
}

/**
 * @typedef {Object} AnnotationLayerParameters
 * @property {PageViewport} viewport
 * @property {HTMLDivElement} div
 * @property {Array} annotations
 * @property {PDFPageProxy} page
 * @property {IPDFLinkService} linkService
 * @property {IDownloadManager} downloadManager
 * @property {string} [imageResourcesPath] - Path for image resources, mainly
 *   for annotation icons. Include trailing slash.
 * @property {boolean} renderForms
 * @property {boolean} [enableScripting] - Enable embedded script execution.
 * @property {boolean} [hasJSActions] - Some fields have JS actions.
 *   The default value is `false`.
 * @property {Map<string, HTMLCanvasElement>} [annotationCanvasMap]
 */

class AnnotationLayer {
  /**
   * Render a new annotation layer with all annotation elements.
   *
   * @public
   * @param {AnnotationLayerParameters} parameters
   * @memberof AnnotationLayer
   */
  static render(parameters) {
    const sortedAnnotations = [],
      popupAnnotations = [];
    // Ensure that Popup annotations are handled last, since they're dependant
    // upon the parent annotation having already been rendered (please refer to
    // the `PopupAnnotationElement.render` method); fixes issue 11362.
    for (const data of parameters.annotations) {
      if (!data) {
        continue;
      }
      const { width, height } = getRectDims(data.rect);
      if (width <= 0 || height <= 0) {
        continue;
      }
      if (data.annotationType === AnnotationType.POPUP) {
        popupAnnotations.push(data);
        continue;
      }
      sortedAnnotations.push(data);
    }
    if (popupAnnotations.length) {
      sortedAnnotations.push(...popupAnnotations);
    }

    // #958 modified by ngx-extended-pdf-viewer
    if (window.registerAcroformAnnotations) {
      window.registerAcroformAnnotations(sortedAnnotations);
    }
    // #958 end of modification by ngx-extended-pdf-viewer

    const div = parameters.div;

    for (const data of sortedAnnotations) {
      const element = AnnotationElementFactory.create({
        data,
        layer: div,
        page: parameters.page,
        viewport: parameters.viewport,
        linkService: parameters.linkService,
        downloadManager: parameters.downloadManager,
        imageResourcesPath: parameters.imageResourcesPath || "",
        renderForms: parameters.renderForms !== false,
        svgFactory: new DOMSVGFactory(),
        annotationStorage:
          parameters.annotationStorage || new AnnotationStorage(),
        enableScripting: parameters.enableScripting,
        hasJSActions: parameters.hasJSActions,
        fieldObjects: parameters.fieldObjects,
        mouseState: parameters.mouseState || { isDown: false },
      });
      if (element.isRenderable) {
        const rendered = element.render();
        if (data.hidden) {
          rendered.style.visibility = "hidden";
        }
        if (Array.isArray(rendered)) {
          for (const renderedElement of rendered) {
            div.appendChild(renderedElement);
          }
        } else {
          if (element instanceof PopupAnnotationElement) {
            // Popup annotation elements should not be on top of other
            // annotation elements to prevent interfering with mouse events.
            div.prepend(rendered);
          } else {
            div.appendChild(rendered);
          }
        }
      }
    }

    this.#setAnnotationCanvasMap(div, parameters.annotationCanvasMap);
  }

  /**
   * Update the annotation elements on existing annotation layer.
   *
   * @public
   * @param {AnnotationLayerParameters} parameters
   * @memberof AnnotationLayer
   */
  static update(parameters) {
    const { page, viewport, annotations, annotationCanvasMap, div } =
      parameters;
    const transform = viewport.transform;
    const matrix = `matrix(${transform.join(",")})`;

    let scale, ownMatrix;
    for (const data of annotations) {
      const elements = div.querySelectorAll(
        `[data-annotation-id="${data.id}"]`
      );
      if (elements) {
        for (const element of elements) {
          if (data.hasOwnCanvas) {
            const rect = Util.normalizeRect([
              data.rect[0],
              page.view[3] - data.rect[1] + page.view[1],
              data.rect[2],
              page.view[3] - data.rect[3] + page.view[1],
            ]);

            if (!ownMatrix) {
              // When an annotation has its own canvas, then
              // the scale has been already applied to the canvas,
              // so we musn't scale it twice.
              scale = Math.abs(transform[0] || transform[1]);
              const ownTransform = transform.slice();
              for (let i = 0; i < 4; i++) {
                ownTransform[i] = Math.sign(ownTransform[i]);
              }
              ownMatrix = `matrix(${ownTransform.join(",")})`;
            }

            const left = rect[0] * scale;
            const top = rect[1] * scale;
            element.style.left = `${left}px`;
            element.style.top = `${top}px`;
            element.style.transformOrigin = `${-left}px ${-top}px`;
            element.style.transform = ownMatrix;
          } else {
            element.style.transform = matrix;
          }
        }
      }
    }

    this.#setAnnotationCanvasMap(div, annotationCanvasMap);
    div.hidden = false;
  }

  static #setAnnotationCanvasMap(div, annotationCanvasMap) {
    if (!annotationCanvasMap) {
      return;
    }
    for (const [id, canvas] of annotationCanvasMap) {
      const element = div.querySelector(`[data-annotation-id="${id}"]`);
      if (!element) {
        continue;
      }

      const { firstChild } = element;
      if (firstChild.nodeName === "CANVAS") {
        element.replaceChild(canvas, firstChild);
      } else {
        element.insertBefore(canvas, firstChild);
      }
    }
    annotationCanvasMap.clear();
  }
}

export { AnnotationLayer };<|MERGE_RESOLUTION|>--- conflicted
+++ resolved
@@ -1369,24 +1369,10 @@
     const storage = this.annotationStorage;
     const id = this.data.id;
 
-<<<<<<< HEAD
-    // For printing/saving we currently only support choice widgets with one
-    // option selection. Therefore, listboxes (#12189) and comboboxes (#12224)
-    // are not properly printed/saved yet, so we only store the first item in
-    // the field value array instead of the entire array. Once support for those
-    // two field types is implemented, we should use the same pattern as the
-    // other interactive widgets where the return value of `getValue`
-    // is used and the full array of field values is stored.
-    const fieldvalue = storage.getValue(id, this.data.fieldName, { // #718 modified by ngx-extended-pdf-viewer
+    const storedData = storage.getValue(id, this.data.fieldName, { // #718 modified by ngx-extended-pdf-viewer
       value: this.data.fieldValue.length > 0 ? this.data.fieldValue[0] : undefined,
-    }).value; // #718 modified by ngx-extended-pdf-viewer
-
-    this.data.fieldValue = fieldvalue; // #718 modified by ngx-extended-pdf-viewer
-=======
-    const storedData = storage.getValue(id, {
-      value: this.data.fieldValue,
+
     });
->>>>>>> d6592b5e
 
     let { fontSize } = this.data.defaultAppearanceData;
     if (!fontSize) {
@@ -1580,16 +1566,11 @@
         event => event.target.checked
       );
     } else {
-<<<<<<< HEAD
       selectElement.addEventListener("input", event => { // #718 modified by ngx-extended-pdf-viewer
         storage.setValue(id, this.data.fieldName, { // #718 modified by ngx-extended-pdf-viewer
           value: getValue(event),
           radioValue: getValue(event, true), // #718 modified by ngx-extended-pdf-viewer
         });
-=======
-      selectElement.addEventListener("input", function (event) {
-        storage.setValue(id, { value: getValue(event, /* isExport */ true) });
->>>>>>> d6592b5e
       });
     }
 
