/* Copyright 2012 Mozilla Foundation
 *
 * Licensed under the Apache License, Version 2.0 (the "License");
 * you may not use this file except in compliance with the License.
 * You may obtain a copy of the License at
 *
 *     http://www.apache.org/licenses/LICENSE-2.0
 *
 * Unless required by applicable law or agreed to in writing, software
 * distributed under the License is distributed on an "AS IS" BASIS,
 * WITHOUT WARRANTIES OR CONDITIONS OF ANY KIND, either express or implied.
 * See the License for the specific language governing permissions and
 * limitations under the License.
 */

/**
 * @module pdfjsLib
 */

import {
  AbortException,
  AnnotationMode,
  assert,
  getVerbosityLevel,
  info,
  InvalidPDFException,
  isNodeJS,
  MAX_IMAGE_SIZE_TO_CACHE,
  MissingPDFException,
  PasswordException,
  RenderingIntentFlag,
  setVerbosityLevel,
  shadow,
  stringToBytes,
  UnexpectedResponseException,
  UnknownErrorException,
  unreachable,
  warn,
} from "../shared/util.js";
import {
  AnnotationStorage,
  PrintAnnotationStorage,
  SerializableEmpty,
} from "./annotation_storage.js";
import {
  DOMCanvasFactory,
  DOMCMapReaderFactory,
  DOMFilterFactory,
  DOMStandardFontDataFactory,
  isDataScheme,
  isValidFetchUrl,
  PageViewport,
  RenderingCancelledException,
  StatTimer,
} from "./display_utils.js";
import { FontFaceObject, FontLoader } from "./font_loader.js";
import {
  NodeCanvasFactory,
  NodeCMapReaderFactory,
  NodeFilterFactory,
  NodePackages,
  NodeStandardFontDataFactory,
} from "display-node_utils";
import { CanvasGraphics } from "./canvas.js";
import { GlobalWorkerOptions } from "./worker_options.js";
import { MessageHandler } from "../shared/message_handler.js";
import { Metadata } from "./metadata.js";
import { OptionalContentConfig } from "./optional_content_config.js";
import { PDFDataTransportStream } from "./transport_stream.js";
import { PDFFetchStream } from "display-fetch_stream";
import { PDFNetworkStream } from "display-network";
import { PDFNodeStream } from "display-node_stream";
import { TextLayer } from "./text_layer.js";
import { XfaText } from "./xfa_text.js";

const DEFAULT_RANGE_CHUNK_SIZE = 65536; // 2^16 = 65536
const RENDERING_CANCELLED_TIMEOUT = 100; // ms
const DELAYED_CLEANUP_TIMEOUT = 5000; // ms

// #171 receive options from ngx-extended-pdf-viewer
const ServiceWorkerOptions = {
  showUnverifiedSignatures: false,
};
window.ServiceWorkerOptions = ServiceWorkerOptions;
// #171 end

const DefaultCanvasFactory =
  typeof PDFJSDev !== "undefined" && PDFJSDev.test("GENERIC") && isNodeJS
    ? NodeCanvasFactory
    : DOMCanvasFactory;
const DefaultCMapReaderFactory =
  typeof PDFJSDev !== "undefined" && PDFJSDev.test("GENERIC") && isNodeJS
    ? NodeCMapReaderFactory
    : DOMCMapReaderFactory;
const DefaultFilterFactory =
  typeof PDFJSDev !== "undefined" && PDFJSDev.test("GENERIC") && isNodeJS
    ? NodeFilterFactory
    : DOMFilterFactory;
const DefaultStandardFontDataFactory =
  typeof PDFJSDev !== "undefined" && PDFJSDev.test("GENERIC") && isNodeJS
    ? NodeStandardFontDataFactory
    : DOMStandardFontDataFactory;

/**
 * @typedef { Int8Array | Uint8Array | Uint8ClampedArray |
 *            Int16Array | Uint16Array |
 *            Int32Array | Uint32Array | Float32Array |
 *            Float64Array
 * } TypedArray
 */

/**
 * @typedef {Object} RefProxy
 * @property {number} num
 * @property {number} gen
 */

/**
 * Document initialization / loading parameters object.
 *
 * @typedef {Object} DocumentInitParameters
 * @property {string | URL} [url] - The URL of the PDF.
 * @property {TypedArray | ArrayBuffer | Array<number> | string} [data] -
 *   Binary PDF data.
 *   Use TypedArrays (Uint8Array) to improve the memory usage. If PDF data is
 *   BASE64-encoded, use `atob()` to convert it to a binary string first.
 *
 *   NOTE: If TypedArrays are used they will generally be transferred to the
 *   worker-thread. This will help reduce main-thread memory usage, however
 *   it will take ownership of the TypedArrays.
 * @property {Object} [httpHeaders] - Basic authentication headers.
 * @property {boolean} [withCredentials] - Indicates whether or not
 *   cross-site Access-Control requests should be made using credentials such
 *   as cookies or authorization headers. The default is `false`.
 * @property {string} [password] - For decrypting password-protected PDFs.
 * @property {number} [length] - The PDF file length. It's used for progress
 *   reports and range requests operations.
 * @property {PDFDataRangeTransport} [range] - Allows for using a custom range
 *   transport implementation.
 * @property {number} [rangeChunkSize] - Specify maximum number of bytes fetched
 *   per range request. The default value is {@link DEFAULT_RANGE_CHUNK_SIZE}.
 * @property {PDFWorker} [worker] - The worker that will be used for loading and
 *   parsing the PDF data.
 * @property {number} [verbosity] - Controls the logging level; the constants
 *   from {@link VerbosityLevel} should be used.
 * @property {string} [docBaseUrl] - The base URL of the document, used when
 *   attempting to recover valid absolute URLs for annotations, and outline
 *   items, that (incorrectly) only specify relative URLs.
 * @property {string} [cMapUrl] - The URL where the predefined Adobe CMaps are
 *   located. Include the trailing slash.
 * @property {boolean} [cMapPacked] - Specifies if the Adobe CMaps are binary
 *   packed or not. The default value is `true`.
 * @property {Object} [CMapReaderFactory] - The factory that will be used when
 *   reading built-in CMap files. Providing a custom factory is useful for
 *   environments without Fetch API or `XMLHttpRequest` support, such as
 *   Node.js. The default value is {DOMCMapReaderFactory}.
 * @property {boolean} [useSystemFonts] - When `true`, fonts that aren't
 *   embedded in the PDF document will fallback to a system font.
 *   The default value is `true` in web environments and `false` in Node.js;
 *   unless `disableFontFace === true` in which case this defaults to `false`
 *   regardless of the environment (to prevent completely broken fonts).
 * @property {string} [standardFontDataUrl] - The URL where the standard font
 *   files are located. Include the trailing slash.
 * @property {Object} [StandardFontDataFactory] - The factory that will be used
 *   when reading the standard font files. Providing a custom factory is useful
 *   for environments without Fetch API or `XMLHttpRequest` support, such as
 *   Node.js. The default value is {DOMStandardFontDataFactory}.
 * @property {boolean} [useWorkerFetch] - Enable using the Fetch API in the
 *   worker-thread when reading CMap and standard font files. When `true`,
 *   the `CMapReaderFactory` and `StandardFontDataFactory` options are ignored.
 *   The default value is `true` in web environments and `false` in Node.js.
 * @property {boolean} [stopAtErrors] - Reject certain promises, e.g.
 *   `getOperatorList`, `getTextContent`, and `RenderTask`, when the associated
 *   PDF data cannot be successfully parsed, instead of attempting to recover
 *   whatever possible of the data. The default value is `false`.
 * @property {number} [maxImageSize] - The maximum allowed image size in total
 *   pixels, i.e. width * height. Images above this value will not be rendered.
 *   Use -1 for no limit, which is also the default value.
 * @property {boolean} [isEvalSupported] - Determines if we can evaluate strings
 *   as JavaScript. Primarily used to improve performance of PDF functions.
 *   The default value is `true`.
 * @property {boolean} [isOffscreenCanvasSupported] - Determines if we can use
 *   `OffscreenCanvas` in the worker. Primarily used to improve performance of
 *   image conversion/rendering.
 *   The default value is `true` in web environments and `false` in Node.js.
 * @property {number} [canvasMaxAreaInBytes] - The integer value is used to
 *   know when an image must be resized (uses `OffscreenCanvas` in the worker).
 *   If it's -1 then a possibly slow algorithm is used to guess the max value.
 * @property {boolean} [disableFontFace] - By default fonts are converted to
 *   OpenType fonts and loaded via the Font Loading API or `@font-face` rules.
 *   If disabled, fonts will be rendered using a built-in font renderer that
 *   constructs the glyphs with primitive path commands.
 *   The default value is `false` in web environments and `true` in Node.js.
 * @property {boolean} [fontExtraProperties] - Include additional properties,
 *   which are unused during rendering of PDF documents, when exporting the
 *   parsed font data from the worker-thread. This may be useful for debugging
 *   purposes (and backwards compatibility), but note that it will lead to
 *   increased memory usage. The default value is `false`.
 * @property {boolean} [enableXfa] - Render Xfa forms if any.
 *   The default value is `false`.
 * @property {HTMLDocument} [ownerDocument] - Specify an explicit document
 *   context to create elements with and to load resources, such as fonts,
 *   into. Defaults to the current document.
 * @property {boolean} [disableRange] - Disable range request loading of PDF
 *   files. When enabled, and if the server supports partial content requests,
 *   then the PDF will be fetched in chunks. The default value is `false`.
 * @property {boolean} [disableStream] - Disable streaming of PDF file data.
 *   By default PDF.js attempts to load PDF files in chunks. The default value
 *   is `false`.
 * @property {boolean} [disableAutoFetch] - Disable pre-fetching of PDF file
 *   data. When range requests are enabled PDF.js will automatically keep
 *   fetching more data even if it isn't needed to display the current page.
 *   The default value is `false`.
 *
 *   NOTE: It is also necessary to disable streaming, see above, in order for
 *   disabling of pre-fetching to work correctly.
 * @property {boolean} [pdfBug] - Enables special hooks for debugging PDF.js
 *   (see `web/debugger.js`). The default value is `false`.
 * @property {Object} [canvasFactory] - The factory instance that will be used
 *   when creating canvases. The default value is {new DOMCanvasFactory()}.
 * @property {Object} [filterFactory] - A factory instance that will be used
 *   to create SVG filters when rendering some images on the main canvas.
 * @property {boolean} [enableHWA] - Enables hardware acceleration for
 *   rendering. The default value is `false`.
 */

/**
 * This is the main entry point for loading a PDF and interacting with it.
 *
 * NOTE: If a URL is used to fetch the PDF data a standard Fetch API call (or
 * XHR as fallback) is used, which means it must follow same origin rules,
 * e.g. no cross-domain requests without CORS.
 *
 * @param {string | URL | TypedArray | ArrayBuffer | DocumentInitParameters}
 *   src - Can be a URL where a PDF file is located, a typed array (Uint8Array)
 *         already populated with data, or a parameter object.
 * @returns {PDFDocumentLoadingTask}
 */
function getDocument(src = {}) {
  if (typeof PDFJSDev === "undefined" || PDFJSDev.test("GENERIC")) {
    if (typeof src === "string" || src instanceof URL) {
      src = { url: src };
    } else if (src instanceof ArrayBuffer || ArrayBuffer.isView(src)) {
      src = { data: src };
    }
  }
  const task = new PDFDocumentLoadingTask();
  const { docId } = task;

  // #929/#813 modified by ngx-extended-pdf-viewer
  const url = src.url ? getUrlProp(src.url, src.baseHref) : null;
  // #929/#813 end of modification by ngx-extended-pdf-viewer
  const data = src.data ? getDataProp(src.data) : null;
  const httpHeaders = src.httpHeaders || null;
  const withCredentials = src.withCredentials === true;
  const password = src.password ?? null;
  const rangeTransport =
    src.range instanceof PDFDataRangeTransport ? src.range : null;
  const rangeChunkSize =
    Number.isInteger(src.rangeChunkSize) && src.rangeChunkSize > 0
      ? src.rangeChunkSize
      : DEFAULT_RANGE_CHUNK_SIZE;
  let worker = src.worker instanceof PDFWorker ? src.worker : null;
  const verbosity = src.verbosity;
  // Ignore "data:"-URLs, since they can't be used to recover valid absolute
  // URLs anyway. We want to avoid sending them to the worker-thread, since
  // they contain the *entire* PDF document and can thus be arbitrarily long.
  const docBaseUrl =
    typeof src.docBaseUrl === "string" && !isDataScheme(src.docBaseUrl)
      ? src.docBaseUrl
      : null;
  // #1463 modified by ngx-extended-pdf-viewer
  const cMapUrl = typeof src.cMapUrl === "function" ? src.cMapUrl()
    : typeof src.cMapUrl === "string" ? src.cMapUrl : null;
  // #1463 end of modification by ngx-extended-pdf-viewer
  const cMapPacked = src.cMapPacked !== false;
  const CMapReaderFactory = src.CMapReaderFactory || DefaultCMapReaderFactory;
  // #1292 modified by ngx-extended-pdf-viewer
  const standardFontDataUrl =
    typeof src.standardFontDataUrl === "function" ?
	  src.standardFontDataUrl()
	  : typeof src.standardFontDataUrl === "string"
	    ? src.standardFontDataUrl
        : null;
  // #1292 end of modification by ngx-extended-pdf-viewer
  const StandardFontDataFactory =
    src.StandardFontDataFactory || DefaultStandardFontDataFactory;
  const ignoreErrors = src.stopAtErrors !== true;
  const maxImageSize =
    Number.isInteger(src.maxImageSize) && src.maxImageSize > -1
      ? src.maxImageSize
      : -1;
  const isEvalSupported = src.isEvalSupported !== false;
  const isOffscreenCanvasSupported =
    typeof src.isOffscreenCanvasSupported === "boolean"
      ? src.isOffscreenCanvasSupported
      : !isNodeJS;
  const canvasMaxAreaInBytes = Number.isInteger(src.canvasMaxAreaInBytes)
    ? src.canvasMaxAreaInBytes
    : -1;
  const disableFontFace =
    typeof src.disableFontFace === "boolean" ? src.disableFontFace : isNodeJS;
  const fontExtraProperties = src.fontExtraProperties === true;
  const enableXfa = src.enableXfa === true;
  const ownerDocument = src.ownerDocument || globalThis.document;
  const disableRange = src.disableRange === true;
  const disableStream = src.disableStream === true;
  const disableAutoFetch = src.disableAutoFetch === true;
  const pdfBug = src.pdfBug === true;
  const enableHWA = src.enableHWA === true;

  // Parameters whose default values depend on other parameters.
  const length = rangeTransport ? rangeTransport.length : src.length ?? NaN;
  const useSystemFonts =
    typeof src.useSystemFonts === "boolean"
      ? src.useSystemFonts
      : !isNodeJS && !disableFontFace;
  const useWorkerFetch =
    typeof src.useWorkerFetch === "boolean"
      ? src.useWorkerFetch
      : (typeof PDFJSDev !== "undefined" && PDFJSDev.test("MOZCENTRAL")) ||
        (CMapReaderFactory === DOMCMapReaderFactory &&
          StandardFontDataFactory === DOMStandardFontDataFactory &&
          cMapUrl &&
          standardFontDataUrl &&
          isValidFetchUrl(cMapUrl, document.baseURI) &&
          isValidFetchUrl(standardFontDataUrl, document.baseURI));
  const canvasFactory =
    src.canvasFactory || new DefaultCanvasFactory({ ownerDocument, enableHWA });
  const filterFactory =
    src.filterFactory || new DefaultFilterFactory({ docId, ownerDocument });

  // Parameters only intended for development/testing purposes.
  const styleElement =
    typeof PDFJSDev === "undefined" || PDFJSDev.test("TESTING")
      ? src.styleElement
      : null;

  // Set the main-thread verbosity level.
  setVerbosityLevel(verbosity);

  // Ensure that the various factories can be initialized, when necessary,
  // since the user may provide *custom* ones.
  const transportFactory = {
    canvasFactory,
    filterFactory,
  };
  if (!useWorkerFetch) {
    transportFactory.cMapReaderFactory = new CMapReaderFactory({
      baseUrl: cMapUrl,
      isCompressed: cMapPacked,
    });
    transportFactory.standardFontDataFactory = new StandardFontDataFactory({
      baseUrl: standardFontDataUrl,
    });
  }

  if (!worker) {
    const workerParams = {
      verbosity,
      port: GlobalWorkerOptions.workerPort,
    };
    // Worker was not provided -- creating and owning our own. If message port
    // is specified in global worker options, using it.
    worker = workerParams.port
      ? PDFWorker.fromPort(workerParams)
      : new PDFWorker(workerParams);
    task._worker = worker;
  }

  const docParams = {
    docId,
    apiVersion:
      typeof PDFJSDev !== "undefined" && !PDFJSDev.test("TESTING")
        ? PDFJSDev.eval("BUNDLE_VERSION")
        : null,
    data,
    password,
    disableAutoFetch,
    rangeChunkSize,
    length,
    docBaseUrl,
    enableXfa,
    evaluatorOptions: {
      maxImageSize,
      disableFontFace,
      ignoreErrors,
      isEvalSupported,
      isOffscreenCanvasSupported,
      canvasMaxAreaInBytes,
      fontExtraProperties,
      useSystemFonts,
      cMapUrl: useWorkerFetch ? cMapUrl : null,
      standardFontDataUrl: useWorkerFetch ? standardFontDataUrl : null,
    },
  };
  const transportParams = {
    disableFontFace,
    fontExtraProperties,
    ownerDocument,
    pdfBug,
    styleElement,
    loadingParams: {
      disableAutoFetch,
      enableXfa,
    },
  };

  worker.promise
    .then(function () {
      if (task.destroyed) {
        throw new Error("Loading aborted");
      }
      if (worker.destroyed) {
        throw new Error("Worker was destroyed");
      }

      const workerIdPromise = worker.messageHandler.sendWithPromise(
        "GetDocRequest",
        docParams,
        data ? [data.buffer] : null
      );

      let networkStream;
      if (rangeTransport) {
        networkStream = new PDFDataTransportStream(rangeTransport, {
          disableRange,
          disableStream,
        });
      } else if (!data) {
        if (typeof PDFJSDev !== "undefined" && PDFJSDev.test("MOZCENTRAL")) {
          throw new Error("Not implemented: createPDFNetworkStream");
        }
        if (!url) {
          throw new Error("getDocument - no `url` parameter provided.");
        }
        const createPDFNetworkStream = params => {
          if (
            typeof PDFJSDev !== "undefined" &&
            PDFJSDev.test("GENERIC") &&
            isNodeJS
          ) {
            const isFetchSupported = function () {
              return (
                typeof fetch !== "undefined" &&
                typeof Response !== "undefined" &&
                "body" in Response.prototype
              );
            };
            return isFetchSupported() && isValidFetchUrl(params.url)
              ? new PDFFetchStream(params)
              : new PDFNodeStream(params);
          }
          return isValidFetchUrl(params.url)
            ? new PDFFetchStream(params)
            : new PDFNetworkStream(params);
        };

        networkStream = createPDFNetworkStream({
          url,
          length,
          httpHeaders,
          withCredentials,
          rangeChunkSize,
          disableRange,
          disableStream,
        });
      }

      return workerIdPromise.then(workerId => {
        if (task.destroyed) {
          throw new Error("Loading aborted");
        }
        if (worker.destroyed) {
          throw new Error("Worker was destroyed");
        }

        const messageHandler = new MessageHandler(docId, workerId, worker.port);
        const transport = new WorkerTransport(
          messageHandler,
          task,
          networkStream,
          transportParams,
          transportFactory
        );
        task._transport = transport;
        messageHandler.send("Ready", null);
      });
    })
    .catch(task._capability.reject);

  return task;
}

function getUrlProp(val, baseHref) {
  if (typeof PDFJSDev !== "undefined" && PDFJSDev.test("MOZCENTRAL")) {
    return null; // The 'url' is unused with `PDFDataRangeTransport`.
  }
  if (val instanceof URL) {
    return val.href;
  }
  try {
    // The full path is required in the 'url' field.
    // #929/#813 modified by ngx-extended-pdf-viewer
    // to restore the drag'n'drop functionality
    if (baseHref) {
      return new URL(val, window.location.origin + baseHref).href;
    } else {
      return new URL(val, window.location).href;
    }
    // #929/#813 end of modification by ngx-extended-pdf-viewer
  } catch (ex) {
    if (
      typeof PDFJSDev !== "undefined" &&
      PDFJSDev.test("GENERIC") &&
      isNodeJS &&
      typeof val === "string"
    ) {
      return val; // Use the url as-is in Node.js environments.
    }
  }
  throw new Error(
    "Invalid PDF url data: " +
      "either string or URL-object is expected in the url property."
  );
}

function getDataProp(val) {
  // Converting string or array-like data to Uint8Array.
  if (
    typeof PDFJSDev !== "undefined" &&
    PDFJSDev.test("GENERIC") &&
    isNodeJS &&
    typeof Buffer !== "undefined" && // eslint-disable-line no-undef
    val instanceof Buffer // eslint-disable-line no-undef
  ) {
    throw new Error(
      "Please provide binary data as `Uint8Array`, rather than `Buffer`."
    );
  }
  if (val instanceof Uint8Array && val.byteLength === val.buffer.byteLength) {
    // Use the data as-is when it's already a Uint8Array that completely
    // "utilizes" its underlying ArrayBuffer, to prevent any possible
    // issues when transferring it to the worker-thread.
    return val;
  }
  if (typeof val === "string") {
    return stringToBytes(val);
  }
  if (
    val instanceof ArrayBuffer ||
    ArrayBuffer.isView(val) ||
    (typeof val === "object" && !isNaN(val?.length))
  ) {
    return new Uint8Array(val);
  }
  throw new Error(
    "Invalid PDF binary data: either TypedArray, " +
      "string, or array-like object is expected in the data property."
  );
}

function isRefProxy(ref) {
  return (
    typeof ref === "object" &&
    Number.isInteger(ref?.num) &&
    ref.num >= 0 &&
    Number.isInteger(ref?.gen) &&
    ref.gen >= 0
  );
}

/**
 * @typedef {Object} OnProgressParameters
 * @property {number} loaded - Currently loaded number of bytes.
 * @property {number} total - Total number of bytes in the PDF file.
 */

/**
 * The loading task controls the operations required to load a PDF document
 * (such as network requests) and provides a way to listen for completion,
 * after which individual pages can be rendered.
 */
class PDFDocumentLoadingTask {
  static #docId = 0;

  constructor() {
    this._capability = Promise.withResolvers();
    this._transport = null;
    this._worker = null;

    /**
     * Unique identifier for the document loading task.
     * @type {string}
     */
    this.docId = `d${PDFDocumentLoadingTask.#docId++}`;

    /**
     * Whether the loading task is destroyed or not.
     * @type {boolean}
     */
    this.destroyed = false;

    /**
     * Callback to request a password if a wrong or no password was provided.
     * The callback receives two parameters: a function that should be called
     * with the new password, and a reason (see {@link PasswordResponses}).
     * @type {function}
     */
    this.onPassword = null;

    /**
     * Callback to be able to monitor the loading progress of the PDF file
     * (necessary to implement e.g. a loading bar).
     * The callback receives an {@link OnProgressParameters} argument.
     * @type {function}
     */
    this.onProgress = null;
  }

  /**
   * Promise for document loading task completion.
   * @type {Promise<PDFDocumentProxy>}
   */
  get promise() {
    return this._capability.promise;
  }

  /**
   * Abort all network requests and destroy the worker.
   * @returns {Promise<void>} A promise that is resolved when destruction is
   *   completed.
   */
  async destroy() {
    this.destroyed = true;
    try {
      if (this._worker?.port) {
        this._worker._pendingDestroy = true;
      }
      await this._transport?.destroy();
    } catch (ex) {
      if (this._worker?.port) {
        delete this._worker._pendingDestroy;
      }
      throw ex;
    }

    this._transport = null;
    if (this._worker) {
      this._worker.destroy();
      this._worker = null;
    }
  }
}

/**
 * Abstract class to support range requests file loading.
 *
 * NOTE: The TypedArrays passed to the constructor and relevant methods below
 * will generally be transferred to the worker-thread. This will help reduce
 * main-thread memory usage, however it will take ownership of the TypedArrays.
 */
class PDFDataRangeTransport {
  /**
   * @param {number} length
   * @param {Uint8Array|null} initialData
   * @param {boolean} [progressiveDone]
   * @param {string} [contentDispositionFilename]
   */
  constructor(
    length,
    initialData,
    progressiveDone = false,
    contentDispositionFilename = null
  ) {
    this.length = length;
    this.initialData = initialData;
    this.progressiveDone = progressiveDone;
    this.contentDispositionFilename = contentDispositionFilename;

    this._rangeListeners = [];
    this._progressListeners = [];
    this._progressiveReadListeners = [];
    this._progressiveDoneListeners = [];
    this._readyCapability = Promise.withResolvers();
  }

  /**
   * @param {function} listener
   */
  addRangeListener(listener) {
    this._rangeListeners.push(listener);
  }

  /**
   * @param {function} listener
   */
  addProgressListener(listener) {
    this._progressListeners.push(listener);
  }

  /**
   * @param {function} listener
   */
  addProgressiveReadListener(listener) {
    this._progressiveReadListeners.push(listener);
  }

  /**
   * @param {function} listener
   */
  addProgressiveDoneListener(listener) {
    this._progressiveDoneListeners.push(listener);
  }

  /**
   * @param {number} begin
   * @param {Uint8Array|null} chunk
   */
  onDataRange(begin, chunk) {
    for (const listener of this._rangeListeners) {
      listener(begin, chunk);
    }
  }

  /**
   * @param {number} loaded
   * @param {number|undefined} total
   */
  onDataProgress(loaded, total) {
    this._readyCapability.promise.then(() => {
      for (const listener of this._progressListeners) {
        listener(loaded, total);
      }
    });
  }

  /**
   * @param {Uint8Array|null} chunk
   */
  onDataProgressiveRead(chunk) {
    this._readyCapability.promise.then(() => {
      for (const listener of this._progressiveReadListeners) {
        listener(chunk);
      }
    });
  }

  onDataProgressiveDone() {
    this._readyCapability.promise.then(() => {
      for (const listener of this._progressiveDoneListeners) {
        listener();
      }
    });
  }

  transportReady() {
    this._readyCapability.resolve();
  }

  /**
   * @param {number} begin
   * @param {number} end
   */
  requestDataRange(begin, end) {
    unreachable("Abstract method PDFDataRangeTransport.requestDataRange");
  }

  abort() {}
}

/**
 * Proxy to a `PDFDocument` in the worker thread.
 */
class PDFDocumentProxy {
  constructor(pdfInfo, transport) {
    this._pdfInfo = pdfInfo;
    this._transport = transport;

    if (typeof PDFJSDev === "undefined" || PDFJSDev.test("TESTING")) {
      // For testing purposes.
      Object.defineProperty(this, "getNetworkStreamName", {
        value: () => this._transport.getNetworkStreamName(),
      });
      Object.defineProperty(this, "getXFADatasets", {
        value: () => this._transport.getXFADatasets(),
      });
      Object.defineProperty(this, "getXRefPrevValue", {
        value: () => this._transport.getXRefPrevValue(),
      });
      Object.defineProperty(this, "getStartXRefPos", {
        value: () => this._transport.getStartXRefPos(),
      });
      Object.defineProperty(this, "getAnnotArray", {
        value: pageIndex => this._transport.getAnnotArray(pageIndex),
      });
    }
  }

  /**
   * @type {AnnotationStorage} Storage for annotation data in forms.
   */
  get annotationStorage() {
    return this._transport.annotationStorage;
  }

  /**
   * @type {Object} The filter factory instance.
   */
  get filterFactory() {
    return this._transport.filterFactory;
  }

  /**
   * @type {number} Total number of pages in the PDF file.
   */
  get numPages() {
    return this._pdfInfo.numPages;
  }

  /**
   * @type {Array<string, string|null>} A (not guaranteed to be) unique ID to
   *   identify the PDF document.
   *   NOTE: The first element will always be defined for all PDF documents,
   *   whereas the second element is only defined for *modified* PDF documents.
   */
  get fingerprints() {
    return this._pdfInfo.fingerprints;
  }

  /**
   * @type {boolean} True if only XFA form.
   */
  get isPureXfa() {
    return shadow(this, "isPureXfa", !!this._transport._htmlForXfa);
  }

  /**
   * NOTE: This is (mostly) intended to support printing of XFA forms.
   *
   * @type {Object | null} An object representing a HTML tree structure
   *   to render the XFA, or `null` when no XFA form exists.
   */
  get allXfaHtml() {
    return this._transport._htmlForXfa;
  }

  /**
   * @param {number} pageNumber - The page number to get. The first page is 1.
   * @returns {Promise<PDFPageProxy>} A promise that is resolved with
   *   a {@link PDFPageProxy} object.
   */
  getPage(pageNumber) {
    return this._transport.getPage(pageNumber);
  }

  /**
   * @param {RefProxy} ref - The page reference.
   * @returns {Promise<number>} A promise that is resolved with the page index,
   *   starting from zero, that is associated with the reference.
   */
  getPageIndex(ref) {
    return this._transport.getPageIndex(ref);
  }

  /**
   * @returns {Promise<Object<string, Array<any>>>} A promise that is resolved
   *   with a mapping from named destinations to references.
   *
   * This can be slow for large documents. Use `getDestination` instead.
   */
  getDestinations() {
    return this._transport.getDestinations();
  }

  /**
   * @param {string} id - The named destination to get.
   * @returns {Promise<Array<any> | null>} A promise that is resolved with all
   *   information of the given named destination, or `null` when the named
   *   destination is not present in the PDF file.
   */
  getDestination(id) {
    return this._transport.getDestination(id);
  }

  /**
   * @returns {Promise<Array<string> | null>} A promise that is resolved with
   *   an {Array} containing the page labels that correspond to the page
   *   indexes, or `null` when no page labels are present in the PDF file.
   */
  getPageLabels() {
    return this._transport.getPageLabels();
  }

  /**
   * @returns {Promise<string>} A promise that is resolved with a {string}
   *   containing the page layout name.
   */
  getPageLayout() {
    return this._transport.getPageLayout();
  }

  /**
   * @returns {Promise<string>} A promise that is resolved with a {string}
   *   containing the page mode name.
   */
  getPageMode() {
    return this._transport.getPageMode();
  }

  /**
   * @returns {Promise<Object | null>} A promise that is resolved with an
   *   {Object} containing the viewer preferences, or `null` when no viewer
   *   preferences are present in the PDF file.
   */
  getViewerPreferences() {
    return this._transport.getViewerPreferences();
  }

  /**
   * @returns {Promise<any | null>} A promise that is resolved with an {Array}
   *   containing the destination, or `null` when no open action is present
   *   in the PDF.
   */
  getOpenAction() {
    return this._transport.getOpenAction();
  }

  /**
   * @returns {Promise<any>} A promise that is resolved with a lookup table
   *   for mapping named attachments to their content.
   */
  getAttachments() {
    return this._transport.getAttachments();
  }

  /**
   * @returns {Promise<Object | null>} A promise that is resolved with
   *   an {Object} with the JavaScript actions:
   *     - from the name tree.
   *     - from A or AA entries in the catalog dictionary.
   *   , or `null` if no JavaScript exists.
   */
  getJSActions() {
    return this._transport.getDocJSActions();
  }

  /**
   * @typedef {Object} OutlineNode
   * @property {string} title
   * @property {boolean} bold
   * @property {boolean} italic
   * @property {Uint8ClampedArray} color - The color in RGB format to use for
   *   display purposes.
   * @property {string | Array<any> | null} dest
   * @property {string | null} url
   * @property {string | undefined} unsafeUrl
   * @property {boolean | undefined} newWindow
   * @property {number | undefined} count
   * @property {Array<OutlineNode>} items
   */

  /**
   * @returns {Promise<Array<OutlineNode>>} A promise that is resolved with an
   *   {Array} that is a tree outline (if it has one) of the PDF file.
   */
  getOutline() {
    return this._transport.getOutline();
  }

  /**
   * @typedef {Object} GetOptionalContentConfigParameters
   * @property {string} [intent] - Determines the optional content groups that
   *   are visible by default; valid values are:
   *    - 'display' (viewable groups).
   *    - 'print' (printable groups).
   *    - 'any' (all groups).
   *   The default value is 'display'.
   */

  /**
   * @param {GetOptionalContentConfigParameters} [params] - Optional content
   *   config parameters.
   * @returns {Promise<OptionalContentConfig>} A promise that is resolved with
   *   an {@link OptionalContentConfig} that contains all the optional content
   *   groups (assuming that the document has any).
   */
  getOptionalContentConfig({ intent = "display" } = {}) {
    const { renderingIntent } = this._transport.getRenderingIntent(intent);

    return this._transport.getOptionalContentConfig(renderingIntent);
  }

  /**
   * @returns {Promise<Array<number> | null>} A promise that is resolved with
   *   an {Array} that contains the permission flags for the PDF document, or
   *   `null` when no permissions are present in the PDF file.
   */
  getPermissions() {
    return this._transport.getPermissions();
  }

  /**
   * @returns {Promise<{ info: Object, metadata: Metadata }>} A promise that is
   *   resolved with an {Object} that has `info` and `metadata` properties.
   *   `info` is an {Object} filled with anything available in the information
   *   dictionary and similarly `metadata` is a {Metadata} object with
   *   information from the metadata section of the PDF.
   */
  getMetadata() {
    return this._transport.getMetadata();
  }

  /**
   * @typedef {Object} MarkInfo
   * Properties correspond to Table 321 of the PDF 32000-1:2008 spec.
   * @property {boolean} Marked
   * @property {boolean} UserProperties
   * @property {boolean} Suspects
   */

  /**
   * @returns {Promise<MarkInfo | null>} A promise that is resolved with
   *   a {MarkInfo} object that contains the MarkInfo flags for the PDF
   *   document, or `null` when no MarkInfo values are present in the PDF file.
   */
  getMarkInfo() {
    return this._transport.getMarkInfo();
  }

  /**
   * @returns {Promise<Uint8Array>} A promise that is resolved with a
   *   {Uint8Array} containing the raw data of the PDF document.
   */
  getData() {
    return this._transport.getData();
  }

  /**
   * @returns {Promise<Uint8Array>} A promise that is resolved with a
   *   {Uint8Array} containing the full data of the saved document.
   */
  saveDocument() {
    return this._transport.saveDocument();
  }

  /**
   * @returns {Promise<{ length: number }>} A promise that is resolved when the
   *   document's data is loaded. It is resolved with an {Object} that contains
   *   the `length` property that indicates size of the PDF data in bytes.
   */
  getDownloadInfo() {
    return this._transport.downloadInfoCapability.promise;
  }

  /**
   * Cleans up resources allocated by the document on both the main and worker
   * threads.
   *
   * NOTE: Do not, under any circumstances, call this method when rendering is
   * currently ongoing since that may lead to rendering errors.
   *
   * @param {boolean} [keepLoadedFonts] - Let fonts remain attached to the DOM.
   *   NOTE: This will increase persistent memory usage, hence don't use this
   *   option unless absolutely necessary. The default value is `false`.
   * @returns {Promise} A promise that is resolved when clean-up has finished.
   */
  cleanup(keepLoadedFonts = false) {
    return this._transport.startCleanup(keepLoadedFonts || this.isPureXfa);
  }

  /**
   * Destroys the current document instance and terminates the worker.
   */
  destroy() {
    return this.loadingTask.destroy();
  }

  /**
   * @param {RefProxy} ref - The page reference.
   * @returns {number | null} The page number, if it's cached.
   */
  cachedPageNumber(ref) {
    return this._transport.cachedPageNumber(ref);
  }

  /**
   * @type {DocumentInitParameters} A subset of the current
   *   {DocumentInitParameters}, which are needed in the viewer.
   */
  get loadingParams() {
    return this._transport.loadingParams;
  }

  /**
   * @type {PDFDocumentLoadingTask} The loadingTask for the current document.
   */
  get loadingTask() {
    return this._transport.loadingTask;
  }

  /**
   * @returns {Promise<Object<string, Array<Object>> | null>} A promise that is
   *   resolved with an {Object} containing /AcroForm field data for the JS
   *   sandbox, or `null` when no field data is present in the PDF file.
   */
  getFieldObjects() {
    return this._transport.getFieldObjects();
  }

  /**
   * @returns {Promise<boolean>} A promise that is resolved with `true`
   *   if some /AcroForm fields have JavaScript actions.
   */
  hasJSActions() {
    return this._transport.hasJSActions();
  }

  /**
   * @returns {Promise<Array<string> | null>} A promise that is resolved with an
   *   {Array<string>} containing IDs of annotations that have a calculation
   *   action, or `null` when no such annotations are present in the PDF file.
   */
  getCalculationOrderIds() {
    return this._transport.getCalculationOrderIds();
  }
}

/**
 * Page getViewport parameters.
 *
 * @typedef {Object} GetViewportParameters
 * @property {number} scale - The desired scale of the viewport.
 * @property {number} [rotation] - The desired rotation, in degrees, of
 *   the viewport. If omitted it defaults to the page rotation.
 * @property {number} [offsetX] - The horizontal, i.e. x-axis, offset.
 *   The default value is `0`.
 * @property {number} [offsetY] - The vertical, i.e. y-axis, offset.
 *   The default value is `0`.
 * @property {boolean} [dontFlip] - If true, the y-axis will not be
 *   flipped. The default value is `false`.
 */

/**
 * Page getTextContent parameters.
 *
 * @typedef {Object} getTextContentParameters
 * @property {boolean} [includeMarkedContent] - When true include marked
 *   content items in the items array of TextContent. The default is `false`.
 * @property {boolean} [disableNormalization] - When true the text is *not*
 *   normalized in the worker-thread. The default is `false`.
 */

/**
 * Page text content.
 *
 * @typedef {Object} TextContent
 * @property {Array<TextItem | TextMarkedContent>} items - Array of
 *   {@link TextItem} and {@link TextMarkedContent} objects. TextMarkedContent
 *   items are included when includeMarkedContent is true.
 * @property {Object<string, TextStyle>} styles - {@link TextStyle} objects,
 *   indexed by font name.
 * @property {string | null} lang - The document /Lang attribute.
 */

/**
 * Page text content part.
 *
 * @typedef {Object} TextItem
 * @property {string} str - Text content.
 * @property {string} dir - Text direction: 'ttb', 'ltr' or 'rtl'.
 * @property {Array<any>} transform - Transformation matrix.
 * @property {number} width - Width in device space.
 * @property {number} height - Height in device space.
 * @property {string} fontName - Font name used by PDF.js for converted font.
 * @property {boolean} hasEOL - Indicating if the text content is followed by a
 *   line-break.
 */

/**
 * Page text marked content part.
 *
 * @typedef {Object} TextMarkedContent
 * @property {string} type - Either 'beginMarkedContent',
 *   'beginMarkedContentProps', or 'endMarkedContent'.
 * @property {string} id - The marked content identifier. Only used for type
 *   'beginMarkedContentProps'.
 */

/**
 * Text style.
 *
 * @typedef {Object} TextStyle
 * @property {number} ascent - Font ascent.
 * @property {number} descent - Font descent.
 * @property {boolean} vertical - Whether or not the text is in vertical mode.
 * @property {string} fontFamily - The possible font family.
 */

/**
 * Page annotation parameters.
 *
 * @typedef {Object} GetAnnotationsParameters
 * @property {string} [intent] - Determines the annotations that are fetched,
 *   can be 'display' (viewable annotations), 'print' (printable annotations),
 *   or 'any' (all annotations). The default value is 'display'.
 */

/**
 * Page render parameters.
 *
 * @typedef {Object} RenderParameters
 * @property {CanvasRenderingContext2D} canvasContext - A 2D context of a DOM
 *   Canvas object.
 * @property {PageViewport} viewport - Rendering viewport obtained by calling
 *   the `PDFPageProxy.getViewport` method.
 * @property {string} [intent] - Rendering intent, can be 'display', 'print',
 *   or 'any'. The default value is 'display'.
 * @property {number} [annotationMode] Controls which annotations are rendered
 *   onto the canvas, for annotations with appearance-data; the values from
 *   {@link AnnotationMode} should be used. The following values are supported:
 *    - `AnnotationMode.DISABLE`, which disables all annotations.
 *    - `AnnotationMode.ENABLE`, which includes all possible annotations (thus
 *      it also depends on the `intent`-option, see above).
 *    - `AnnotationMode.ENABLE_FORMS`, which excludes annotations that contain
 *      interactive form elements (those will be rendered in the display layer).
 *    - `AnnotationMode.ENABLE_STORAGE`, which includes all possible annotations
 *      (as above) but where interactive form elements are updated with data
 *      from the {@link AnnotationStorage}-instance; useful e.g. for printing.
 *   The default value is `AnnotationMode.ENABLE`.
 * @property {Array<any>} [transform] - Additional transform, applied just
 *   before viewport transform.
 * @property {CanvasGradient | CanvasPattern | string} [background] - Background
 *   to use for the canvas.
 *   Any valid `canvas.fillStyle` can be used: a `DOMString` parsed as CSS
 *   <color> value, a `CanvasGradient` object (a linear or radial gradient) or
 *   a `CanvasPattern` object (a repetitive image). The default value is
 *   'rgb(255,255,255)'.
 *
 *   NOTE: This option may be partially, or completely, ignored when the
 *   `pageColors`-option is used.
 * @property {Object} [pageColors] - Overwrites background and foreground colors
 *   with user defined ones in order to improve readability in high contrast
 *   mode.
 * @property {Promise<OptionalContentConfig>} [optionalContentConfigPromise] -
 *   A promise that should resolve with an {@link OptionalContentConfig}
 *   created from `PDFDocumentProxy.getOptionalContentConfig`. If `null`,
 *   the configuration will be fetched automatically with the default visibility
 *   states set.
 * @property {Map<string, HTMLCanvasElement>} [annotationCanvasMap] - Map some
 *   annotation ids with canvases used to render them.
 * @property {PrintAnnotationStorage} [printAnnotationStorage]
 */

/**
 * Page getOperatorList parameters.
 *
 * @typedef {Object} GetOperatorListParameters
 * @property {string} [intent] - Rendering intent, can be 'display', 'print',
 *   or 'any'. The default value is 'display'.
 * @property {number} [annotationMode] Controls which annotations are included
 *   in the operatorList, for annotations with appearance-data; the values from
 *   {@link AnnotationMode} should be used. The following values are supported:
 *    - `AnnotationMode.DISABLE`, which disables all annotations.
 *    - `AnnotationMode.ENABLE`, which includes all possible annotations (thus
 *      it also depends on the `intent`-option, see above).
 *    - `AnnotationMode.ENABLE_FORMS`, which excludes annotations that contain
 *      interactive form elements (those will be rendered in the display layer).
 *    - `AnnotationMode.ENABLE_STORAGE`, which includes all possible annotations
 *      (as above) but where interactive form elements are updated with data
 *      from the {@link AnnotationStorage}-instance; useful e.g. for printing.
 *   The default value is `AnnotationMode.ENABLE`.
 * @property {PrintAnnotationStorage} [printAnnotationStorage]
 */

/**
 * Structure tree node. The root node will have a role "Root".
 *
 * @typedef {Object} StructTreeNode
 * @property {Array<StructTreeNode | StructTreeContent>} children - Array of
 *   {@link StructTreeNode} and {@link StructTreeContent} objects.
 * @property {string} role - element's role, already mapped if a role map exists
 * in the PDF.
 */

/**
 * Structure tree content.
 *
 * @typedef {Object} StructTreeContent
 * @property {string} type - either "content" for page and stream structure
 *   elements or "object" for object references.
 * @property {string} id - unique id that will map to the text layer.
 */

/**
 * PDF page operator list.
 *
 * @typedef {Object} PDFOperatorList
 * @property {Array<number>} fnArray - Array containing the operator functions.
 * @property {Array<any>} argsArray - Array containing the arguments of the
 *   functions.
 */

/**
 * Proxy to a `PDFPage` in the worker thread.
 */
class PDFPageProxy {
  #delayedCleanupTimeout = null;

  #pendingCleanup = false;

  constructor(pageIndex, pageInfo, transport, pdfBug = false) {
    this._pageIndex = pageIndex;
    this._pageInfo = pageInfo;
    this._transport = transport;
    this._stats = pdfBug ? new StatTimer() : null;
    this._pdfBug = pdfBug;
    /** @type {PDFObjects} */
    this.commonObjs = transport.commonObjs;
    this.objs = new PDFObjects();

    this._maybeCleanupAfterRender = false;
    this._intentStates = new Map();
    this.destroyed = false;
  }

  /**
   * @type {number} Page number of the page. First page is 1.
   */
  get pageNumber() {
    return this._pageIndex + 1;
  }

  /**
   * @type {number} The number of degrees the page is rotated clockwise.
   */
  get rotate() {
    return this._pageInfo.rotate;
  }

  /**
   * @type {RefProxy | null} The reference that points to this page.
   */
  get ref() {
    return this._pageInfo.ref;
  }

  /**
   * @type {number} The default size of units in 1/72nds of an inch.
   */
  get userUnit() {
    return this._pageInfo.userUnit;
  }

  /**
   * @type {Array<number>} An array of the visible portion of the PDF page in
   *   user space units [x1, y1, x2, y2].
   */
  get view() {
    return this._pageInfo.view;
  }

  /**
   * @param {GetViewportParameters} params - Viewport parameters.
   * @returns {PageViewport} Contains 'width' and 'height' properties
   *   along with transforms required for rendering.
   */
  getViewport({
    scale,
    rotation = this.rotate,
    offsetX = 0,
    offsetY = 0,
    dontFlip = false,
  } = {}) {
    return new PageViewport({
      viewBox: this.view,
      scale,
      rotation,
      offsetX,
      offsetY,
      dontFlip,
    });
  }

  /**
   * @param {GetAnnotationsParameters} [params] - Annotation parameters.
   * @returns {Promise<Array<any>>} A promise that is resolved with an
   *   {Array} of the annotation objects.
   */
  getAnnotations({ intent = "display" } = {}) {
    const { renderingIntent } = this._transport.getRenderingIntent(intent);

    return this._transport.getAnnotations(this._pageIndex, renderingIntent);
  }

  /**
   * @returns {Promise<Object>} A promise that is resolved with an
   *   {Object} with JS actions.
   */
  getJSActions() {
    return this._transport.getPageJSActions(this._pageIndex);
  }

  /**
   * @type {Object} The filter factory instance.
   */
  get filterFactory() {
    return this._transport.filterFactory;
  }

  /**
   * @type {boolean} True if only XFA form.
   */
  get isPureXfa() {
    return shadow(this, "isPureXfa", !!this._transport._htmlForXfa);
  }

  /**
   * @returns {Promise<Object | null>} A promise that is resolved with
   *   an {Object} with a fake DOM object (a tree structure where elements
   *   are {Object} with a name, attributes (class, style, ...), value and
   *   children, very similar to a HTML DOM tree), or `null` if no XFA exists.
   */
  async getXfa() {
    return this._transport._htmlForXfa?.children[this._pageIndex] || null;
  }

  /**
   * Begins the process of rendering a page to the desired context.
   *
   * @param {RenderParameters} params - Page render parameters.
   * @returns {RenderTask} An object that contains a promise that is
   *   resolved when the page finishes rendering.
   */
  render({
    canvasContext,
    viewport,
    intent = "display",
    annotationMode = AnnotationMode.ENABLE,
    transform = null,
    background = null,
    optionalContentConfigPromise = null,
    annotationCanvasMap = null,
    pageColors = null,
    printAnnotationStorage = null,
  }) {
    this._stats?.time("Overall");

    const intentArgs = this._transport.getRenderingIntent(
      intent,
      annotationMode,
      printAnnotationStorage
    );
    const { renderingIntent, cacheKey } = intentArgs;
    // If there was a pending destroy, cancel it so no cleanup happens during
    // this call to render...
    this.#pendingCleanup = false;
    // ... and ensure that a delayed cleanup is always aborted.
    this.#abortDelayedCleanup();

    optionalContentConfigPromise ||=
      this._transport.getOptionalContentConfig(renderingIntent);

    let intentState = this._intentStates.get(cacheKey);
    if (!intentState) {
      intentState = Object.create(null);
      this._intentStates.set(cacheKey, intentState);
    }

    // Ensure that a pending `streamReader` cancel timeout is always aborted.
    if (intentState.streamReaderCancelTimeout) {
      clearTimeout(intentState.streamReaderCancelTimeout);
      intentState.streamReaderCancelTimeout = null;
    }

    const intentPrint = !!(renderingIntent & RenderingIntentFlag.PRINT);

    // If there's no displayReadyCapability yet, then the operatorList
    // was never requested before. Make the request and create the promise.
    if (!intentState.displayReadyCapability) {
      intentState.displayReadyCapability = Promise.withResolvers();
      intentState.operatorList = {
        fnArray: [],
        argsArray: [],
        lastChunk: false,
        separateAnnots: null,
      };

      this._stats?.time("Page Request");
      this._pumpOperatorList(intentArgs);
    }

    const complete = error => {
      intentState.renderTasks.delete(internalRenderTask);

      // Attempt to reduce memory usage during *printing*, by always running
      // cleanup immediately once rendering has finished.
      if (this._maybeCleanupAfterRender || intentPrint) {
        this.#pendingCleanup = true;
      }
      this.#tryCleanup(/* delayed = */ !intentPrint);

      if (error) {
        internalRenderTask.capability.reject(error);

        this._abortOperatorList({
          intentState,
          reason: error instanceof Error ? error : new Error(error),
        });
      } else {
        internalRenderTask.capability.resolve();
      }

      if (this._stats) {
        this._stats.timeEnd("Rendering");
        this._stats.timeEnd("Overall");

        if (globalThis.Stats?.enabled) {
          globalThis.Stats.add(this.pageNumber, this._stats);
        }
      }
    };

    const internalRenderTask = new InternalRenderTask({
      callback: complete,
      // Only include the required properties, and *not* the entire object.
      params: {
        canvasContext,
        viewport,
        transform,
        background,
      },
      objs: this.objs,
      commonObjs: this.commonObjs,
      annotationCanvasMap,
      operatorList: intentState.operatorList,
      pageIndex: this._pageIndex,
      canvasFactory: this._transport.canvasFactory,
      filterFactory: this._transport.filterFactory,
      useRequestAnimationFrame: !intentPrint,
      pdfBug: this._pdfBug,
      pageColors,
    });

    (intentState.renderTasks ||= new Set()).add(internalRenderTask);
    const renderTask = internalRenderTask.task;

    Promise.all([
      intentState.displayReadyCapability.promise,
      optionalContentConfigPromise,
    ])
      .then(([transparency, optionalContentConfig]) => {
        if (this.destroyed) {
          complete();
          return;
        }
        this._stats?.time("Rendering");

        if (!(optionalContentConfig.renderingIntent & renderingIntent)) {
          throw new Error(
            "Must use the same `intent`-argument when calling the `PDFPageProxy.render` " +
              "and `PDFDocumentProxy.getOptionalContentConfig` methods."
          );
        }
        internalRenderTask.initializeGraphics({
          transparency,
          optionalContentConfig,
        });
        internalRenderTask.operatorListChanged();
      })
      .catch(complete);

    return renderTask;
  }

  /**
   * @param {GetOperatorListParameters} params - Page getOperatorList
   *   parameters.
   * @returns {Promise<PDFOperatorList>} A promise resolved with an
   *   {@link PDFOperatorList} object that represents the page's operator list.
   */
  getOperatorList({
    intent = "display",
    annotationMode = AnnotationMode.ENABLE,
    printAnnotationStorage = null,
  } = {}) {
    if (typeof PDFJSDev !== "undefined" && !PDFJSDev.test("GENERIC")) {
      throw new Error("Not implemented: getOperatorList");
    }
    function operatorListChanged() {
      if (intentState.operatorList.lastChunk) {
        intentState.opListReadCapability.resolve(intentState.operatorList);

        intentState.renderTasks.delete(opListTask);
      }
    }

    const intentArgs = this._transport.getRenderingIntent(
      intent,
      annotationMode,
      printAnnotationStorage,
      /* isOpList = */ true
    );
    let intentState = this._intentStates.get(intentArgs.cacheKey);
    if (!intentState) {
      intentState = Object.create(null);
      this._intentStates.set(intentArgs.cacheKey, intentState);
    }
    let opListTask;

    if (!intentState.opListReadCapability) {
      opListTask = Object.create(null);
      opListTask.operatorListChanged = operatorListChanged;
      intentState.opListReadCapability = Promise.withResolvers();
      (intentState.renderTasks ||= new Set()).add(opListTask);
      intentState.operatorList = {
        fnArray: [],
        argsArray: [],
        lastChunk: false,
        separateAnnots: null,
      };

      this._stats?.time("Page Request");
      this._pumpOperatorList(intentArgs);
    }
    return intentState.opListReadCapability.promise;
  }

  /**
   * NOTE: All occurrences of whitespace will be replaced by
   * standard spaces (0x20).
   *
   * @param {getTextContentParameters} params - getTextContent parameters.
   * @returns {ReadableStream} Stream for reading text content chunks.
   */
  streamTextContent({
    includeMarkedContent = false,
    disableNormalization = false,
  } = {}) {
    const TEXT_CONTENT_CHUNK_SIZE = 100;

    return this._transport.messageHandler.sendWithStream(
      "GetTextContent",
      {
        pageIndex: this._pageIndex,
        includeMarkedContent: includeMarkedContent === true,
        disableNormalization: disableNormalization === true,
      },
      {
        highWaterMark: TEXT_CONTENT_CHUNK_SIZE,
        size(textContent) {
          return textContent.items.length;
        },
      }
    );
  }

  /**
   * NOTE: All occurrences of whitespace will be replaced by
   * standard spaces (0x20).
   *
   * @param {getTextContentParameters} params - getTextContent parameters.
   * @returns {Promise<TextContent>} A promise that is resolved with a
   *   {@link TextContent} object that represents the page's text content.
   */
  getTextContent(params = {}) {
    if (this._transport._htmlForXfa) {
      // TODO: We need to revisit this once the XFA foreground patch lands and
      // only do this for non-foreground XFA.
      return this.getXfa().then(xfa => XfaText.textContent(xfa));
    }
    const readableStream = this.streamTextContent(params);

    return new Promise(function (resolve, reject) {
      function pump() {
        reader.read().then(function ({ value, done }) {
          if (done) {
            resolve(textContent);
            return;
          }
          textContent.lang ??= value.lang;
          Object.assign(textContent.styles, value.styles);
          textContent.items.push(...value.items);
          pump();
        }, reject);
      }

      const reader = readableStream.getReader();
      const textContent = {
        items: [],
        styles: Object.create(null),
        lang: null,
      };
      pump();
    });
  }

  /**
   * @returns {Promise<StructTreeNode>} A promise that is resolved with a
   *   {@link StructTreeNode} object that represents the page's structure tree,
   *   or `null` when no structure tree is present for the current page.
   */
  getStructTree() {
    return this._transport.getStructTree(this._pageIndex);
  }

  /**
   * Destroys the page object.
   * @private
   */
  _destroy() {
    this.destroyed = true;

    const waitOn = [];
    for (const intentState of this._intentStates.values()) {
      this._abortOperatorList({
        intentState,
        reason: new Error("Page was destroyed."),
        force: true,
      });

      if (intentState.opListReadCapability) {
        // Avoid errors below, since the renderTasks are just stubs.
        continue;
      }
      for (const internalRenderTask of intentState.renderTasks) {
        waitOn.push(internalRenderTask.completed);
        internalRenderTask.cancel();
      }
    }
    this.objs.clear();
    this.#pendingCleanup = false;
    this.#abortDelayedCleanup();

    return Promise.all(waitOn);
  }

  /**
   * Cleans up resources allocated by the page.
   *
   * @param {boolean} [resetStats] - Reset page stats, if enabled.
   *   The default value is `false`.
   * @returns {boolean} Indicates if clean-up was successfully run.
   */
  cleanup(resetStats = false) {
    this.#pendingCleanup = true;
    const success = this.#tryCleanup(/* delayed = */ false);

    if (resetStats && success) {
      this._stats &&= new StatTimer();
    }
    return success;
  }

  /**
   * Attempts to clean up if rendering is in a state where that's possible.
   * @param {boolean} [delayed] - Delay the cleanup, to e.g. improve zooming
   *   performance in documents with large images.
   *   The default value is `false`.
   * @returns {boolean} Indicates if clean-up was successfully run.
   */
  #tryCleanup(delayed = false) {
    this.#abortDelayedCleanup();

    if (!this.#pendingCleanup || this.destroyed) {
      return false;
    }
    if (delayed) {
      this.#delayedCleanupTimeout = setTimeout(() => {
        this.#delayedCleanupTimeout = null;
        this.#tryCleanup(/* delayed = */ false);
      }, DELAYED_CLEANUP_TIMEOUT);

      return false;
    }
    for (const { renderTasks, operatorList } of this._intentStates.values()) {
      if (renderTasks.size > 0 || !operatorList.lastChunk) {
        return false;
      }
    }
    this._intentStates.clear();
    this.objs.clear();
    this.#pendingCleanup = false;
    return true;
  }

  #abortDelayedCleanup() {
    if (this.#delayedCleanupTimeout) {
      clearTimeout(this.#delayedCleanupTimeout);
      this.#delayedCleanupTimeout = null;
    }
  }

  /**
   * @private
   */
  _startRenderPage(transparency, cacheKey) {
    const intentState = this._intentStates.get(cacheKey);
    if (!intentState) {
      return; // Rendering was cancelled.
    }
    this._stats?.timeEnd("Page Request");

    // TODO Refactor RenderPageRequest to separate rendering
    // and operator list logic
    intentState.displayReadyCapability?.resolve(transparency);
  }

  /**
   * @private
   */
  _renderPageChunk(operatorListChunk, intentState) {
    // Add the new chunk to the current operator list.
    for (let i = 0, ii = operatorListChunk.length; i < ii; i++) {
      intentState.operatorList.fnArray.push(operatorListChunk.fnArray[i]);
      intentState.operatorList.argsArray.push(operatorListChunk.argsArray[i]);
    }
    intentState.operatorList.lastChunk = operatorListChunk.lastChunk;
    intentState.operatorList.separateAnnots = operatorListChunk.separateAnnots;

    // Notify all the rendering tasks there are more operators to be consumed.
    for (const internalRenderTask of intentState.renderTasks) {
      internalRenderTask.operatorListChanged();
    }

    if (operatorListChunk.lastChunk) {
      this.#tryCleanup(/* delayed = */ true);
    }
  }

  /**
   * @private
   */
  _pumpOperatorList({
    renderingIntent,
    cacheKey,
    annotationStorageSerializable,
  }) {
    if (typeof PDFJSDev === "undefined" || PDFJSDev.test("TESTING")) {
      assert(
        Number.isInteger(renderingIntent) && renderingIntent > 0,
        '_pumpOperatorList: Expected valid "renderingIntent" argument.'
      );
    }
    const { map, transfer } = annotationStorageSerializable;

    const readableStream = this._transport.messageHandler.sendWithStream(
      "GetOperatorList",
      {
        pageIndex: this._pageIndex,
        intent: renderingIntent,
        cacheKey,
        annotationStorage: map,
      },
      transfer
    );
    const reader = readableStream.getReader();

    const intentState = this._intentStates.get(cacheKey);
    intentState.streamReader = reader;

    const pump = () => {
      reader.read().then(
        ({ value, done }) => {
          if (done) {
            intentState.streamReader = null;
            return;
          }
          if (this._transport.destroyed) {
            return; // Ignore any pending requests if the worker was terminated.
          }
          this._renderPageChunk(value, intentState);
          pump();
        },
        reason => {
          intentState.streamReader = null;

          if (this._transport.destroyed) {
            return; // Ignore any pending requests if the worker was terminated.
          }
          if (intentState.operatorList) {
            // Mark operator list as complete.
            intentState.operatorList.lastChunk = true;

            for (const internalRenderTask of intentState.renderTasks) {
              internalRenderTask.operatorListChanged();
            }
            this.#tryCleanup(/* delayed = */ true);
          }

          if (intentState.displayReadyCapability) {
            intentState.displayReadyCapability.reject(reason);
          } else if (intentState.opListReadCapability) {
            intentState.opListReadCapability.reject(reason);
          } else {
            throw reason;
          }
        }
      );
    };
    pump();
  }

  /**
   * @private
   */
  _abortOperatorList({ intentState, reason, force = false }) {
    if (typeof PDFJSDev === "undefined" || PDFJSDev.test("TESTING")) {
      assert(
        reason instanceof Error,
        '_abortOperatorList: Expected valid "reason" argument.'
      );
    }

    if (!intentState.streamReader) {
      return;
    }
    // Ensure that a pending `streamReader` cancel timeout is always aborted.
    if (intentState.streamReaderCancelTimeout) {
      clearTimeout(intentState.streamReaderCancelTimeout);
      intentState.streamReaderCancelTimeout = null;
    }

    if (!force) {
      // Ensure that an Error occurring in *only* one `InternalRenderTask`, e.g.
      // multiple render() calls on the same canvas, won't break all rendering.
      if (intentState.renderTasks.size > 0) {
        return;
      }
      // Don't immediately abort parsing on the worker-thread when rendering is
      // cancelled, since that will unnecessarily delay re-rendering when (for
      // partially parsed pages) e.g. zooming/rotation occurs in the viewer.
      if (reason instanceof RenderingCancelledException) {
        let delay = RENDERING_CANCELLED_TIMEOUT;
        if (reason.extraDelay > 0 && reason.extraDelay < /* ms = */ 1000) {
          // Above, we prevent the total delay from becoming arbitrarily large.
          delay += reason.extraDelay;
        }

        intentState.streamReaderCancelTimeout = setTimeout(() => {
          intentState.streamReaderCancelTimeout = null;
          this._abortOperatorList({ intentState, reason, force: true });
        }, delay);
        return;
      }
    }
    intentState.streamReader
      .cancel(new AbortException(reason.message))
      .catch(() => {
        // Avoid "Uncaught promise" messages in the globalThis.ngxConsole.
      });
    intentState.streamReader = null;

    if (this._transport.destroyed) {
      return; // Ignore any pending requests if the worker was terminated.
    }
    // Remove the current `intentState`, since a cancelled `getOperatorList`
    // call on the worker-thread cannot be re-started...
    for (const [curCacheKey, curIntentState] of this._intentStates) {
      if (curIntentState === intentState) {
        this._intentStates.delete(curCacheKey);
        break;
      }
    }
    // ... and force clean-up to ensure that any old state is always removed.
    this.cleanup();
  }

  /**
   * @type {StatTimer | null} Returns page stats, if enabled; returns `null`
   *   otherwise.
   */
  get stats() {
    return this._stats;
  }
}

class LoopbackPort {
  #listeners = new Set();

  #deferred = Promise.resolve();

  postMessage(obj, transfer) {
    const event = {
      data: structuredClone(obj, transfer ? { transfer } : null),
    };

    this.#deferred.then(() => {
      for (const listener of this.#listeners) {
        listener.call(this, event);
      }
    });
  }

  addEventListener(name, listener) {
    this.#listeners.add(listener);
  }

  removeEventListener(name, listener) {
    this.#listeners.delete(listener);
  }

  terminate() {
    this.#listeners.clear();
  }
}

/**
 * @typedef {Object} PDFWorkerParameters
 * @property {string} [name] - The name of the worker.
 * @property {Worker} [port] - The `workerPort` object.
 * @property {number} [verbosity] - Controls the logging level;
 *   the constants from {@link VerbosityLevel} should be used.
 */

const PDFWorkerUtil = {
  isWorkerDisabled: false,
  fakeWorkerId: 0,
};
if (typeof PDFJSDev === "undefined" || PDFJSDev.test("GENERIC")) {
  if (isNodeJS) {
    // Workers aren't supported in Node.js, force-disabling them there.
    PDFWorkerUtil.isWorkerDisabled = true;

    GlobalWorkerOptions.workerSrc ||= PDFJSDev.test("LIB")
      ? "../pdf.worker.js"
      : "./pdf.worker.mjs";
  }

  // Check if URLs have the same origin. For non-HTTP based URLs, returns false.
  PDFWorkerUtil.isSameOrigin = function (baseUrl, otherUrl) {
    let base;
    try {
      base = new URL(baseUrl);
      if (!base.origin || base.origin === "null") {
        return false; // non-HTTP url
      }
    } catch {
      return false;
    }

    const other = new URL(otherUrl, base);
    return base.origin === other.origin;
  };

  PDFWorkerUtil.createCDNWrapper = function (url) {
    // We will rely on blob URL's property to specify origin.
    // We want this function to fail in case if createObjectURL or Blob do not
    // exist or fail for some reason -- our Worker creation will fail anyway.
    const wrapper = `await import("${url}");`;
    return URL.createObjectURL(
      new Blob([wrapper], { type: "text/javascript" })
    );
  };
}

/**
 * PDF.js web worker abstraction that controls the instantiation of PDF
 * documents. Message handlers are used to pass information from the main
 * thread to the worker thread and vice versa. If the creation of a web
 * worker is not possible, a "fake" worker will be used instead.
 *
 * @param {PDFWorkerParameters} params - The worker initialization parameters.
 */
class PDFWorker {
  static #workerPorts;

  constructor({
    name = null,
    port = null,
    verbosity = getVerbosityLevel(),
  } = {}) {
    this.name = name;
    this.destroyed = false;
    this.verbosity = verbosity;

    this._readyCapability = Promise.withResolvers();
    this._port = null;
    this._webWorker = null;
    this._messageHandler = null;

    if (
      (typeof PDFJSDev === "undefined" || !PDFJSDev.test("MOZCENTRAL")) &&
      port
    ) {
      if (PDFWorker.#workerPorts?.has(port)) {
        throw new Error("Cannot use more than one PDFWorker per port.");
      }
      (PDFWorker.#workerPorts ||= new WeakMap()).set(port, this);
      this._initializeFromPort(port);
      return;
    }
    this._initialize();
  }

  /**
   * Promise for worker initialization completion.
   * @type {Promise<void>}
   */
  get promise() {
    if (
      typeof PDFJSDev !== "undefined" &&
      PDFJSDev.test("GENERIC") &&
      isNodeJS
    ) {
      // Ensure that all Node.js packages/polyfills have loaded.
      return Promise.all([NodePackages.promise, this._readyCapability.promise]);
    }
    return this._readyCapability.promise;
  }

  #resolve() {
    this._readyCapability.resolve();
    // Send global setting, e.g. verbosity level.
    this._messageHandler.send("configure", {
      verbosity: this.verbosity,
    });
  }

  /**
   * The current `workerPort`, when it exists.
   * @type {Worker}
   */
  get port() {
    return this._port;
  }

  /**
   * The current MessageHandler-instance.
   * @type {MessageHandler}
   */
  get messageHandler() {
    return this._messageHandler;
  }

  _initializeFromPort(port) {
    if (typeof PDFJSDev !== "undefined" && PDFJSDev.test("MOZCENTRAL")) {
      throw new Error("Not implemented: _initializeFromPort");
    }
    this._port = port;
    this._messageHandler = new MessageHandler("main", "worker", port);
    this._messageHandler.on("ready", function () {
      // Ignoring "ready" event -- MessageHandler should already be initialized
      // and ready to accept messages.
    });
    this.#resolve();
  }

  // modified by ngx-extended-pdf-viewer #1512
  #generateTrustedURL(sourcePath) {
    if (window.trustedTypes) {
      return window.pdfViewerSanitizer.createScriptURL(sourcePath);
    }
    return sourcePath;
  }
  // end of modification by ngx-extended-pdf-viewer #1512

  _initialize() {
    // If worker support isn't disabled explicit and the browser has worker
    // support, create a new web worker and test if it/the browser fulfills
    // all requirements to run parts of pdf.js in a web worker.
    // Right now, the requirement is, that an Uint8Array is still an
    // Uint8Array as it arrives on the worker.
    if (
      PDFWorkerUtil.isWorkerDisabled ||
      PDFWorker.#mainThreadWorkerMessageHandler
    ) {
      this._setupFakeWorker();
      return;
    }
    let { workerSrc } = PDFWorker;

<<<<<<< HEAD
        // modified by ngx-extended-pdf-viewer #1512
        const worker = new Worker(this.#generateTrustedURL(workerSrc), { type: "module" });
        // end of modification by ngx-extended-pdf-viewer #1512
        const messageHandler = new MessageHandler("main", "worker", worker);
        const terminateEarly = () => {
          worker.removeEventListener("error", onWorkerError);
          messageHandler.destroy();
          worker.terminate();
          if (this.destroyed) {
            this._readyCapability.reject(new Error("Worker was destroyed"));
          } else {
            // Fall back to fake worker if the termination is caused by an
            // error (e.g. NetworkError / SecurityError).
            this._setupFakeWorker();
          }
        };
=======
    try {
      // Wraps workerSrc path into blob URL, if the former does not belong
      // to the same origin.
      if (
        typeof PDFJSDev !== "undefined" &&
        PDFJSDev.test("GENERIC") &&
        !PDFWorkerUtil.isSameOrigin(window.location.href, workerSrc)
      ) {
        workerSrc = PDFWorkerUtil.createCDNWrapper(
          new URL(workerSrc, window.location).href
        );
      }

      const worker = new Worker(workerSrc, { type: "module" });
      const messageHandler = new MessageHandler("main", "worker", worker);
      const terminateEarly = () => {
        ac.abort();
        messageHandler.destroy();
        worker.terminate();
        if (this.destroyed) {
          this._readyCapability.reject(new Error("Worker was destroyed"));
        } else {
          // Fall back to fake worker if the termination is caused by an
          // error (e.g. NetworkError / SecurityError).
          this._setupFakeWorker();
        }
      };
>>>>>>> a609bd89

      const ac = new AbortController();
      worker.addEventListener(
        "error",
        () => {
          if (!this._webWorker) {
            // Worker failed to initialize due to an error. Clean up and fall
            // back to the fake worker.
            terminateEarly();
          }
        },
        { signal: ac.signal }
      );

      messageHandler.on("test", data => {
        ac.abort();
        if (this.destroyed || !data) {
          terminateEarly();
          return;
        }
        this._messageHandler = messageHandler;
        this._port = worker;
        this._webWorker = worker;

        this.#resolve();
      });

      messageHandler.on("ready", data => {
        ac.abort();
        if (this.destroyed) {
          terminateEarly();
          return;
        }
        try {
          sendTest();
        } catch {
          // We need fallback to a faked worker.
          this._setupFakeWorker();
        }
      });

      const sendTest = () => {
        const testObj = new Uint8Array();
        // Ensure that we can use `postMessage` transfers.
        messageHandler.send("test", testObj, [testObj.buffer]);
      };

      // It might take time for the worker to initialize. We will try to send
      // the "test" message immediately, and once the "ready" message arrives.
      // The worker shall process only the first received "test" message.
      sendTest();
      return;
    } catch {
      info("The worker has been disabled.");
    }
    // Either workers are not supported or have thrown an exception.
    // Thus, we fallback to a faked worker.
    this._setupFakeWorker();
  }

  _setupFakeWorker() {
    if (!PDFWorkerUtil.isWorkerDisabled) {
      warn("Setting up fake worker.");
      PDFWorkerUtil.isWorkerDisabled = true;
    }

    PDFWorker._setupFakeWorkerGlobal
      .then(WorkerMessageHandler => {
        if (this.destroyed) {
          this._readyCapability.reject(new Error("Worker was destroyed"));
          return;
        }
        const port = new LoopbackPort();
        this._port = port;

        // All fake workers use the same port, making id unique.
        const id = `fake${PDFWorkerUtil.fakeWorkerId++}`;

        // If the main thread is our worker, setup the handling for the
        // messages -- the main thread sends to it self.
        const workerHandler = new MessageHandler(id + "_worker", id, port);
        WorkerMessageHandler.setup(workerHandler, port);

        this._messageHandler = new MessageHandler(id, id + "_worker", port);
        this.#resolve();
      })
      .catch(reason => {
        this._readyCapability.reject(new Error(`Setting up fake worker failed: "${reason.message}".`));
      });
  }

  /**
   * Destroys the worker instance.
   */
  destroy() {
    this.destroyed = true;
    if (this._webWorker) {
      // We need to terminate only web worker created resource.
      this._webWorker.terminate();
      this._webWorker = null;
    }
    PDFWorker.#workerPorts?.delete(this._port);
    this._port = null;
    if (this._messageHandler) {
      this._messageHandler.destroy();
      this._messageHandler = null;
    }
  }

  /**
   * @param {PDFWorkerParameters} params - The worker initialization parameters.
   */
  static fromPort(params) {
    if (typeof PDFJSDev !== "undefined" && PDFJSDev.test("MOZCENTRAL")) {
      throw new Error("Not implemented: fromPort");
    }
    if (!params?.port) {
      throw new Error("PDFWorker.fromPort - invalid method signature.");
    }
    const cachedPort = this.#workerPorts?.get(params.port);
    if (cachedPort) {
      if (cachedPort._pendingDestroy) {
        throw new Error(
          "PDFWorker.fromPort - the worker is being destroyed.\n" +
            "Please remember to await `PDFDocumentLoadingTask.destroy()`-calls."
        );
      }
      return cachedPort;
    }
    return new PDFWorker(params);
  }

  /**
   * The current `workerSrc`, when it exists.
   * @type {string}
   */
  static get workerSrc() {
    if (GlobalWorkerOptions.workerSrc) {
      // modified by ngx-extended-pdf-viewer #376
      if (GlobalWorkerOptions.workerSrc.constructor.name === "Function") {
        return GlobalWorkerOptions.workerSrc();
      }
      // end of modification
      return GlobalWorkerOptions.workerSrc;
    }
    throw new Error('No "GlobalWorkerOptions.workerSrc" specified.');
  }

  static get #mainThreadWorkerMessageHandler() {
    try {
      return globalThis.pdfjsWorker?.WorkerMessageHandler || null;
    } catch {
      return null;
    }
  }

  // Loads worker code into the main-thread.
  static get _setupFakeWorkerGlobal() {
    const loader = async () => {
      if (this.#mainThreadWorkerMessageHandler) {
        // The worker was already loaded using e.g. a `<script>` tag.
        return this.#mainThreadWorkerMessageHandler;
      }
      const worker =
        typeof PDFJSDev === "undefined"
          ? await import("pdfjs/pdf.worker.js")
          : await __non_webpack_import__(this.workerSrc);
      return worker.WorkerMessageHandler;
    };

    return shadow(this, "_setupFakeWorkerGlobal", loader());
  }
}

/**
 * For internal use only.
 * @ignore
 */
class WorkerTransport {
  #methodPromises = new Map();

  #pageCache = new Map();

  #pagePromises = new Map();

  #pageRefCache = new Map();

  #passwordCapability = null;

  constructor(messageHandler, loadingTask, networkStream, params, factory) {
    this.messageHandler = messageHandler;
    this.loadingTask = loadingTask;
    this.commonObjs = new PDFObjects();
    this.fontLoader = new FontLoader({
      ownerDocument: params.ownerDocument,
      styleElement: params.styleElement,
    });
    this.loadingParams = params.loadingParams;
    this._params = params;

    this.canvasFactory = factory.canvasFactory;
    this.filterFactory = factory.filterFactory;
    this.cMapReaderFactory = factory.cMapReaderFactory;
    this.standardFontDataFactory = factory.standardFontDataFactory;

    this.destroyed = false;
    this.destroyCapability = null;

    this._networkStream = networkStream;
    this._fullReader = null;
    this._lastProgress = null;
    this.downloadInfoCapability = Promise.withResolvers();

    this.setupMessageHandler();

    if (typeof PDFJSDev === "undefined" || PDFJSDev.test("TESTING")) {
      // For testing purposes.
      Object.defineProperty(this, "getNetworkStreamName", {
        value: () => networkStream?.constructor?.name || null,
      });
      Object.defineProperty(this, "getXFADatasets", {
        value: () =>
          this.messageHandler.sendWithPromise("GetXFADatasets", null),
      });
      Object.defineProperty(this, "getXRefPrevValue", {
        value: () =>
          this.messageHandler.sendWithPromise("GetXRefPrevValue", null),
      });
      Object.defineProperty(this, "getStartXRefPos", {
        value: () =>
          this.messageHandler.sendWithPromise("GetStartXRefPos", null),
      });
      Object.defineProperty(this, "getAnnotArray", {
        value: pageIndex =>
          this.messageHandler.sendWithPromise("GetAnnotArray", { pageIndex }),
      });
    }
  }

  #cacheSimpleMethod(name, data = null) {
    const cachedPromise = this.#methodPromises.get(name);
    if (cachedPromise) {
      return cachedPromise;
    }
    const promise = this.messageHandler.sendWithPromise(name, data);

    this.#methodPromises.set(name, promise);
    return promise;
  }

  get annotationStorage() {
    return shadow(this, "annotationStorage", new AnnotationStorage());
  }

  getRenderingIntent(
    intent,
    annotationMode = AnnotationMode.ENABLE,
    printAnnotationStorage = null,
    isOpList = false
  ) {
    let renderingIntent = RenderingIntentFlag.DISPLAY; // Default value.
    let annotationStorageSerializable = SerializableEmpty;

    switch (intent) {
      case "any":
        renderingIntent = RenderingIntentFlag.ANY;
        break;
      case "display":
        break;
      case "print":
        renderingIntent = RenderingIntentFlag.PRINT;
        break;
      default:
        warn(`getRenderingIntent - invalid intent: ${intent}`);
    }

    switch (annotationMode) {
      case AnnotationMode.DISABLE:
        renderingIntent += RenderingIntentFlag.ANNOTATIONS_DISABLE;
        break;
      case AnnotationMode.ENABLE:
        break;
      case AnnotationMode.ENABLE_FORMS:
        renderingIntent += RenderingIntentFlag.ANNOTATIONS_FORMS;
        break;
      case AnnotationMode.ENABLE_STORAGE:
        renderingIntent += RenderingIntentFlag.ANNOTATIONS_STORAGE;

        const annotationStorage =
          renderingIntent & RenderingIntentFlag.PRINT &&
          printAnnotationStorage instanceof PrintAnnotationStorage
            ? printAnnotationStorage
            : this.annotationStorage;

        annotationStorageSerializable = annotationStorage.serializable;
        break;
      default:
        warn(`getRenderingIntent - invalid annotationMode: ${annotationMode}`);
    }

    if (isOpList) {
      renderingIntent += RenderingIntentFlag.OPLIST;
    }

    return {
      renderingIntent,
      cacheKey: `${renderingIntent}_${annotationStorageSerializable.hash}`,
      annotationStorageSerializable,
    };
  }

  destroy() {
    if (this.destroyCapability) {
      return this.destroyCapability.promise;
    }

    this.destroyed = true;
    this.destroyCapability = Promise.withResolvers();

    this.#passwordCapability?.reject(
      new Error("Worker was destroyed during onPassword callback")
    );

    const waitOn = [];
    // We need to wait for all renderings to be completed, e.g.
    // timeout/rAF can take a long time.
    for (const page of this.#pageCache.values()) {
      waitOn.push(page._destroy());
    }
    this.#pageCache.clear();
    this.#pagePromises.clear();
    this.#pageRefCache.clear();
    // Allow `AnnotationStorage`-related clean-up when destroying the document.
    if (this.hasOwnProperty("annotationStorage")) {
      this.annotationStorage.resetModified();
    }
    // We also need to wait for the worker to finish its long running tasks.
    const terminated = this.messageHandler.sendWithPromise("Terminate", null);
    waitOn.push(terminated);

    Promise.all(waitOn).then(() => {
      this.commonObjs.clear();
      this.fontLoader.clear();
      this.#methodPromises.clear();
      this.filterFactory.destroy();
      TextLayer.cleanup();

      this._networkStream?.cancelAllRequests(
        new AbortException("Worker was terminated.")
      );

      if (this.messageHandler) {
        this.messageHandler.destroy();
        this.messageHandler = null;
      }
      this.destroyCapability.resolve();
    }, this.destroyCapability.reject);
    return this.destroyCapability.promise;
  }

  setupMessageHandler() {
    const { messageHandler, loadingTask } = this;

    messageHandler.on("GetReader", (data, sink) => {
      assert(
        this._networkStream,
        "GetReader - no `IPDFStream` instance available."
      );
      this._fullReader = this._networkStream.getFullReader();
      this._fullReader.onProgress = evt => {
        this._lastProgress = {
          loaded: evt.loaded,
          total: evt.total,
        };
      };
      sink.onPull = () => {
        this._fullReader
          .read()
          .then(function ({ value, done }) {
            if (done) {
              sink.close();
              return;
            }
            assert(
              value instanceof ArrayBuffer,
              "GetReader - expected an ArrayBuffer."
            );
            // Enqueue data chunk into sink, and transfer it
            // to other side as `Transferable` object.
            sink.enqueue(new Uint8Array(value), 1, [value]);
          })
          .catch(reason => {
            sink.error(reason);
          });
      };

      sink.onCancel = reason => {
        this._fullReader.cancel(reason);

        sink.ready.catch(readyReason => {
          if (this.destroyed) {
            return; // Ignore any pending requests if the worker was terminated.
          }
          throw readyReason;
        });
      };
    });

    messageHandler.on("ReaderHeadersReady", data => {
      const headersCapability = Promise.withResolvers();
      const fullReader = this._fullReader;
      fullReader.headersReady.then(() => {
        // If stream or range are disabled, it's our only way to report
        // loading progress.
        if (!fullReader.isStreamingSupported || !fullReader.isRangeSupported) {
          if (this._lastProgress) {
            loadingTask.onProgress?.(this._lastProgress);
          }
          fullReader.onProgress = evt => {
            loadingTask.onProgress?.({
              loaded: evt.loaded,
              total: evt.total,
            });
          };
        }

        headersCapability.resolve({
          isStreamingSupported: fullReader.isStreamingSupported,
          isRangeSupported: fullReader.isRangeSupported,
          contentLength: fullReader.contentLength,
        });
      }, headersCapability.reject);

      return headersCapability.promise;
    });

    messageHandler.on("GetRangeReader", (data, sink) => {
      assert(
        this._networkStream,
        "GetRangeReader - no `IPDFStream` instance available."
      );
      const rangeReader = this._networkStream.getRangeReader(
        data.begin,
        data.end
      );

      // When streaming is enabled, it's possible that the data requested here
      // has already been fetched via the `_fullRequestReader` implementation.
      // However, given that the PDF data is loaded asynchronously on the
      // main-thread and then sent via `postMessage` to the worker-thread,
      // it may not have been available during parsing (hence the attempt to
      // use range requests here).
      //
      // To avoid wasting time and resources here, we'll thus *not* dispatch
      // range requests if the data was already loaded but has not been sent to
      // the worker-thread yet (which will happen via the `_fullRequestReader`).
      if (!rangeReader) {
        sink.close();
        return;
      }

      sink.onPull = () => {
        rangeReader
          .read()
          .then(function ({ value, done }) {
            if (done) {
              sink.close();
              return;
            }
            assert(
              value instanceof ArrayBuffer,
              "GetRangeReader - expected an ArrayBuffer."
            );
            sink.enqueue(new Uint8Array(value), 1, [value]);
          })
          .catch(reason => {
            sink.error(reason);
          });
      };

      sink.onCancel = reason => {
        rangeReader.cancel(reason);

        sink.ready.catch(readyReason => {
          if (this.destroyed) {
            return; // Ignore any pending requests if the worker was terminated.
          }
          throw readyReason;
        });
      };
    });

    messageHandler.on("GetDoc", ({ pdfInfo }) => {
      this._numPages = pdfInfo.numPages;
      this._htmlForXfa = pdfInfo.htmlForXfa;
      delete pdfInfo.htmlForXfa;
      loadingTask._capability.resolve(new PDFDocumentProxy(pdfInfo, this));
    });

    messageHandler.on("DocException", function (ex) {
      let reason;
      switch (ex.name) {
        case "PasswordException":
          reason = new PasswordException(ex.message, ex.code);
          break;
        case "InvalidPDFException":
          reason = new InvalidPDFException(ex.message);
          break;
        case "MissingPDFException":
          reason = new MissingPDFException(ex.message);
          break;
        case "UnexpectedResponseException":
          reason = new UnexpectedResponseException(ex.message, ex.status);
          break;
        case "UnknownErrorException":
          reason = new UnknownErrorException(ex.message, ex.details);
          break;
        default:
          unreachable("DocException - expected a valid Error.");
      }
      loadingTask._capability.reject(reason);
    });

    messageHandler.on("PasswordRequest", exception => {
      this.#passwordCapability = Promise.withResolvers();

      if (loadingTask.onPassword) {
        const updatePassword = password => {
          if (password instanceof Error) {
            this.#passwordCapability.reject(password);
          } else {
            this.#passwordCapability.resolve({ password });
          }
        };
        try {
          loadingTask.onPassword(updatePassword, exception.code);
        } catch (ex) {
          this.#passwordCapability.reject(ex);
        }
      } else {
        this.#passwordCapability.reject(
          new PasswordException(exception.message, exception.code)
        );
      }
      return this.#passwordCapability.promise;
    });

    messageHandler.on("DataLoaded", data => {
      // For consistency: Ensure that progress is always reported when the
      // entire PDF file has been loaded, regardless of how it was fetched.
      loadingTask.onProgress?.({
        loaded: data.length,
        total: data.length,
      });

      this.downloadInfoCapability.resolve(data);
    });

    messageHandler.on("StartRenderPage", data => {
      if (this.destroyed) {
        return; // Ignore any pending requests if the worker was terminated.
      }

      const page = this.#pageCache.get(data.pageIndex);
      page._startRenderPage(data.transparency, data.cacheKey);
    });

    messageHandler.on("commonobj", ([id, type, exportedData]) => {
      if (this.destroyed) {
        return null; // Ignore any pending requests if the worker was terminated.
      }

      if (this.commonObjs.has(id)) {
        return null;
      }

      switch (type) {
        case "Font":
          const { disableFontFace, fontExtraProperties, pdfBug } = this._params;

          if ("error" in exportedData) {
            const exportedError = exportedData.error;
            warn(`Error during font loading: ${exportedError}`);
            this.commonObjs.resolve(id, exportedError);
            break;
          }

          const inspectFont =
            pdfBug && globalThis.FontInspector?.enabled
              ? (font, url) => globalThis.FontInspector.fontAdded(font, url)
              : null;
          const font = new FontFaceObject(exportedData, {
            disableFontFace,
            inspectFont,
          });

          this.fontLoader
            .bind(font)
            .catch(() => messageHandler.sendWithPromise("FontFallback", { id }))
            .finally(() => {
              if (!fontExtraProperties && font.data) {
                // Immediately release the `font.data` property once the font
                // has been attached to the DOM, since it's no longer needed,
                // rather than waiting for a `PDFDocumentProxy.cleanup` call.
                // Since `font.data` could be very large, e.g. in some cases
                // multiple megabytes, this will help reduce memory usage.
                font.data = null;
              }
              this.commonObjs.resolve(id, font);
            });
          break;
        case "CopyLocalImage":
          const { imageRef } = exportedData;
          assert(imageRef, "The imageRef must be defined.");

          for (const pageProxy of this.#pageCache.values()) {
            for (const [, data] of pageProxy.objs) {
              if (data?.ref !== imageRef) {
                continue;
              }
              if (!data.dataLen) {
                return null;
              }
              this.commonObjs.resolve(id, structuredClone(data));
              return data.dataLen;
            }
          }
          break;
        case "FontPath":
        case "Image":
        case "Pattern":
          this.commonObjs.resolve(id, exportedData);
          break;
        default:
          throw new Error(`Got unknown common object type ${type}`);
      }

      return null;
    });

    messageHandler.on("obj", ([id, pageIndex, type, imageData]) => {
      if (this.destroyed) {
        // Ignore any pending requests if the worker was terminated.
        return;
      }

      const pageProxy = this.#pageCache.get(pageIndex);
      if (pageProxy.objs.has(id)) {
        return;
      }
      // Don't store data *after* cleanup has successfully run, see bug 1854145.
      if (pageProxy._intentStates.size === 0) {
        imageData?.bitmap?.close(); // Release any `ImageBitmap` data.
        return;
      }

      switch (type) {
        case "Image":
          pageProxy.objs.resolve(id, imageData);

          // Heuristic that will allow us not to store large data.
          if (imageData?.dataLen > MAX_IMAGE_SIZE_TO_CACHE) {
            pageProxy._maybeCleanupAfterRender = true;
          }
          break;
        case "Pattern":
          pageProxy.objs.resolve(id, imageData);
          break;
        default:
          throw new Error(`Got unknown object type ${type}`);
      }
    });

    messageHandler.on("DocProgress", data => {
      if (this.destroyed) {
        return; // Ignore any pending requests if the worker was terminated.
      }
      loadingTask.onProgress?.({
        loaded: data.loaded,
        total: data.total,
      });
    });

    messageHandler.on("FetchBuiltInCMap", data => {
      if (this.destroyed) {
        return Promise.reject(new Error("Worker was destroyed."));
      }
      if (!this.cMapReaderFactory) {
        return Promise.reject(
          new Error(
            "CMapReaderFactory not initialized, see the `useWorkerFetch` parameter."
          )
        );
      }
      return this.cMapReaderFactory.fetch(data);
    });

    messageHandler.on("FetchStandardFontData", data => {
      if (this.destroyed) {
        return Promise.reject(new Error("Worker was destroyed."));
      }
      if (!this.standardFontDataFactory) {
        return Promise.reject(
          new Error(
            "StandardFontDataFactory not initialized, see the `useWorkerFetch` parameter."
          )
        );
      }
      return this.standardFontDataFactory.fetch(data);
    });
  }

  getData() {
    return this.messageHandler.sendWithPromise("GetData", null);
  }

  saveDocument() {
    if (this.annotationStorage.size <= 0) {
      warn(
        "saveDocument called while `annotationStorage` is empty, " +
          "please use the getData-method instead."
      );
    }
    const { map, transfer } = this.annotationStorage.serializable;

    return this.messageHandler
      .sendWithPromise(
        "SaveDocument",
        {
          isPureXfa: !!this._htmlForXfa,
          numPages: this._numPages,
          annotationStorage: map,
          filename: this._fullReader?.filename ?? null,
        },
        transfer
      )
      .finally(() => {
        this.annotationStorage.resetModified();
      });
  }

  getPage(pageNumber) {
    if (
      !Number.isInteger(pageNumber) ||
      pageNumber <= 0 ||
      pageNumber > this._numPages
    ) {
      return Promise.reject(new Error("Invalid page request."));
    }

    const pageIndex = pageNumber - 1,
      cachedPromise = this.#pagePromises.get(pageIndex);
    if (cachedPromise) {
      return cachedPromise;
    }
    const promise = this.messageHandler
      .sendWithPromise("GetPage", {
        pageIndex,
      })
      .then(pageInfo => {
        if (this.destroyed) {
          throw new Error("Transport destroyed");
        }
        if (pageInfo.refStr) {
          this.#pageRefCache.set(pageInfo.refStr, pageNumber);
        }

        const page = new PDFPageProxy(
          pageIndex,
          pageInfo,
          this,
          this._params.pdfBug
        );
        this.#pageCache.set(pageIndex, page);
        return page;
      });
    this.#pagePromises.set(pageIndex, promise);
    return promise;
  }

  getPageIndex(ref) {
    if (!isRefProxy(ref)) {
      return Promise.reject(new Error("Invalid pageIndex request."));
    }
    return this.messageHandler.sendWithPromise("GetPageIndex", {
      num: ref.num,
      gen: ref.gen,
    });
  }

  getAnnotations(pageIndex, intent) {
    return this.messageHandler.sendWithPromise("GetAnnotations", {
      pageIndex,
      intent,
    });
  }

  getFieldObjects() {
    return this.#cacheSimpleMethod("GetFieldObjects");
  }

  hasJSActions() {
    return this.#cacheSimpleMethod("HasJSActions");
  }

  getCalculationOrderIds() {
    return this.messageHandler.sendWithPromise("GetCalculationOrderIds", null);
  }

  getDestinations() {
    return this.messageHandler.sendWithPromise("GetDestinations", null);
  }

  getDestination(id) {
    if (typeof id !== "string") {
      return Promise.reject(new Error("Invalid destination request."));
    }
    return this.messageHandler.sendWithPromise("GetDestination", {
      id,
    });
  }

  getPageLabels() {
    return this.messageHandler.sendWithPromise("GetPageLabels", null);
  }

  getPageLayout() {
    return this.messageHandler.sendWithPromise("GetPageLayout", null);
  }

  getPageMode() {
    return this.messageHandler.sendWithPromise("GetPageMode", null);
  }

  getViewerPreferences() {
    return this.messageHandler.sendWithPromise("GetViewerPreferences", null);
  }

  getOpenAction() {
    return this.messageHandler.sendWithPromise("GetOpenAction", null);
  }

  getAttachments() {
    return this.messageHandler.sendWithPromise("GetAttachments", null);
  }

  getDocJSActions() {
    return this.#cacheSimpleMethod("GetDocJSActions");
  }

  getPageJSActions(pageIndex) {
    return this.messageHandler.sendWithPromise("GetPageJSActions", {
      pageIndex,
    });
  }

  getStructTree(pageIndex) {
    return this.messageHandler.sendWithPromise("GetStructTree", {
      pageIndex,
    });
  }

  getOutline() {
    return this.messageHandler.sendWithPromise("GetOutline", null);
  }

  getOptionalContentConfig(renderingIntent) {
    return this.#cacheSimpleMethod("GetOptionalContentConfig").then(
      data => new OptionalContentConfig(data, renderingIntent)
    );
  }

  getPermissions() {
    return this.messageHandler.sendWithPromise("GetPermissions", null);
  }

  getMetadata() {
    const name = "GetMetadata",
      cachedPromise = this.#methodPromises.get(name);
    if (cachedPromise) {
      return cachedPromise;
    }
    const promise = this.messageHandler
      .sendWithPromise(name, null)
      .then(results => ({
        info: results[0],
        metadata: results[1] ? new Metadata(results[1]) : null,
        contentDispositionFilename: this._fullReader?.filename ?? null,
        contentLength: this._fullReader?.contentLength ?? null,
      }));
    this.#methodPromises.set(name, promise);
    return promise;
  }

  getMarkInfo() {
    return this.messageHandler.sendWithPromise("GetMarkInfo", null);
  }

  async startCleanup(keepLoadedFonts = false) {
    if (this.destroyed) {
      return; // No need to manually clean-up when destruction has started.
    }
    await this.messageHandler.sendWithPromise("Cleanup", null);

    for (const page of this.#pageCache.values()) {
      const cleanupSuccessful = page.cleanup();

      if (!cleanupSuccessful) {
        throw new Error(
          `startCleanup: Page ${page.pageNumber} is currently rendering.`
        );
      }
    }
    this.commonObjs.clear();
    if (!keepLoadedFonts) {
      this.fontLoader.clear();
    }
    this.#methodPromises.clear();
    this.filterFactory.destroy(/* keepHCM = */ true);
    TextLayer.cleanup();
  }

  cachedPageNumber(ref) {
    if (!isRefProxy(ref)) {
      return null;
    }
    const refStr = ref.gen === 0 ? `${ref.num}R` : `${ref.num}R${ref.gen}`;
    return this.#pageRefCache.get(refStr) ?? null;
  }
}

const INITIAL_DATA = Symbol("INITIAL_DATA");

/**
 * A PDF document and page is built of many objects. E.g. there are objects for
 * fonts, images, rendering code, etc. These objects may get processed inside of
 * a worker. This class implements some basic methods to manage these objects.
 */
class PDFObjects {
  #objs = Object.create(null);

  /**
   * Ensures there is an object defined for `objId`.
   *
   * @param {string} objId
   * @returns {Object}
   */
  #ensureObj(objId) {
    return (this.#objs[objId] ||= {
      ...Promise.withResolvers(),
      data: INITIAL_DATA,
    });
  }

  /**
   * If called *without* callback, this returns the data of `objId` but the
   * object needs to be resolved. If it isn't, this method throws.
   *
   * If called *with* a callback, the callback is called with the data of the
   * object once the object is resolved. That means, if you call this method
   * and the object is already resolved, the callback gets called right away.
   *
   * @param {string} objId
   * @param {function} [callback]
   * @returns {any}
   */
  get(objId, callback = null) {
    // If there is a callback, then the get can be async and the object is
    // not required to be resolved right now.
    if (callback) {
      const obj = this.#ensureObj(objId);
      obj.promise.then(() => callback(obj.data));
      return null;
    }
    // If there isn't a callback, the user expects to get the resolved data
    // directly.
    const obj = this.#objs[objId];
    // If there isn't an object yet or the object isn't resolved, then the
    // data isn't ready yet!
    if (!obj || obj.data === INITIAL_DATA) {
      throw new Error(`Requesting object that isn't resolved yet ${objId}.`);
    }
    return obj.data;
  }

  /**
   * @param {string} objId
   * @returns {boolean}
   */
  has(objId) {
    const obj = this.#objs[objId];
    return !!obj && obj.data !== INITIAL_DATA;
  }

  /**
   * Resolves the object `objId` with optional `data`.
   *
   * @param {string} objId
   * @param {any} [data]
   */
  resolve(objId, data = null) {
    const obj = this.#ensureObj(objId);
    obj.data = data;
    obj.resolve();
  }

  clear() {
    for (const objId in this.#objs) {
      const { data } = this.#objs[objId];
      data?.bitmap?.close(); // Release any `ImageBitmap` data.
    }
    this.#objs = Object.create(null);
  }

  *[Symbol.iterator]() {
    for (const objId in this.#objs) {
      const { data } = this.#objs[objId];

      if (data === INITIAL_DATA) {
        continue;
      }
      yield [objId, data];
    }
  }
}

/**
 * Allows controlling of the rendering tasks.
 */
class RenderTask {
  #internalRenderTask = null;

  constructor(internalRenderTask) {
    this.#internalRenderTask = internalRenderTask;

    /**
     * Callback for incremental rendering -- a function that will be called
     * each time the rendering is paused.  To continue rendering call the
     * function that is the first argument to the callback.
     * @type {function}
     */
    this.onContinue = null;

    if (typeof PDFJSDev === "undefined" || PDFJSDev.test("TESTING")) {
      // For testing purposes.
      Object.defineProperty(this, "getOperatorList", {
        value: () => this.#internalRenderTask.operatorList,
      });
    }
  }

  /**
   * Promise for rendering task completion.
   * @type {Promise<void>}
   */
  get promise() {
    return this.#internalRenderTask.capability.promise;
  }

  /**
   * Cancels the rendering task. If the task is currently rendering it will
   * not be cancelled until graphics pauses with a timeout. The promise that
   * this object extends will be rejected when cancelled.
   *
   * @param {number} [extraDelay]
   */
  cancel(extraDelay = 0) {
    this.#internalRenderTask.cancel(/* error = */ null, extraDelay);
  }

  /**
   * Whether form fields are rendered separately from the main operatorList.
   * @type {boolean}
   */
  get separateAnnots() {
    const { separateAnnots } = this.#internalRenderTask.operatorList;
    if (!separateAnnots) {
      return false;
    }
    const { annotationCanvasMap } = this.#internalRenderTask;
    return (
      separateAnnots.form ||
      (separateAnnots.canvas && annotationCanvasMap?.size > 0)
    );
  }
}

/**
 * For internal use only.
 * @ignore
 */
class InternalRenderTask {
  #rAF = null;

  static #canvasInUse = new WeakSet();

  constructor({
    callback,
    params,
    objs,
    commonObjs,
    annotationCanvasMap,
    operatorList,
    pageIndex,
    canvasFactory,
    filterFactory,
    useRequestAnimationFrame = false,
    pdfBug = false,
    pageColors = null,
  }) {
    this.callback = callback;
    this.params = params;
    this.objs = objs;
    this.commonObjs = commonObjs;
    this.annotationCanvasMap = annotationCanvasMap;
    this.operatorListIdx = null;
    this.operatorList = operatorList;
    this._pageIndex = pageIndex;
    this.canvasFactory = canvasFactory;
    this.filterFactory = filterFactory;
    this._pdfBug = pdfBug;
    this.pageColors = pageColors;

    this.running = false;
    this.graphicsReadyCallback = null;
    this.graphicsReady = false;
    this._useRequestAnimationFrame = useRequestAnimationFrame === true && typeof window !== "undefined";
    this.cancelled = false;
    this.capability = Promise.withResolvers();
    this.task = new RenderTask(this);
    // caching this-bound methods
    this._cancelBound = this.cancel.bind(this);
    this._continueBound = this._continue.bind(this);
    this._scheduleNextBound = this._scheduleNext.bind(this);
    this._nextBound = this._next.bind(this);
    this._canvas = params.canvasContext.canvas;
  }

  get completed() {
    return this.capability.promise.catch(function () {
      // Ignoring errors, since we only want to know when rendering is
      // no longer pending.
    });
  }

  initializeGraphics({ transparency = false, optionalContentConfig }) {
    if (this.cancelled) {
      return;
    }
    if (this._canvas) {
      if (InternalRenderTask.#canvasInUse.has(this._canvas)) {
        throw new Error(
          "Cannot use the same canvas during multiple render() operations. " +
            "Use different canvas or ensure previous operations were " +
            "cancelled or completed."
        );
      }
      InternalRenderTask.#canvasInUse.add(this._canvas);
    }

    if (this._pdfBug && globalThis.StepperManager?.enabled) {
      this.stepper = globalThis.StepperManager.create(this._pageIndex);
      this.stepper.init(this.operatorList);
      this.stepper.nextBreakPoint = this.stepper.getNextBreakPoint();
    }
    const { canvasContext, viewport, transform, background } = this.params;

    this.gfx = new CanvasGraphics(
      canvasContext,
      this.commonObjs,
      this.objs,
      this.canvasFactory,
      this.filterFactory,
      { optionalContentConfig },
      this.annotationCanvasMap,
      this.pageColors
    );
    this.gfx.beginDrawing({
      transform,
      viewport,
      transparency,
      background,
    });
    this.operatorListIdx = 0;
    this.graphicsReady = true;
    this.graphicsReadyCallback?.();
  }

  cancel(error = null, extraDelay = 0) {
    this.running = false;
    this.cancelled = true;
    this.gfx?.endDrawing();
    if (this.#rAF) {
      window.cancelAnimationFrame(this.#rAF);
      this.#rAF = null;
    }
    InternalRenderTask.#canvasInUse.delete(this._canvas);

    this.callback(
      error ||
        new RenderingCancelledException(
          `Rendering cancelled, page ${this._pageIndex + 1}`,
          extraDelay
        )
    );
  }

  operatorListChanged() {
    if (!this.graphicsReady) {
      this.graphicsReadyCallback ||= this._continueBound;
      return;
    }
    this.stepper?.updateOperatorList(this.operatorList);

    if (this.running) {
      return;
    }
    this._continue();
  }

  _continue() {
    this.running = true;
    if (this.cancelled) {
      return;
    }
    if (this.task.onContinue) {
      this.task.onContinue(this._scheduleNextBound);
    } else {
      this._scheduleNext();
    }
  }

  _scheduleNext() {
<<<<<<< HEAD
    window.ngxZone.runOutsideAngular(() => {
      if (this._useRequestAnimationFrame) {
        window.requestAnimationFrame(() => {
          this._nextBound().catch(this._cancelBound);
        });
      } else {
        Promise.resolve().then(this._nextBound).catch(this._cancelBound);
      }
    });
=======
    if (this._useRequestAnimationFrame) {
      this.#rAF = window.requestAnimationFrame(() => {
        this.#rAF = null;
        this._nextBound().catch(this._cancelBound);
      });
    } else {
      Promise.resolve().then(this._nextBound).catch(this._cancelBound);
    }
>>>>>>> a609bd89
  }

  async _next() {
    if (this.cancelled) {
      return;
    }
    this.operatorListIdx = this.gfx.executeOperatorList(
      this.operatorList,
      this.operatorListIdx,
      this._continueBound,
      this.stepper
    );
    if (this.operatorListIdx === this.operatorList.argsArray.length) {
      this.running = false;
      if (this.operatorList.lastChunk) {
        this.gfx.endDrawing();
        InternalRenderTask.#canvasInUse.delete(this._canvas);

        this.callback();
      }
    }
  }
}

/** @type {string} */
const version =
  typeof PDFJSDev !== "undefined" ? PDFJSDev.eval("BUNDLE_VERSION") : null;
/** @type {string} */
const build =
  typeof PDFJSDev !== "undefined" ? PDFJSDev.eval("BUNDLE_BUILD") : null;

export {
  build,
  DefaultCanvasFactory,
  DefaultCMapReaderFactory,
  DefaultFilterFactory,
  DefaultStandardFontDataFactory,
  getDocument,
  LoopbackPort,
  PDFDataRangeTransport,
  PDFDocumentLoadingTask,
  PDFDocumentProxy,
  PDFPageProxy,
  PDFWorker,
  PDFWorkerUtil,
  RenderTask,
  version,
};<|MERGE_RESOLUTION|>--- conflicted
+++ resolved
@@ -2170,24 +2170,6 @@
     }
     let { workerSrc } = PDFWorker;
 
-<<<<<<< HEAD
-        // modified by ngx-extended-pdf-viewer #1512
-        const worker = new Worker(this.#generateTrustedURL(workerSrc), { type: "module" });
-        // end of modification by ngx-extended-pdf-viewer #1512
-        const messageHandler = new MessageHandler("main", "worker", worker);
-        const terminateEarly = () => {
-          worker.removeEventListener("error", onWorkerError);
-          messageHandler.destroy();
-          worker.terminate();
-          if (this.destroyed) {
-            this._readyCapability.reject(new Error("Worker was destroyed"));
-          } else {
-            // Fall back to fake worker if the termination is caused by an
-            // error (e.g. NetworkError / SecurityError).
-            this._setupFakeWorker();
-          }
-        };
-=======
     try {
       // Wraps workerSrc path into blob URL, if the former does not belong
       // to the same origin.
@@ -2201,7 +2183,9 @@
         );
       }
 
-      const worker = new Worker(workerSrc, { type: "module" });
+      // modified by ngx-extended-pdf-viewer #1512
+      const worker = new Worker(this.#generateTrustedURL(workerSrc), { type: "module" });
+      // end of modification by ngx-extended-pdf-viewer #1512
       const messageHandler = new MessageHandler("main", "worker", worker);
       const terminateEarly = () => {
         ac.abort();
@@ -2215,7 +2199,6 @@
           this._setupFakeWorker();
         }
       };
->>>>>>> a609bd89
 
       const ac = new AbortController();
       worker.addEventListener(
@@ -3449,26 +3432,16 @@
   }
 
   _scheduleNext() {
-<<<<<<< HEAD
-    window.ngxZone.runOutsideAngular(() => {
-      if (this._useRequestAnimationFrame) {
-        window.requestAnimationFrame(() => {
-          this._nextBound().catch(this._cancelBound);
-        });
-      } else {
-        Promise.resolve().then(this._nextBound).catch(this._cancelBound);
-      }
-    });
-=======
-    if (this._useRequestAnimationFrame) {
-      this.#rAF = window.requestAnimationFrame(() => {
-        this.#rAF = null;
-        this._nextBound().catch(this._cancelBound);
-      });
-    } else {
-      Promise.resolve().then(this._nextBound).catch(this._cancelBound);
-    }
->>>>>>> a609bd89
+  	window.ngxZone.runOutsideAngular(() => {
+	    if (this._useRequestAnimationFrame) {
+	      this.#rAF = window.requestAnimationFrame(() => {
+	        this.#rAF = null;
+	        this._nextBound().catch(this._cancelBound);
+	      });
+	    } else {
+	      Promise.resolve().then(this._nextBound).catch(this._cancelBound);
+	    }
+	});    
   }
 
   async _next() {
