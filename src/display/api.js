--- conflicted
+++ resolved
@@ -2092,19 +2092,11 @@
 class PDFWorker {
   static #workerPorts;
 
-<<<<<<< HEAD
-  constructor({ name = null, port = null, verbosity = getVerbosityLevel() } = {}) {
-    if (port && PDFWorker.#workerPorts.has(port)) {
-      throw new Error("Cannot use more than one PDFWorker per port.");
-    }
-
-=======
   constructor({
     name = null,
     port = null,
     verbosity = getVerbosityLevel(),
   } = {}) {
->>>>>>> 598421b1
     this.name = name;
     this.destroyed = false;
     this.verbosity = verbosity;
