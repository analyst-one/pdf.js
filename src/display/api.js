--- conflicted
+++ resolved
@@ -1738,15 +1738,6 @@
    * @returns {boolean} Indicates if clean-up was successfully run.
    */
   cleanup(resetStats = false) {
-<<<<<<< HEAD
-    this.pendingCleanup = true;
-    // #645 modified by ngx-extended-pdf-viewer
-    if (!this._tryCleanup(resetStats)) {
-      this.cleanupAfterRender = true;
-    }
-    return true;
-    // #645 end of modification
-=======
     this.#pendingCleanup = true;
     const success = this.#tryCleanup(/* delayed = */ false);
 
@@ -1754,7 +1745,6 @@
       this._stats &&= new StatTimer();
     }
     return success;
->>>>>>> 85166c60
   }
 
   /**
