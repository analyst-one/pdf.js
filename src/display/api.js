--- conflicted
+++ resolved
@@ -3294,12 +3294,8 @@
       this.stepper.init(this.operatorList);
       this.stepper.nextBreakPoint = this.stepper.getNextBreakPoint();
     }
-<<<<<<< HEAD
-    const { canvasContext, viewport, transform, imageLayer, background, backgroundColorToReplace} =
+    const { canvasContext, viewport, transform, background, backgroundColorToReplace} =
       this.params;
-=======
-    const { canvasContext, viewport, transform, background } = this.params;
->>>>>>> 50d72fc1
 
     this.gfx = new CanvasGraphics(
       canvasContext,
