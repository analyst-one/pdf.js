/* Copyright 2015 Mozilla Foundation
 *
 * Licensed under the Apache License, Version 2.0 (the "License");
 * you may not use this file except in compliance with the License.
 * You may obtain a copy of the License at
 *
 *     http://www.apache.org/licenses/LICENSE-2.0
 *
 * Unless required by applicable law or agreed to in writing, software
 * distributed under the License is distributed on an "AS IS" BASIS,
 * WITHOUT WARRANTIES OR CONDITIONS OF ANY KIND, either express or implied.
 * See the License for the specific language governing permissions and
 * limitations under the License.
 */

import { CMapCompressionType, unreachable } from "../shared/util.js";

class BaseFilterFactory {
  constructor() {
    if (this.constructor === BaseFilterFactory) {
      unreachable("Cannot initialize BaseFilterFactory.");
    }
  }

  addFilter(maps) {
    return "none";
  }

  addHCMFilter(fgColor, bgColor) {
    return "none";
  }

  addAlphaFilter(map) {
    return "none";
  }

  addLuminosityFilter(map) {
    return "none";
  }

  addHighlightHCMFilter(filterName, fgColor, bgColor, newFgColor, newBgColor) {
    return "none";
  }

  destroy(keepHCM = false) {}
}

class BaseCanvasFactory {
  #enableHWA = false;

  constructor({ enableHWA = false } = {}) {
    if (this.constructor === BaseCanvasFactory) {
      unreachable("Cannot initialize BaseCanvasFactory.");
    }
    this.#enableHWA = enableHWA;
  }

  create(width, height) {
    if (width <= 0 || height <= 0) {
      throw new Error("Invalid canvas size");
    }
    const canvas = this._createCanvas(width, height);
    // #1659 modified by ngx-extended-pdf-viewer
    const options = window.pdfDefaultOptions.activateWillReadFrequentlyFlag ? { willReadFrequently: true} : undefined;
    const context = canvas.getContext("2d", options);
    // #1659 end of modification by ngx-extended-pdf-viewer
    return {
      canvas,
<<<<<<< HEAD
      context, // #1659 modified by ngx-extended-pdf-viewer
=======
      context: canvas.getContext("2d", {
        willReadFrequently: !this.#enableHWA,
      }),
>>>>>>> 831a526c
    };
  }

  reset(canvasAndContext, width, height) {
    if (!canvasAndContext.canvas) {
      throw new Error("Canvas is not specified");
    }
    if (width <= 0 || height <= 0) {
      throw new Error("Invalid canvas size");
    }
    canvasAndContext.canvas.width = width;
    canvasAndContext.canvas.height = height;
  }

  destroy(canvasAndContext) {
    if (!canvasAndContext.canvas) {
      throw new Error("Canvas is not specified");
    }
    // Zeroing the width and height cause Firefox to release graphics
    // resources immediately, which can greatly reduce memory consumption.
    canvasAndContext.canvas.width = 0;
    canvasAndContext.canvas.height = 0;
    canvasAndContext.canvas = null;
    canvasAndContext.context = null;
  }

  /**
   * @ignore
   */
  _createCanvas(width, height) {
    unreachable("Abstract method `_createCanvas` called.");
  }
}

class BaseCMapReaderFactory {
  constructor({ baseUrl = null, isCompressed = true }) {
    if (this.constructor === BaseCMapReaderFactory) {
      unreachable("Cannot initialize BaseCMapReaderFactory.");
    }
    this.baseUrl = baseUrl;
    this.isCompressed = isCompressed;
  }

  async fetch({ name }) {
    if (!this.baseUrl) {
      throw new Error(
        'The CMap "baseUrl" parameter must be specified, ensure that ' +
          'the "cMapUrl" and "cMapPacked" API parameters are provided.'
      );
    }
    if (!name) {
      throw new Error("CMap name must be specified.");
    }
    const url = this.baseUrl + name + (this.isCompressed ? ".bcmap" : "");
    const compressionType = this.isCompressed
      ? CMapCompressionType.BINARY
      : CMapCompressionType.NONE;

    return this._fetchData(url, compressionType).catch(reason => {
      throw new Error(
        `Unable to load ${this.isCompressed ? "binary " : ""}CMap at: ${url}`
      );
    });
  }

  /**
   * @ignore
   */
  _fetchData(url, compressionType) {
    unreachable("Abstract method `_fetchData` called.");
  }
}

class BaseStandardFontDataFactory {
  constructor({ baseUrl = null }) {
    if (this.constructor === BaseStandardFontDataFactory) {
      unreachable("Cannot initialize BaseStandardFontDataFactory.");
    }
    this.baseUrl = baseUrl;
  }

  async fetch({ filename }) {
    if (!this.baseUrl) {
      throw new Error(
        'The standard font "baseUrl" parameter must be specified, ensure that ' +
          'the "standardFontDataUrl" API parameter is provided.'
      );
    }
    if (!filename) {
      throw new Error("Font filename must be specified.");
    }
    const url = `${this.baseUrl}${filename}`;

    return this._fetchData(url).catch(reason => {
      throw new Error(`Unable to load font data at: ${url}`);
    });
  }

  /**
   * @ignore
   */
  _fetchData(url) {
    unreachable("Abstract method `_fetchData` called.");
  }
}

class BaseSVGFactory {
  constructor() {
    if (this.constructor === BaseSVGFactory) {
      unreachable("Cannot initialize BaseSVGFactory.");
    }
  }

  create(width, height, skipDimensions = false) {
    if (width <= 0 || height <= 0) {
      throw new Error("Invalid SVG dimensions");
    }
    const svg = this._createSVG("svg:svg");
    svg.setAttribute("version", "1.1");

    if (!skipDimensions) {
      svg.setAttribute("width", `${width}px`);
      svg.setAttribute("height", `${height}px`);
    }

    svg.setAttribute("preserveAspectRatio", "none");
    svg.setAttribute("viewBox", `0 0 ${width} ${height}`);

    return svg;
  }

  createElement(type) {
    if (typeof type !== "string") {
      throw new Error("Invalid SVG element type");
    }
    return this._createSVG(type);
  }

  /**
   * @ignore
   */
  _createSVG(type) {
    unreachable("Abstract method `_createSVG` called.");
  }
}

export {
  BaseCanvasFactory,
  BaseCMapReaderFactory,
  BaseFilterFactory,
  BaseStandardFontDataFactory,
  BaseSVGFactory,
};<|MERGE_RESOLUTION|>--- conflicted
+++ resolved
@@ -60,19 +60,11 @@
       throw new Error("Invalid canvas size");
     }
     const canvas = this._createCanvas(width, height);
-    // #1659 modified by ngx-extended-pdf-viewer
-    const options = window.pdfDefaultOptions.activateWillReadFrequentlyFlag ? { willReadFrequently: true} : undefined;
-    const context = canvas.getContext("2d", options);
-    // #1659 end of modification by ngx-extended-pdf-viewer
     return {
       canvas,
-<<<<<<< HEAD
-      context, // #1659 modified by ngx-extended-pdf-viewer
-=======
       context: canvas.getContext("2d", {
         willReadFrequently: !this.#enableHWA,
       }),
->>>>>>> 831a526c
     };
   }
 
