--- conflicted
+++ resolved
@@ -927,15 +927,6 @@
    */
   paste(event) {
     event.preventDefault();
-<<<<<<< HEAD
-    // #1783 modified by ngx-extended-pdf-viewer
-    const data = event.clipboardData.getData("application/pdfjs");
-    this.addSerializedEditor(data);
-  }
-
-  addSerializedEditor(data, activateEditorIfNecessary = false) {
-    // #1783 end of modification by ngx-extended-pdf-viewer
-=======
     const { clipboardData } = event;
     for (const item of clipboardData.items) {
       for (const editorType of this.#editorTypes) {
@@ -946,8 +937,12 @@
       }
     }
 
-    let data = clipboardData.getData("application/pdfjs");
->>>>>>> 89055065
+    const data = clipboardData.getData("application/pdfjs");
+    this.addSerializedEditor(data);
+  }
+
+  // #1783 end of modification by ngx-extended-pdf-viewer (extract a method)
+  addSerializedEditor(data, activateEditorIfNecessary = false) {
     if (!data) {
       return;
     }
