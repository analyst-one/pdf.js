/* Copyright 2015 Mozilla Foundation
 *
 * Licensed under the Apache License, Version 2.0 (the "License");
 * you may not use this file except in compliance with the License.
 * You may obtain a copy of the License at
 *
 *     http://www.apache.org/licenses/LICENSE-2.0
 *
 * Unless required by applicable law or agreed to in writing, software
 * distributed under the License is distributed on an "AS IS" BASIS,
 * WITHOUT WARRANTIES OR CONDITIONS OF ANY KIND, either express or implied.
 * See the License for the specific language governing permissions and
 * limitations under the License.
 */

/** @typedef {import("./display_utils").PageViewport} PageViewport */
/** @typedef {import("./api").TextContent} TextContent */

import {
  AbortException,
  createPromiseCapability,
  FeatureTest,
  Util,
} from "../shared/util.js";
import { deprecated, setLayerDimensions } from "./display_utils.js";

/**
 * Text layer render parameters.
 *
 * @typedef {Object} TextLayerRenderParameters
 * @property {ReadableStream | TextContent} textContentSource - Text content to
 *   render, i.e. the value returned by the page's `streamTextContent` or
 *   `getTextContent` method.
 * @property {HTMLElement} container - The DOM node that will contain the text
 *   runs.
 * @property {PageViewport} viewport - The target viewport to properly layout
 *   the text runs.
 * @property {Array<HTMLElement>} [textDivs] - HTML elements that correspond to
 *   the text items of the textContent input.
 *   This is output and shall initially be set to an empty array.
 * @property {WeakMap<HTMLElement,Object>} [textDivProperties] - Some properties
 *   weakly mapped to the HTML elements used to render the text.
 * @property {Array<string>} [textContentItemsStr] - Strings that correspond to
 *   the `str` property of the text items of the textContent input.
 *   This is output and shall initially be set to an empty array.
 * @property {boolean} [isOffscreenCanvasSupported] true if we can use
 *   OffscreenCanvas to measure string widths.
 */

/**
 * Text layer update parameters.
 *
 * @typedef {Object} TextLayerUpdateParameters
 * @property {HTMLElement} container - The DOM node that will contain the text
 *   runs.
 * @property {PageViewport} viewport - The target viewport to properly layout
 *   the text runs.
 * @property {Array<HTMLElement>} [textDivs] - HTML elements that correspond to
 *   the text items of the textContent input.
 *   This is output and shall initially be set to an empty array.
 * @property {WeakMap<HTMLElement,Object>} [textDivProperties] - Some properties
 *   weakly mapped to the HTML elements used to render the text.
 * @property {boolean} [isOffscreenCanvasSupported] true if we can use
 *   OffscreenCanvas to measure string widths.
 * @property {boolean} [mustRotate] true if the text layer must be rotated.
 * @property {boolean} [mustRescale] true if the text layer contents must be
 *   rescaled.
 */

const MAX_TEXT_DIVS_TO_RENDER = 100000;
const DEFAULT_FONT_SIZE = 30;
const DEFAULT_FONT_ASCENT = 0.8;
const ascentCache = new Map();

function getCtx(size, isOffscreenCanvasSupported) {
  let ctx;
  if (isOffscreenCanvasSupported && FeatureTest.isOffscreenCanvasSupported) {
    ctx = new OffscreenCanvas(size, size).getContext("2d", { alpha: false });
  } else {
    const canvas = document.createElement("canvas");
    canvas.width = canvas.height = size;
    ctx = canvas.getContext("2d", { alpha: false });
  }

  return ctx;
}

function getAscent(fontFamily, isOffscreenCanvasSupported) {
  const cachedAscent = ascentCache.get(fontFamily);
  if (cachedAscent) {
    return cachedAscent;
  }

  const ctx = getCtx(DEFAULT_FONT_SIZE, isOffscreenCanvasSupported);

  ctx.font = `${DEFAULT_FONT_SIZE}px ${fontFamily}`;
  const metrics = ctx.measureText("");

  // Both properties aren't available by default in Firefox.
    let ascent = metrics?.fontBoundingBoxAscent; // #707 modified by ngx-extended-pdf-viewer
    let descent = Math.abs(metrics?.fontBoundingBoxDescent); // #707 modified by ngx-extended-pdf-viewer
  if (ascent) {
    const ratio = ascent / (ascent + descent);
    ascentCache.set(fontFamily, ratio);

    ctx.canvas.width = ctx.canvas.height = 0;
    return ratio;
  }

  // Try basic heuristic to guess ascent/descent.
  // Draw a g with baseline at 0,0 and then get the line
  // number where a pixel has non-null red component (starting
  // from bottom).
  ctx.strokeStyle = "red";
  ctx.clearRect(0, 0, DEFAULT_FONT_SIZE, DEFAULT_FONT_SIZE);
  ctx.strokeText("g", 0, 0);
  let pixels = ctx.getImageData(
    0,
    0,
    DEFAULT_FONT_SIZE,
    DEFAULT_FONT_SIZE
  ).data;
  descent = 0;
  for (let i = pixels.length - 1 - 3; i >= 0; i -= 4) {
    if (pixels[i] > 0) {
      descent = Math.ceil(i / 4 / DEFAULT_FONT_SIZE);
      break;
    }
  }

  // Draw an A with baseline at 0,DEFAULT_FONT_SIZE and then get the line
  // number where a pixel has non-null red component (starting
  // from top).
  ctx.clearRect(0, 0, DEFAULT_FONT_SIZE, DEFAULT_FONT_SIZE);
  ctx.strokeText("A", 0, DEFAULT_FONT_SIZE);
  pixels = ctx.getImageData(0, 0, DEFAULT_FONT_SIZE, DEFAULT_FONT_SIZE).data;
  ascent = 0;
  for (let i = 0, ii = pixels.length; i < ii; i += 4) {
    if (pixels[i] > 0) {
      ascent = DEFAULT_FONT_SIZE - Math.floor(i / 4 / DEFAULT_FONT_SIZE);
      break;
    }
  }

  ctx.canvas.width = ctx.canvas.height = 0;

  if (ascent) {
    const ratio = ascent / (ascent + descent);
    ascentCache.set(fontFamily, ratio);
    return ratio;
  }

  ascentCache.set(fontFamily, DEFAULT_FONT_ASCENT);
  return DEFAULT_FONT_ASCENT;
}

function appendText(task, geom, styles) {
  // Initialize all used properties to keep the caches monomorphic.
  const textDiv = document.createElement("span");
  const textDivProperties = {
    angle: 0,
    canvasWidth: 0,
    hasText: geom.str !== "",
    hasEOL: geom.hasEOL,
    fontSize: 0,
  };
  task._textDivs.push(textDiv);

  const tx = Util.transform(task._transform, geom.transform);
  let angle = Math.atan2(tx[1], tx[0]);
  const style = styles[geom.fontName];
  if (style.vertical) {
    angle += Math.PI / 2;
  }
  const fontHeight = Math.hypot(tx[2], tx[3]);
  const fontAscent =
    fontHeight * getAscent(style.fontFamily, task._isOffscreenCanvasSupported);

  let left, top;
  if (angle === 0) {
    left = tx[4];
    top = tx[5] - fontAscent;
  } else {
    left = tx[4] + fontAscent * Math.sin(angle);
    top = tx[5] - fontAscent * Math.cos(angle);
  }

  const scaleFactorStr = "calc(var(--scale-factor)*";
  const divStyle = textDiv.style;
  // Setting the style properties individually, rather than all at once,
  // should be OK since the `textDiv` isn't appended to the document yet.
  if (task._container === task._rootContainer) {
    divStyle.left = `${((100 * left) / task._pageWidth).toFixed(2)}%`;
    divStyle.top = `${((100 * top) / task._pageHeight).toFixed(2)}%`;
  } else {
    // We're in a marked content span, hence we can't use percents.
    divStyle.left = `${scaleFactorStr}${left.toFixed(2)}px)`;
    divStyle.top = `${scaleFactorStr}${top.toFixed(2)}px)`;
  }
  divStyle.fontSize = `${scaleFactorStr}${fontHeight.toFixed(2)}px)`;
  divStyle.fontFamily = style.fontFamily;

  textDivProperties.fontSize = fontHeight;

  // Keeps screen readers from pausing on every new text span.
  textDiv.setAttribute("role", "presentation");

  textDiv.textContent = geom.str;
  // geom.dir may be 'ttb' for vertical texts.
  textDiv.dir = geom.dir;

  // `fontName` is only used by the FontInspector, and we only use `dataset`
  // here to make the font name available in the debugger.
  if (task._fontInspectorEnabled) {
    textDiv.dataset.fontName = geom.fontName;
  }
  if (angle !== 0) {
    textDivProperties.angle = angle * (180 / Math.PI);
  }
  // We don't bother scaling single-char text divs, because it has very
  // little effect on text highlighting. This makes scrolling on docs with
  // lots of such divs a lot faster.
  let shouldScaleText = false;
  if (geom.str.length > 1) {
    shouldScaleText = true;
  } else if (geom.str !== " " && geom.transform[0] !== geom.transform[3]) {
    const absScaleX = Math.abs(geom.transform[0]),
      absScaleY = Math.abs(geom.transform[3]);
    // When the horizontal/vertical scaling differs significantly, also scale
    // even single-char text to improve highlighting (fixes issue11713.pdf).
    if (
      absScaleX !== absScaleY &&
      Math.max(absScaleX, absScaleY) / Math.min(absScaleX, absScaleY) > 1.5
    ) {
      shouldScaleText = true;
    }
  }
  if (shouldScaleText) {
    textDivProperties.canvasWidth = style.vertical ? geom.height : geom.width;
  }
  task._textDivProperties.set(textDiv, textDivProperties);
  if (task._isReadableStream) {
    task._layoutText(textDiv);
  }
}

function layout(params) {
  const { div, scale, properties, ctx, prevFontSize, prevFontFamily } = params;
  const { style } = div;
  let transform = "";
  if (properties.canvasWidth !== 0 && properties.hasText) {
    const { fontFamily } = style;
    const { canvasWidth, fontSize } = properties;

    if (prevFontSize !== fontSize || prevFontFamily !== fontFamily) {
      ctx.font = `${fontSize * scale}px ${fontFamily}`;
      params.prevFontSize = fontSize;
      params.prevFontFamily = fontFamily;
    }

    // Only measure the width for multi-char text divs, see `appendText`.
    const { width } = ctx.measureText(div.textContent);

    if (width > 0) {
      transform = `scaleX(${(canvasWidth * scale) / width})`;
    }
  }
  if (properties.angle !== 0) {
    transform = `rotate(${properties.angle}deg) ${transform}`;
  }
  if (transform.length > 0) {
    style.transform = transform;
  }
}

function render(task) {
  if (task._canceled) {
    return;
  }
  const textDivs = task._textDivs;
  const capability = task._capability;
  const textDivsLength = textDivs.length;

  // No point in rendering many divs as it would make the browser
  // unusable even after the divs are rendered.
  if (textDivsLength > MAX_TEXT_DIVS_TO_RENDER) {
    capability.resolve();
    return;
  }

  if (!task._isReadableStream) {
    for (const textDiv of textDivs) {
      task._layoutText(textDiv);
    }
  }
  capability.resolve();
}

class TextLayerRenderTask {
  constructor({
    textContentSource,
    container,
    viewport,
    textDivs,
    textDivProperties,
    textContentItemsStr,
    isOffscreenCanvasSupported,
  }) {
    this._textContentSource = textContentSource;
    this._isReadableStream = textContentSource instanceof ReadableStream;
    this._container = this._rootContainer = container;
    this._textDivs = textDivs || [];
    this._textContentItemsStr = textContentItemsStr || [];
    this._fontInspectorEnabled = !!globalThis.FontInspector?.enabled;

    this._reader = null;
    this._textDivProperties = textDivProperties || new WeakMap();
    this._canceled = false;
    this._capability = createPromiseCapability();
    this._layoutTextParams = {
      prevFontSize: null,
      prevFontFamily: null,
      div: null,
      scale: viewport.scale * (globalThis.devicePixelRatio || 1),
      properties: null,
      ctx: getCtx(0, isOffscreenCanvasSupported),
    };
    const { pageWidth, pageHeight, pageX, pageY } = viewport.rawDims;
    this._transform = [1, 0, 0, -1, -pageX, pageY + pageHeight];
    this._pageWidth = pageWidth;
    this._pageHeight = pageHeight;

    setLayerDimensions(container, viewport);

    // Always clean-up the temporary canvas once rendering is no longer pending.
    this._capability.promise
      .finally(() => {
        this._layoutTextParams = null;
      })
      .catch(() => {
        // Avoid "Uncaught promise" messages in the Window['ngxConsole'].
      });
  }

  /**
   * Promise for textLayer rendering task completion.
   * @type {Promise<void>}
   */
  get promise() {
    return this._capability.promise;
  }

  /**
   * Cancel rendering of the textLayer.
   */
  cancel() {
    this._canceled = true;
    if (this._reader) {
      this._reader
        .cancel(new AbortException("TextLayer task cancelled."))
        .catch(() => {
          // Avoid "Uncaught promise" messages in the Window['ngxConsole'].
        });
      this._reader = null;
    }
    this._capability.reject(new AbortException("TextLayer task cancelled."));
  }

  /**
   * @private
   */
  _processItems(items, styleCache) {
    for (const item of items) {
      if (item.str === undefined) {
        if (
          item.type === "beginMarkedContentProps" ||
          item.type === "beginMarkedContent"
        ) {
          const parent = this._container;
          this._container = document.createElement("span");
          this._container.classList.add("markedContent");
          if (item.id !== null) {
            this._container.setAttribute("id", `${item.id}`);
          }
          parent.append(this._container);
        } else if (item.type === "endMarkedContent") {
          this._container = this._container.parentNode;
        }
        continue;
      }
      this._textContentItemsStr.push(item.str);
      appendText(this, item, styleCache);
    }
  }

  /**
   * @private
   */
  _layoutText(textDiv) {
<<<<<<< HEAD
    const textDivProperties = this._textDivProperties.get(textDiv);

    let transform = "";
    if (textDivProperties.canvasWidth !== 0 && textDivProperties.hasText) {
      const { fontFamily } = textDiv.style;
      const { fontSize } = textDivProperties;

      // Only build font string and set to context if different from last.
      if (
        fontSize !== this._layoutTextLastFontSize ||
        fontFamily !== this._layoutTextLastFontFamily
      ) {
        this._layoutTextCtx.font = `${
          fontSize * this._devicePixelRatio
        }px ${fontFamily}`;
        this._layoutTextLastFontSize = fontSize;
        this._layoutTextLastFontFamily = fontFamily;
      }
      // Only measure the width for multi-char text divs, see `appendText`.
      try { // #707 modified by ngx-extended-pdf-viewer
        const { width } = this._layoutTextCtx.measureText(textDiv.textContent);

        if (width > 0) {
          transform = `scaleX(${(this._devicePixelRatio * textDivProperties.canvasWidth) / width}`;
        }
      } catch (fingerprintIsBlockedException) {} // #707 modified by ngx-extended-pdf-viewer
    }
    if (textDivProperties.angle !== 0) {
      transform = `rotate(${textDivProperties.angle}deg) ${transform}`;
    }
    if (transform.length > 0) {
      textDiv.style.transform = transform;
    }
=======
    const textDivProperties = (this._layoutTextParams.properties =
      this._textDivProperties.get(textDiv));
    this._layoutTextParams.div = textDiv;
    layout(this._layoutTextParams);
>>>>>>> 506bbb72

    if (textDivProperties.hasText) {
      this._container.append(textDiv);
    }
    if (textDivProperties.hasEOL) {
      const br = document.createElement("br");
      br.setAttribute("role", "presentation");
      this._container.append(br);
    }
  }

  /**
   * @private
   */
  _render() {
    const capability = createPromiseCapability();
    let styleCache = Object.create(null);

    if (this._isReadableStream) {
      const pump = () => {
        this._reader.read().then(({ value, done }) => {
          if (done) {
            capability.resolve();
            return;
          }

          Object.assign(styleCache, value.styles);
          this._processItems(value.items, styleCache);
          pump();
        }, capability.reject);
      };

      this._reader = this._textContentSource.getReader();
      pump();
    } else if (this._textContentSource) {
      const { items, styles } = this._textContentSource;
      this._processItems(items, styles);
      capability.resolve();
    } else {
      throw new Error('No "textContentSource" parameter specified.');
    }

    capability.promise.then(() => {
      styleCache = null;
      render(this);
    }, this._capability.reject);
  }
}

/**
 * @param {TextLayerRenderParameters} params
 * @returns {TextLayerRenderTask}
 */
function renderTextLayer(params) {
  if (
    (typeof PDFJSDev === "undefined" || PDFJSDev.test("GENERIC")) &&
    !params.textContentSource &&
    (params.textContent || params.textContentStream)
  ) {
    deprecated(
      "The TextLayerRender `textContent`/`textContentStream` parameters " +
        "will be removed in the future, please use `textContentSource` instead."
    );
    params.textContentSource = params.textContent || params.textContentStream;
  }
  const task = new TextLayerRenderTask(params);
  task._render();
  return task;
}

/**
 * @param {TextLayerUpdateParameters} params
 * @returns {undefined}
 */
function updateTextLayer({
  container,
  viewport,
  textDivs,
  textDivProperties,
  isOffscreenCanvasSupported,
  mustRotate = true,
  mustRescale = true,
}) {
  if (mustRotate) {
    setLayerDimensions(container, { rotation: viewport.rotation });
  }

  if (mustRescale) {
    const ctx = getCtx(0, isOffscreenCanvasSupported);
    const scale = viewport.scale * (globalThis.devicePixelRatio || 1);
    const params = {
      prevFontSize: null,
      prevFontFamily: null,
      div: null,
      scale,
      properties: null,
      ctx,
    };
    for (const div of textDivs) {
      params.properties = textDivProperties.get(div);
      params.div = div;
      layout(params);
    }
  }
}

export { renderTextLayer, TextLayerRenderTask, updateTextLayer };<|MERGE_RESOLUTION|>--- conflicted
+++ resolved
@@ -259,7 +259,9 @@
     }
 
     // Only measure the width for multi-char text divs, see `appendText`.
-    const { width } = ctx.measureText(div.textContent);
+	try { // #707 modified by ngx-extended-pdf-viewer
+	  const { width } = this._layoutTextCtx.measureText(textDiv.textContent);
+	} catch (fingerprintIsBlockedException) {} // #707 modified by ngx-extended-pdf-viewer
 
     if (width > 0) {
       transform = `scaleX(${(canvasWidth * scale) / width})`;
@@ -397,46 +399,10 @@
    * @private
    */
   _layoutText(textDiv) {
-<<<<<<< HEAD
-    const textDivProperties = this._textDivProperties.get(textDiv);
-
-    let transform = "";
-    if (textDivProperties.canvasWidth !== 0 && textDivProperties.hasText) {
-      const { fontFamily } = textDiv.style;
-      const { fontSize } = textDivProperties;
-
-      // Only build font string and set to context if different from last.
-      if (
-        fontSize !== this._layoutTextLastFontSize ||
-        fontFamily !== this._layoutTextLastFontFamily
-      ) {
-        this._layoutTextCtx.font = `${
-          fontSize * this._devicePixelRatio
-        }px ${fontFamily}`;
-        this._layoutTextLastFontSize = fontSize;
-        this._layoutTextLastFontFamily = fontFamily;
-      }
-      // Only measure the width for multi-char text divs, see `appendText`.
-      try { // #707 modified by ngx-extended-pdf-viewer
-        const { width } = this._layoutTextCtx.measureText(textDiv.textContent);
-
-        if (width > 0) {
-          transform = `scaleX(${(this._devicePixelRatio * textDivProperties.canvasWidth) / width}`;
-        }
-      } catch (fingerprintIsBlockedException) {} // #707 modified by ngx-extended-pdf-viewer
-    }
-    if (textDivProperties.angle !== 0) {
-      transform = `rotate(${textDivProperties.angle}deg) ${transform}`;
-    }
-    if (transform.length > 0) {
-      textDiv.style.transform = transform;
-    }
-=======
     const textDivProperties = (this._layoutTextParams.properties =
       this._textDivProperties.get(textDiv));
     this._layoutTextParams.div = textDiv;
     layout(this._layoutTextParams);
->>>>>>> 506bbb72
 
     if (textDivProperties.hasText) {
       this._container.append(textDiv);
