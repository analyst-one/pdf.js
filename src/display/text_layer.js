--- conflicted
+++ resolved
@@ -62,20 +62,6 @@
 const DEFAULT_FONT_SIZE = 30;
 const DEFAULT_FONT_ASCENT = 0.8;
 const ascentCache = new Map();
-<<<<<<< HEAD
-
-function getCtx(size, isOffscreenCanvasSupported) {
-  let ctx;
-  // #1659 modified by ngx-extended-pdf-viewer
-  const options = window.pdfDefaultOptions.activateWillReadFrequentlyFlag ? { willReadFrequently: true, alpha: false } : { alpha: false };
-  if (isOffscreenCanvasSupported && FeatureTest.isOffscreenCanvasSupported) {
-    ctx = new OffscreenCanvas(size, size).getContext("2d", options);
-    // #1659 end of modification by ngx-extended-pdf-viewer
-  } else {
-    const canvas = document.createElement("canvas");
-    canvas.width = canvas.height = size;
-    ctx = canvas.getContext("2d", options); // #1659 modified by ngx-extended-pdf-viewer
-=======
 let _canvasContext = null;
 
 function getCtx() {
@@ -89,11 +75,14 @@
     // Ideally, we should use in the text layer the fonts we've in the pdf (or
     // their replacements when they aren't embedded) and then we can use an
     // OffscreenCanvas.
+      // #1659 modified by ngx-extended-pdf-viewer
+    const options = window.pdfDefaultOptions.activateWillReadFrequentlyFlag ? { willReadFrequently: true, alpha: false } : { alpha: false };
+
     const canvas = document.createElement("canvas");
     canvas.className = "hiddenCanvasElement";
     document.body.append(canvas);
-    _canvasContext = canvas.getContext("2d", { alpha: false });
->>>>>>> a6e0b029
+    _canvasContext = canvas.getContext("2d", options);
+    // #1659 end of modification by ngx-extended-pdf-viewer
   }
 
   return _canvasContext;
