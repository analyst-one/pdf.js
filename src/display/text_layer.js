/* Copyright 2015 Mozilla Foundation
 *
 * Licensed under the Apache License, Version 2.0 (the "License");
 * you may not use this file except in compliance with the License.
 * You may obtain a copy of the License at
 *
 *     http://www.apache.org/licenses/LICENSE-2.0
 *
 * Unless required by applicable law or agreed to in writing, software
 * distributed under the License is distributed on an "AS IS" BASIS,
 * WITHOUT WARRANTIES OR CONDITIONS OF ANY KIND, either express or implied.
 * See the License for the specific language governing permissions and
 * limitations under the License.
 */

import {
  AbortException,
  createPromiseCapability,
  Util,
} from "../shared/util.js";
import { deprecated } from "./display_utils.js";

/**
 * Text layer render parameters.
 *
 * @typedef {Object} TextLayerRenderParameters
 * @property {import("./api").TextContent} [textContent] - Text content to
 *   render (the object is returned by the page's `getTextContent` method).
 * @property {ReadableStream} [textContentStream] - Text content stream to
 *   render (the stream is returned by the page's `streamTextContent` method).
 * @property {DocumentFragment | HTMLElement} container - The DOM node that
 *   will contain the text runs.
 * @property {import("./display_utils").PageViewport} viewport - The target
 *   viewport to properly layout the text runs.
 * @property {Array<HTMLElement>} [textDivs] - HTML elements that correspond to
 *   the text items of the textContent input.
 *   This is output and shall initially be set to an empty array.
 * @property {Array<string>} [textContentItemsStr] - Strings that correspond to
 *   the `str` property of the text items of the textContent input.
 *   This is output and shall initially be set to an empty array.
 * @property {number} [timeout] - Delay in milliseconds before rendering of the
 *   text runs occurs.
 * @property {boolean} [enhanceTextSelection] - Whether to turn on the text
 *   selection enhancement.
 */

const MAX_TEXT_DIVS_TO_RENDER = 100000;
const DEFAULT_FONT_SIZE = 30;
const DEFAULT_FONT_ASCENT = 0.8;
const ascentCache = new Map();
const AllWhitespaceRegexp = /^\s+$/g;

function getAscent(fontFamily, ctx) {
  const cachedAscent = ascentCache.get(fontFamily);
  if (cachedAscent) {
    return cachedAscent;
  }

  ctx.save();
  ctx.font = `${DEFAULT_FONT_SIZE}px ${fontFamily}`;
  const metrics = ctx.measureText("");

  // Both properties aren't available by default in Firefox.
    let ascent = metrics?.fontBoundingBoxAscent; // #707 modified by ngx-extended-pdf-viewer
    let descent = Math.abs(metrics?.fontBoundingBoxDescent); // #707 modified by ngx-extended-pdf-viewer
  if (ascent) {
    ctx.restore();
    const ratio = ascent / (ascent + descent);
    ascentCache.set(fontFamily, ratio);
    return ratio;
  }

  // Try basic heuristic to guess ascent/descent.
  // Draw a g with baseline at 0,0 and then get the line
  // number where a pixel has non-null red component (starting
  // from bottom).
  ctx.strokeStyle = "red";
  ctx.clearRect(0, 0, DEFAULT_FONT_SIZE, DEFAULT_FONT_SIZE);
  ctx.strokeText("g", 0, 0);
  let pixels = ctx.getImageData(
    0,
    0,
    DEFAULT_FONT_SIZE,
    DEFAULT_FONT_SIZE
  ).data;
  descent = 0;
  for (let i = pixels.length - 1 - 3; i >= 0; i -= 4) {
    if (pixels[i] > 0) {
      descent = Math.ceil(i / 4 / DEFAULT_FONT_SIZE);
      break;
    }
  }

  // Draw an A with baseline at 0,DEFAULT_FONT_SIZE and then get the line
  // number where a pixel has non-null red component (starting
  // from top).
  ctx.clearRect(0, 0, DEFAULT_FONT_SIZE, DEFAULT_FONT_SIZE);
  ctx.strokeText("A", 0, DEFAULT_FONT_SIZE);
  pixels = ctx.getImageData(0, 0, DEFAULT_FONT_SIZE, DEFAULT_FONT_SIZE).data;
  ascent = 0;
  for (let i = 0, ii = pixels.length; i < ii; i += 4) {
    if (pixels[i] > 0) {
      ascent = DEFAULT_FONT_SIZE - Math.floor(i / 4 / DEFAULT_FONT_SIZE);
      break;
    }
  }

  ctx.restore();

  if (ascent) {
    const ratio = ascent / (ascent + descent);
    ascentCache.set(fontFamily, ratio);
    return ratio;
  }

  ascentCache.set(fontFamily, DEFAULT_FONT_ASCENT);
  return DEFAULT_FONT_ASCENT;
}

function appendText(task, geom, styles, ctx) {
  // Initialize all used properties to keep the caches monomorphic.
  const textDiv = document.createElement("span");
  const textDivProperties = task._enhanceTextSelection
    ? {
        angle: 0,
        canvasWidth: 0,
        hasText: geom.str !== "",
        hasEOL: geom.hasEOL,
        originalTransform: null,
        paddingBottom: 0,
        paddingLeft: 0,
        paddingRight: 0,
        paddingTop: 0,
        scale: 1,
        fontSize: 0,
      }
    : {
        angle: 0,
        canvasWidth: 0,
        hasText: geom.str !== "",
        hasEOL: geom.hasEOL,
        fontSize: 0,
      };

  task._textDivs.push(textDiv);

  const tx = Util.transform(task._viewport.transform, geom.transform);
  let angle = Math.atan2(tx[1], tx[0]);
  const style = styles[geom.fontName];
  if (style.vertical) {
    angle += Math.PI / 2;
  }
  const fontHeight = Math.hypot(tx[2], tx[3]);
  const fontAscent = fontHeight * getAscent(style.fontFamily, ctx);

  let left, top;
  if (angle === 0) {
    left = tx[4];
    top = tx[5] - fontAscent;
  } else {
    left = tx[4] + fontAscent * Math.sin(angle);
    top = tx[5] - fontAscent * Math.cos(angle);
  }
  // Setting the style properties individually, rather than all at once,
  // should be OK since the `textDiv` isn't appended to the document yet.
  textDiv.style.left = `${left}px`;
  textDiv.style.top = `${top}px`;
  textDiv.style.fontSize = `${fontHeight}px`;
  textDiv.style.fontFamily = style.fontFamily;

  textDivProperties.fontSize = fontHeight;

  // Keeps screen readers from pausing on every new text span.
  textDiv.setAttribute("role", "presentation");

  textDiv.textContent = geom.str;
  // geom.dir may be 'ttb' for vertical texts.
  textDiv.dir = geom.dir;

  // `fontName` is only used by the FontInspector, and we only use `dataset`
  // here to make the font name available in the debugger.
  if (task._fontInspectorEnabled) {
    textDiv.dataset.fontName = geom.fontName;
  }
  if (angle !== 0) {
    textDivProperties.angle = angle * (180 / Math.PI);
  }
  // We don't bother scaling single-char text divs, because it has very
  // little effect on text highlighting. This makes scrolling on docs with
  // lots of such divs a lot faster.
  let shouldScaleText = false;
  if (
    geom.str.length > 1 ||
    (task._enhanceTextSelection && AllWhitespaceRegexp.test(geom.str))
  ) {
    shouldScaleText = true;
  } else if (geom.str !== " " && geom.transform[0] !== geom.transform[3]) {
    const absScaleX = Math.abs(geom.transform[0]),
      absScaleY = Math.abs(geom.transform[3]);
    // When the horizontal/vertical scaling differs significantly, also scale
    // even single-char text to improve highlighting (fixes issue11713.pdf).
    if (
      absScaleX !== absScaleY &&
      Math.max(absScaleX, absScaleY) / Math.min(absScaleX, absScaleY) > 1.5
    ) {
      shouldScaleText = true;
    }
  }
  if (shouldScaleText) {
    if (style.vertical) {
      textDivProperties.canvasWidth = geom.height * task._viewport.scale;
    } else {
      textDivProperties.canvasWidth = geom.width * task._viewport.scale;
    }
  }
  task._textDivProperties.set(textDiv, textDivProperties);
  if (task._textContentStream) {
    task._layoutText(textDiv);
  }

  if (task._enhanceTextSelection && textDivProperties.hasText) {
    let angleCos = 1,
      angleSin = 0;
    if (angle !== 0) {
      angleCos = Math.cos(angle);
      angleSin = Math.sin(angle);
    }
    const divWidth =
      (style.vertical ? geom.height : geom.width) * task._viewport.scale;
    const divHeight = fontHeight;

    let m, b;
    if (angle !== 0) {
      m = [angleCos, angleSin, -angleSin, angleCos, left, top];
      b = Util.getAxialAlignedBoundingBox([0, 0, divWidth, divHeight], m);
    } else {
      b = [left, top, left + divWidth, top + divHeight];
    }

    task._bounds.push({
      left: b[0],
      top: b[1],
      right: b[2],
      bottom: b[3],
      div: textDiv,
      size: [divWidth, divHeight],
      m,
    });
  }
}

function render(task) {
  if (task._canceled) {
    return;
  }
  const textDivs = task._textDivs;
  const capability = task._capability;
  const textDivsLength = textDivs.length;

  // No point in rendering many divs as it would make the browser
  // unusable even after the divs are rendered.
  if (textDivsLength > MAX_TEXT_DIVS_TO_RENDER) {
    task._renderingDone = true;
    capability.resolve();
    return;
  }

  if (!task._textContentStream) {
    for (let i = 0; i < textDivsLength; i++) {
      task._layoutText(textDivs[i]);
    }
  }

  task._renderingDone = true;
  capability.resolve();
}

function findPositiveMin(ts, offset, count) {
  let result = 0;
  for (let i = 0; i < count; i++) {
    const t = ts[offset++];
    if (t > 0) {
      result = result ? Math.min(t, result) : t;
    }
  }
  return result;
}

function expand(task) {
  const bounds = task._bounds;
  const viewport = task._viewport;

  const expanded = expandBounds(viewport.width, viewport.height, bounds);
  for (let i = 0; i < expanded.length; i++) {
    const div = bounds[i].div;
    const divProperties = task._textDivProperties.get(div);
    if (divProperties.angle === 0) {
      divProperties.paddingLeft = bounds[i].left - expanded[i].left;
      divProperties.paddingTop = bounds[i].top - expanded[i].top;
      divProperties.paddingRight = expanded[i].right - bounds[i].right;
      divProperties.paddingBottom = expanded[i].bottom - bounds[i].bottom;
      task._textDivProperties.set(div, divProperties);
      continue;
    }
    // Box is rotated -- trying to find padding so rotated div will not
    // exceed its expanded bounds.
    const e = expanded[i],
      b = bounds[i];
    const m = b.m,
      c = m[0],
      s = m[1];
    // Finding intersections with expanded box.
    const points = [[0, 0], [0, b.size[1]], [b.size[0], 0], b.size];
    const ts = new Float64Array(64);
    for (let j = 0, jj = points.length; j < jj; j++) {
      const t = Util.applyTransform(points[j], m);
      ts[j + 0] = c && (e.left - t[0]) / c;
      ts[j + 4] = s && (e.top - t[1]) / s;
      ts[j + 8] = c && (e.right - t[0]) / c;
      ts[j + 12] = s && (e.bottom - t[1]) / s;

      ts[j + 16] = s && (e.left - t[0]) / -s;
      ts[j + 20] = c && (e.top - t[1]) / c;
      ts[j + 24] = s && (e.right - t[0]) / -s;
      ts[j + 28] = c && (e.bottom - t[1]) / c;

      ts[j + 32] = c && (e.left - t[0]) / -c;
      ts[j + 36] = s && (e.top - t[1]) / -s;
      ts[j + 40] = c && (e.right - t[0]) / -c;
      ts[j + 44] = s && (e.bottom - t[1]) / -s;

      ts[j + 48] = s && (e.left - t[0]) / s;
      ts[j + 52] = c && (e.top - t[1]) / -c;
      ts[j + 56] = s && (e.right - t[0]) / s;
      ts[j + 60] = c && (e.bottom - t[1]) / -c;
    }
    // Not based on math, but to simplify calculations, using cos and sin
    // absolute values to not exceed the box (it can but insignificantly).
    const boxScale = 1 + Math.min(Math.abs(c), Math.abs(s));
    divProperties.paddingLeft = findPositiveMin(ts, 32, 16) / boxScale;
    divProperties.paddingTop = findPositiveMin(ts, 48, 16) / boxScale;
    divProperties.paddingRight = findPositiveMin(ts, 0, 16) / boxScale;
    divProperties.paddingBottom = findPositiveMin(ts, 16, 16) / boxScale;
    task._textDivProperties.set(div, divProperties);
  }
}

function expandBounds(width, height, boxes) {
  const bounds = boxes.map(function (box, i) {
    return {
      x1: box.left,
      y1: box.top,
      x2: box.right,
      y2: box.bottom,
      index: i,
      x1New: undefined,
      x2New: undefined,
    };
  });
  expandBoundsLTR(width, bounds);

  const expanded = new Array(boxes.length);
  for (const b of bounds) {
    const i = b.index;
    expanded[i] = {
      left: b.x1New,
      top: 0,
      right: b.x2New,
      bottom: 0,
    };
  }

  // Rotating on 90 degrees and extending extended boxes. Reusing the bounds
  // array and objects.
  boxes.map(function (box, i) {
    const e = expanded[i],
      b = bounds[i];
    b.x1 = box.top;
    b.y1 = width - e.right;
    b.x2 = box.bottom;
    b.y2 = width - e.left;
    b.index = i;
    b.x1New = undefined;
    b.x2New = undefined;
  });
  expandBoundsLTR(height, bounds);

  for (const b of bounds) {
    const i = b.index;
    expanded[i].top = b.x1New;
    expanded[i].bottom = b.x2New;
  }
  return expanded;
}

function expandBoundsLTR(width, bounds) {
  // Sorting by x1 coordinate and walk by the bounds in the same order.
  bounds.sort(function (a, b) {
    return a.x1 - b.x1 || a.index - b.index;
  });

  // First we see on the horizon is a fake boundary.
  const fakeBoundary = {
    x1: -Infinity,
    y1: -Infinity,
    x2: 0,
    y2: Infinity,
    index: -1,
    x1New: 0,
    x2New: 0,
  };
  const horizon = [
    {
      start: -Infinity,
      end: Infinity,
      boundary: fakeBoundary,
    },
  ];

  for (const boundary of bounds) {
    // Searching for the affected part of horizon.
    // TODO red-black tree or simple binary search
    let i = 0;
    while (i < horizon.length && horizon[i].end <= boundary.y1) {
      i++;
    }
    let j = horizon.length - 1;
    while (j >= 0 && horizon[j].start >= boundary.y2) {
      j--;
    }

    let horizonPart, affectedBoundary;
    let q,
      k,
      maxXNew = -Infinity;
    for (q = i; q <= j; q++) {
      horizonPart = horizon[q];
      affectedBoundary = horizonPart.boundary;
      let xNew;
      if (affectedBoundary.x2 > boundary.x1) {
        // In the middle of the previous element, new x shall be at the
        // boundary start. Extending if further if the affected boundary
        // placed on top of the current one.
        xNew =
          affectedBoundary.index > boundary.index
            ? affectedBoundary.x1New
            : boundary.x1;
      } else if (affectedBoundary.x2New === undefined) {
        // We have some space in between, new x in middle will be a fair
        // choice.
        xNew = (affectedBoundary.x2 + boundary.x1) / 2;
      } else {
        // Affected boundary has x2new set, using it as new x.
        xNew = affectedBoundary.x2New;
      }
      if (xNew > maxXNew) {
        maxXNew = xNew;
      }
    }

    // Set new x1 for current boundary.
    boundary.x1New = maxXNew;

    // Adjusts new x2 for the affected boundaries.
    for (q = i; q <= j; q++) {
      horizonPart = horizon[q];
      affectedBoundary = horizonPart.boundary;
      if (affectedBoundary.x2New === undefined) {
        // Was not set yet, choosing new x if possible.
        if (affectedBoundary.x2 > boundary.x1) {
          // Current and affected boundaries intersect. If affected boundary
          // is placed on top of the current, shrinking the affected.
          if (affectedBoundary.index > boundary.index) {
            affectedBoundary.x2New = affectedBoundary.x2;
          }
        } else {
          affectedBoundary.x2New = maxXNew;
        }
      } else if (affectedBoundary.x2New > maxXNew) {
        // Affected boundary is touching new x, pushing it back.
        affectedBoundary.x2New = Math.max(maxXNew, affectedBoundary.x2);
      }
    }

    // Fixing the horizon.
    const changedHorizon = [];
    let lastBoundary = null;
    for (q = i; q <= j; q++) {
      horizonPart = horizon[q];
      affectedBoundary = horizonPart.boundary;
      // Checking which boundary will be visible.
      const useBoundary =
        affectedBoundary.x2 > boundary.x2 ? affectedBoundary : boundary;
      if (lastBoundary === useBoundary) {
        // Merging with previous.
        changedHorizon.at(-1).end = horizonPart.end;
      } else {
        changedHorizon.push({
          start: horizonPart.start,
          end: horizonPart.end,
          boundary: useBoundary,
        });
        lastBoundary = useBoundary;
      }
    }
    if (horizon[i].start < boundary.y1) {
      changedHorizon[0].start = boundary.y1;
      changedHorizon.unshift({
        start: horizon[i].start,
        end: boundary.y1,
        boundary: horizon[i].boundary,
      });
    }
    if (boundary.y2 < horizon[j].end) {
      changedHorizon.at(-1).end = boundary.y2;
      changedHorizon.push({
        start: boundary.y2,
        end: horizon[j].end,
        boundary: horizon[j].boundary,
      });
    }

    // Set x2 new of boundary that is no longer visible (see overlapping case
    // above).
    // TODO more efficient, e.g. via reference counting.
    for (q = i; q <= j; q++) {
      horizonPart = horizon[q];
      affectedBoundary = horizonPart.boundary;
      if (affectedBoundary.x2New !== undefined) {
        continue;
      }
      let used = false;
      for (
        k = i - 1;
        !used && k >= 0 && horizon[k].start >= affectedBoundary.y1;
        k--
      ) {
        used = horizon[k].boundary === affectedBoundary;
      }
      for (
        k = j + 1;
        !used && k < horizon.length && horizon[k].end <= affectedBoundary.y2;
        k++
      ) {
        used = horizon[k].boundary === affectedBoundary;
      }
      for (k = 0; !used && k < changedHorizon.length; k++) {
        used = changedHorizon[k].boundary === affectedBoundary;
      }
      if (!used) {
        affectedBoundary.x2New = maxXNew;
      }
    }

    Array.prototype.splice.apply(horizon, [i, j - i + 1, ...changedHorizon]);
  }

  // Set new x2 for all unset boundaries.
  for (const horizonPart of horizon) {
    const affectedBoundary = horizonPart.boundary;
    if (affectedBoundary.x2New === undefined) {
      affectedBoundary.x2New = Math.max(width, affectedBoundary.x2);
    }
  }
}

class TextLayerRenderTask {
  constructor({
    textContent,
    textContentStream,
    container,
    viewport,
    textDivs,
    textContentItemsStr,
    enhanceTextSelection,
  }) {
    if (enhanceTextSelection) {
      deprecated(
        "The `enhanceTextSelection` functionality will be removed in the future."
      );
    }
    this._textContent = textContent;
    this._textContentStream = textContentStream;
    this._container = container;
    this._document = container.ownerDocument;
    this._viewport = viewport;
    this._textDivs = textDivs || [];
    this._textContentItemsStr = textContentItemsStr || [];
    this._enhanceTextSelection = !!enhanceTextSelection;
    this._fontInspectorEnabled = !!globalThis.FontInspector?.enabled;

    this._reader = null;
    this._layoutTextLastFontSize = null;
    this._layoutTextLastFontFamily = null;
    this._layoutTextCtx = null;
    this._textDivProperties = new WeakMap();
    this._renderingDone = false;
    this._canceled = false;
    this._capability = createPromiseCapability();
    this._renderTimer = null;
    this._bounds = [];
    this._devicePixelRatio = globalThis.devicePixelRatio || 1;

    // Always clean-up the temporary canvas once rendering is no longer pending.
    this._capability.promise
      .finally(() => {
        if (!this._enhanceTextSelection) {
          // The `textDiv` properties are no longer needed.
          this._textDivProperties = null;
        }

        if (this._layoutTextCtx) {
          // Zeroing the width and height cause Firefox to release graphics
          // resources immediately, which can greatly reduce memory consumption.
          this._layoutTextCtx.canvas.width = 0;
          this._layoutTextCtx.canvas.height = 0;
          this._layoutTextCtx = null;
        }
      })
      .catch(() => {
        // Avoid "Uncaught promise" messages in the Window['ngxConsole'].
      });
  }

  /**
   * Promise for textLayer rendering task completion.
   * @type {Promise<void>}
   */
  get promise() {
    return this._capability.promise;
  }

  /**
   * Cancel rendering of the textLayer.
   */
  cancel() {
    this._canceled = true;
    if (this._reader) {
      this._reader
        .cancel(new AbortException("TextLayer task cancelled."))
        .catch(() => {
          // Avoid "Uncaught promise" messages in the Window['ngxConsole'].
        });
      this._reader = null;
    }
    if (this._renderTimer !== null) {
      clearTimeout(this._renderTimer);
      this._renderTimer = null;
    }
    this._capability.reject(new Error("TextLayer task cancelled."));
  }

  /**
   * @private
   */
  _processItems(items, styleCache) {
    for (let i = 0, len = items.length; i < len; i++) {
      if (items[i].str === undefined) {
        if (
          items[i].type === "beginMarkedContentProps" ||
          items[i].type === "beginMarkedContent"
        ) {
          const parent = this._container;
          this._container = document.createElement("span");
          this._container.classList.add("markedContent");
          if (items[i].id !== null) {
            this._container.setAttribute("id", `${items[i].id}`);
          }
          parent.append(this._container);
        } else if (items[i].type === "endMarkedContent") {
          this._container = this._container.parentNode;
        }
        continue;
      }
      this._textContentItemsStr.push(items[i].str);
      appendText(this, items[i], styleCache, this._layoutTextCtx);
    }
  }

  /**
   * @private
   */
  _layoutText(textDiv) {
    const textDivProperties = this._textDivProperties.get(textDiv);

    let transform = "";
    if (textDivProperties.canvasWidth !== 0 && textDivProperties.hasText) {
      const { fontFamily } = textDiv.style;
      const { fontSize } = textDivProperties;

      // Only build font string and set to context if different from last.
      if (
        fontSize !== this._layoutTextLastFontSize ||
        fontFamily !== this._layoutTextLastFontFamily
      ) {
        this._layoutTextCtx.font = `${
          fontSize * this._devicePixelRatio
        }px ${fontFamily}`;
        this._layoutTextLastFontSize = fontSize;
        this._layoutTextLastFontFamily = fontFamily;
      }
      // Only measure the width for multi-char text divs, see `appendText`.
<<<<<<< HEAD
      try { // #707 modified by ngx-extended-pdf-viewer
        const { width } = this._layoutTextCtx.measureText(textDiv.textContent);

        if (width > 0) {
          textDivProperties.scale = textDivProperties.canvasWidth / width;
          const scale = textDivProperties.canvasWidth / width;
          if (this._enhanceTextSelection) {
            textDivProperties.scale = scale;
          }
          transform = `scaleX(${scale})`;
=======
      const { width } = this._layoutTextCtx.measureText(textDiv.textContent);

      if (width > 0) {
        const scale =
          (this._devicePixelRatio * textDivProperties.canvasWidth) / width;
        if (this._enhanceTextSelection) {
          textDivProperties.scale = scale;
>>>>>>> 91e6830e
        }
      } catch (fingerprintIsBlockedException) {} // #707 modified by ngx-extended-pdf-viewer
    }
    if (textDivProperties.angle !== 0) {
      transform = `rotate(${textDivProperties.angle}deg) ${transform}`;
    }
    if (transform.length > 0) {
      if (this._enhanceTextSelection) {
        textDivProperties.originalTransform = transform;
      }
      textDiv.style.transform = transform;
    }

    if (textDivProperties.hasText) {
      this._container.append(textDiv);
    }
    if (textDivProperties.hasEOL) {
      const br = document.createElement("br");
      br.setAttribute("role", "presentation");
      this._container.append(br);
    }
  }

  /**
   * @private
   */
  _render(timeout = 0) {
    const capability = createPromiseCapability();
    let styleCache = Object.create(null);

    // The temporary canvas is used to measure text length in the DOM.
    const canvas = this._document.createElement("canvas");
    canvas.height = canvas.width = DEFAULT_FONT_SIZE;

    this._layoutTextCtx = canvas.getContext("2d", { alpha: false });

    if (this._textContent) {
      const textItems = this._textContent.items;
      const textStyles = this._textContent.styles;
      this._processItems(textItems, textStyles);
      capability.resolve();
    } else if (this._textContentStream) {
      const pump = () => {
        this._reader.read().then(({ value, done }) => {
          if (done) {
            capability.resolve();
            return;
          }

          Object.assign(styleCache, value.styles);
          this._processItems(value.items, styleCache);
          pump();
        }, capability.reject);
      };

      this._reader = this._textContentStream.getReader();
      pump();
    } else {
      throw new Error(
        'Neither "textContent" nor "textContentStream" parameters specified.'
      );
    }

    capability.promise.then(() => {
      styleCache = null;
      if (!timeout) {
        // Render right away
        render(this);
      } else {
        // Schedule
        this._renderTimer = setTimeout(() => {
          render(this);
          this._renderTimer = null;
        }, timeout);
      }
    }, this._capability.reject);
  }

  /**
   * @param {boolean} [expandDivs]
   */
  expandTextDivs(expandDivs = false) {
    if (!this._enhanceTextSelection || !this._renderingDone) {
      return;
    }
    if (this._bounds !== null) {
      expand(this);
      this._bounds = null;
    }
    const transformBuf = [],
      paddingBuf = [];

    for (let i = 0, ii = this._textDivs.length; i < ii; i++) {
      const div = this._textDivs[i];
      const divProps = this._textDivProperties.get(div);

      if (!divProps.hasText) {
        continue;
      }
      if (expandDivs) {
        transformBuf.length = 0;
        paddingBuf.length = 0;

        if (divProps.originalTransform) {
          transformBuf.push(divProps.originalTransform);
        }
        if (divProps.paddingTop > 0) {
          paddingBuf.push(`${divProps.paddingTop}px`);
          transformBuf.push(`translateY(${-divProps.paddingTop}px)`);
        } else {
          paddingBuf.push(0);
        }
        if (divProps.paddingRight > 0) {
          paddingBuf.push(`${divProps.paddingRight / divProps.scale}px`);
        } else {
          paddingBuf.push(0);
        }
        if (divProps.paddingBottom > 0) {
          paddingBuf.push(`${divProps.paddingBottom}px`);
        } else {
          paddingBuf.push(0);
        }
        if (divProps.paddingLeft > 0) {
          paddingBuf.push(`${divProps.paddingLeft / divProps.scale}px`);
          transformBuf.push(
            `translateX(${-divProps.paddingLeft / divProps.scale}px)`
          );
        } else {
          paddingBuf.push(0);
        }

        div.style.padding = paddingBuf.join(" ");
        if (transformBuf.length) {
          div.style.transform = transformBuf.join(" ");
        }
      } else {
        div.style.padding = null;
        div.style.transform = divProps.originalTransform;
      }
    }
  }
}

/**
 * @param {TextLayerRenderParameters} renderParameters
 * @returns {TextLayerRenderTask}
 */
function renderTextLayer(renderParameters) {
  const task = new TextLayerRenderTask({
    textContent: renderParameters.textContent,
    textContentStream: renderParameters.textContentStream,
    container: renderParameters.container,
    viewport: renderParameters.viewport,
    textDivs: renderParameters.textDivs,
    textContentItemsStr: renderParameters.textContentItemsStr,
    enhanceTextSelection: renderParameters.enhanceTextSelection,
  });
  task._render(renderParameters.timeout);
  return task;
}

export { renderTextLayer, TextLayerRenderTask };<|MERGE_RESOLUTION|>--- conflicted
+++ resolved
@@ -700,26 +700,16 @@
         this._layoutTextLastFontFamily = fontFamily;
       }
       // Only measure the width for multi-char text divs, see `appendText`.
-<<<<<<< HEAD
       try { // #707 modified by ngx-extended-pdf-viewer
         const { width } = this._layoutTextCtx.measureText(textDiv.textContent);
 
         if (width > 0) {
-          textDivProperties.scale = textDivProperties.canvasWidth / width;
-          const scale = textDivProperties.canvasWidth / width;
+          const scale =
+            (this._devicePixelRatio * textDivProperties.canvasWidth) / width;
           if (this._enhanceTextSelection) {
             textDivProperties.scale = scale;
           }
           transform = `scaleX(${scale})`;
-=======
-      const { width } = this._layoutTextCtx.measureText(textDiv.textContent);
-
-      if (width > 0) {
-        const scale =
-          (this._devicePixelRatio * textDivProperties.canvasWidth) / width;
-        if (this._enhanceTextSelection) {
-          textDivProperties.scale = scale;
->>>>>>> 91e6830e
         }
       } catch (fingerprintIsBlockedException) {} // #707 modified by ngx-extended-pdf-viewer
     }
