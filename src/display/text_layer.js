--- conflicted
+++ resolved
@@ -691,21 +691,15 @@
       try { // #707 modified by ngx-extended-pdf-viewer
         const { width } = this._layoutTextCtx.measureText(textDiv.textContent);
 
-<<<<<<< HEAD
         if (width > 0) {
           textDivProperties.scale = textDivProperties.canvasWidth / width;
-          transform = `scaleX(${textDivProperties.scale})`;
+          const scale = textDivProperties.canvasWidth / width;
+          if (this._enhanceTextSelection) {
+            textDivProperties.scale = scale;
+          }
+          transform = `scaleX(${scale})`;
         }
       } catch (fingerprintIsBlockedException) {} // #707 modified by ngx-extended-pdf-viewer
-=======
-      if (width > 0) {
-        const scale = textDivProperties.canvasWidth / width;
-        if (this._enhanceTextSelection) {
-          textDivProperties.scale = scale;
-        }
-        transform = `scaleX(${scale})`;
-      }
->>>>>>> 8c2ac85b
     }
     if (textDivProperties.angle !== 0) {
       transform = `rotate(${textDivProperties.angle}deg) ${transform}`;
