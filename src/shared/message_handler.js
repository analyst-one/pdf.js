--- conflicted
+++ resolved
@@ -526,19 +526,9 @@
               reason: wrapReason(reason),
             });
           }
-<<<<<<< HEAD
-        ).catch((reason) => {
-          console.log("Caught an error of the worker thread: " + reason);
-        });
-        this.streamSinks[streamId].sinkCapability.reject(
-          wrapReason(data.reason)
-        );
-        this.streamSinks[streamId].isCancelled = true;
-=======
         );
         streamSink.sinkCapability.reject(wrapReason(data.reason));
         streamSink.isCancelled = true;
->>>>>>> db7c91e7
         delete this.streamSinks[streamId];
         break;
       default:
