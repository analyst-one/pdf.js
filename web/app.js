/* eslint-disable prettier/prettier */
/* Copyright 2012 Mozilla Foundation
 *
 * Licensed under the Apache License, Version 2.0 (the "License");
 * you may not use this file except in compliance with the License.
 * You may obtain a copy of the License at
 *
 *     http://www.apache.org/licenses/LICENSE-2.0
 *
 * Unless required by applicable law or agreed to in writing, software
 * distributed under the License is distributed on an "AS IS" BASIS,
 * WITHOUT WARRANTIES OR CONDITIONS OF ANY KIND, either express or implied.
 * See the License for the specific language governing permissions and
 * limitations under the License.
 */
/* globals PDFBug, Stats */

import {
  animationStarted,
  apiPageLayoutToSpreadMode,
  apiPageModeToSidebarView,
  AutoPrintRegExp,
  DEFAULT_SCALE_VALUE,
  EventBus,
  getActiveOrFocusedElement,
  isValidRotation,
  isValidScrollMode,
  isValidSpreadMode,
  MAX_SCALE,
  MIN_SCALE,
  noContextMenuHandler,
  normalizeWheelEventDirection,
  parseQueryString,
  ProgressBar,
  RendererType,
  ScrollMode,
  SidebarView,
  SpreadMode,
  TextLayerMode,
} from "./ui_utils.js";
import { AppOptions, OptionKind } from "./app_options.js";
import {
  build,
  createPromiseCapability,
  getDocument,
  getFilenameFromUrl,
  getPdfFilenameFromUrl,
  GlobalWorkerOptions,
  InvalidPDFException,
  isPdfFile,
  LinkTarget,
  loadScript,
  MissingPDFException,
  OPS,
  PDFWorker,
  PermissionFlag,
  shadow,
  UnexpectedResponseException,
  UNSUPPORTED_FEATURES,
  version,
} from "pdfjs-lib";
import { CursorTool, PDFCursorTools } from "./pdf_cursor_tools.js";
import { PDFRenderingQueue, RenderingStates } from "./pdf_rendering_queue.js";
import { OverlayManager } from "./overlay_manager.js";
import { PasswordPrompt } from "./password_prompt.js";
import { PDFAttachmentViewer } from "./pdf_attachment_viewer.js";
import { PDFDocumentProperties } from "./pdf_document_properties.js";
import { PDFFindBar } from "./pdf_find_bar.js";
import { PDFFindController } from "./pdf_find_controller.js";
import { PDFHistory } from "./pdf_history.js";
import { PDFLayerViewer } from "./pdf_layer_viewer.js";
import { PDFLinkService } from "./pdf_link_service.js";
import { PDFOutlineViewer } from "./pdf_outline_viewer.js";
import { PDFPresentationMode } from "./pdf_presentation_mode.js";
import { PDFScriptingManager } from "./pdf_scripting_manager.js";
import { PDFSidebar } from "./pdf_sidebar.js";
import { PDFSidebarResizer } from "./pdf_sidebar_resizer.js";
import { PDFThumbnailViewer } from "./pdf_thumbnail_viewer.js";
import { PDFViewer } from "./pdf_viewer.js";
import { SecondaryToolbar } from "./secondary_toolbar.js";
import { Toolbar } from "./toolbar.js";
import { viewerCompatibilityParams } from "./viewer_compatibility.js";
import { ViewHistory } from "./view_history.js";

const DEFAULT_SCALE_DELTA = 1.1;
const DISABLE_AUTO_FETCH_LOADING_BAR_TIMEOUT = 5000; // ms
const FORCE_PAGES_LOADED_TIMEOUT = 10000; // ms
const WHEEL_ZOOM_DISABLED_TIMEOUT = 1000; // ms
const ENABLE_PERMISSIONS_CLASS = "enablePermissions";

const ViewOnLoad = {
  UNKNOWN: -1,
  PREVIOUS: 0, // Default value.
  INITIAL: 1,
};

const ViewerCssTheme = {
  AUTOMATIC: 0, // Default value.
  LIGHT: 1,
  DARK: 2,
};

// Keep these in sync with mozilla-central's Histograms.json.
const KNOWN_VERSIONS = [
  "1.0",
  "1.1",
  "1.2",
  "1.3",
  "1.4",
  "1.5",
  "1.6",
  "1.7",
  "1.8",
  "1.9",
  "2.0",
  "2.1",
  "2.2",
  "2.3",
];
// Keep these in sync with mozilla-central's Histograms.json.
const KNOWN_GENERATORS = [
  "acrobat distiller",
  "acrobat pdfwriter",
  "adobe livecycle",
  "adobe pdf library",
  "adobe photoshop",
  "ghostscript",
  "tcpdf",
  "cairo",
  "dvipdfm",
  "dvips",
  "pdftex",
  "pdfkit",
  "itext",
  "prince",
  "quarkxpress",
  "mac os x",
  "microsoft",
  "openoffice",
  "oracle",
  "luradocument",
  "pdf-xchange",
  "antenna house",
  "aspose.cells",
  "fpdf",
];

class DefaultExternalServices {
  constructor() {
    throw new Error("Cannot initialize DefaultExternalServices.");
  }

  static updateFindControlState(data) {}

  static updateFindMatchesCount(data) {}

  static initPassiveLoading(callbacks) {}

  static async fallback(data) {}

  static reportTelemetry(data) {}

  static createDownloadManager(options) {
    throw new Error("Not implemented: createDownloadManager");
  }

  static createPreferences() {
    throw new Error("Not implemented: createPreferences");
  }

  static createL10n(options) {
    throw new Error("Not implemented: createL10n");
  }

  static createScripting(options) {
    throw new Error("Not implemented: createScripting");
  }

  static get supportsIntegratedFind() {
    return shadow(this, "supportsIntegratedFind", false);
  }

  static get supportsDocumentFonts() {
    return shadow(this, "supportsDocumentFonts", true);
  }

  static get supportedMouseWheelZoomModifierKeys() {
    return shadow(this, "supportedMouseWheelZoomModifierKeys", {
      ctrlKey: true,
      metaKey: true,
    });
  }

  static get isInAutomation() {
    return shadow(this, "isInAutomation", false);
  }
}

const PDFViewerApplication = {
  initialBookmark: document.location.hash.substring(1),
  _initializedCapability: createPromiseCapability(),
  _fellback: false,
  appConfig: null,
  pdfDocument: null,
  pdfLoadingTask: null,
  printService: null,
  /** @type {PDFViewer} */
  pdfViewer: null,
  /** @type {PDFThumbnailViewer} */
  pdfThumbnailViewer: null,
  /** @type {PDFRenderingQueue} */
  pdfRenderingQueue: null,
  /** @type {PDFPresentationMode} */
  pdfPresentationMode: null,
  /** @type {PDFDocumentProperties} */
  pdfDocumentProperties: null,
  /** @type {PDFLinkService} */
  pdfLinkService: null,
  /** @type {PDFHistory} */
  pdfHistory: null,
  /** @type {PDFSidebar} */
  pdfSidebar: null,
  /** @type {PDFSidebarResizer} */
  pdfSidebarResizer: null,
  /** @type {PDFOutlineViewer} */
  pdfOutlineViewer: null,
  /** @type {PDFAttachmentViewer} */
  pdfAttachmentViewer: null,
  /** @type {PDFLayerViewer} */
  pdfLayerViewer: null,
  /** @type {PDFCursorTools} */
  pdfCursorTools: null,
  /** @type {PDFScriptingManager} */
  pdfScriptingManager: null,
  /** @type {ViewHistory} */
  store: null,
  /** @type {DownloadManager} */
  downloadManager: null,
  /** @type {OverlayManager} */
  overlayManager: null,
  /** @type {Preferences} */
  preferences: null,
  /** @type {Toolbar} */
  toolbar: null,
  /** @type {SecondaryToolbar} */
  secondaryToolbar: null,
  /** @type {EventBus} */
  eventBus: null,
  /** @type {IL10n} */
  l10n: null,
  isInitialViewSet: false,
  downloadComplete: false,
  isViewerEmbedded: window.parent !== window,
  url: "",
  baseUrl: "",
  externalServices: DefaultExternalServices,
  _boundEvents: Object.create(null),
  documentInfo: null,
  metadata: null,
  _contentDispositionFilename: null,
  _contentLength: null,
  _saveInProgress: false,
  _wheelUnusedTicks: 0,
  _idleCallbacks: new Set(),

  // Called once when the document is loaded.
  async initialize(appConfig) {
    this.preferences = this.externalServices.createPreferences();
    this.appConfig = appConfig;

    await this._readPreferences();
    await this._parseHashParameters();
    this._forceCssTheme();
    await this._initializeL10n();

    if (
      this.isViewerEmbedded &&
      AppOptions.get("externalLinkTarget") === LinkTarget.NONE
    ) {
      // Prevent external links from "replacing" the viewer,
      // when it's embedded in e.g. an <iframe> or an <object>.
      AppOptions.set("externalLinkTarget", LinkTarget.TOP);
    }
    await this._initializeViewerComponents();

    // Bind the various event handlers *after* the viewer has been
    // initialized, to prevent errors if an event arrives too soon.
    this.bindEvents();
    this.bindWindowEvents();

    // We can start UI localization now.
    const appContainer = appConfig.appContainer || document.documentElement;
    this.l10n.translate(appContainer).then(() => {
      // Dispatch the 'localized' event on the `eventBus` once the viewer
      // has been fully initialized and translated.
      this.eventBus.dispatch("localized", { source: this });
    });

    this._initializedCapability.resolve();

    /* modified by ngx-extended-pdf-viewer #633.
       The shadow() function must be called each time the PDF viewer is initialized. */
    this.initializeLoadingBar();
    /* #633 end of modification */
  },

  /**
   * @private
   */
  async _readPreferences() {
    if (
      (typeof PDFJSDev === "undefined" ||
        PDFJSDev.test("!PRODUCTION || GENERIC")) &&
      AppOptions.get("disablePreferences")
    ) {
      // Give custom implementations of the default viewer a simpler way to
      // opt-out of having the `Preferences` override existing `AppOptions`.
      return;
    }
    try {
      AppOptions.setAll(await this.preferences.getAll());
    } catch (reason) {
      console.error(`_readPreferences: "${reason?.message}".`);
    }
  },

  /**
   * Potentially parse special debugging flags in the hash section of the URL.
   * @private
   */
  async _parseHashParameters() {
    if (!AppOptions.get("pdfBugEnabled")) {
      return undefined;
    }
    const hash = document.location.hash.substring(1);
    if (!hash) {
      return undefined;
    }
    const hashParams = parseQueryString(hash),
      waitOn = [];

    if ("disableworker" in hashParams && hashParams.disableworker === "true") {
      waitOn.push(loadFakeWorker());
    }
    if ("disablerange" in hashParams) {
      AppOptions.set("disableRange", hashParams.disablerange === "true");
    }
    if ("disablestream" in hashParams) {
      AppOptions.set("disableStream", hashParams.disablestream === "true");
    }
    if ("disableautofetch" in hashParams) {
      AppOptions.set(
        "disableAutoFetch",
        hashParams.disableautofetch === "true"
      );
    }
    if ("disablefontface" in hashParams) {
      AppOptions.set("disableFontFace", hashParams.disablefontface === "true");
    }
    if ("disablehistory" in hashParams) {
      AppOptions.set("disableHistory", hashParams.disablehistory === "true");
    }
    if ("verbosity" in hashParams) {
      AppOptions.set("verbosity", hashParams.verbosity | 0);
    }
    if ("textlayer" in hashParams) {
      switch (hashParams.textlayer) {
        case "off":
          AppOptions.set("textLayerMode", TextLayerMode.DISABLE);
          break;
        case "visible":
        case "shadow":
        case "hover":
          const viewer = this.appConfig.viewerContainer;
          viewer.classList.add("textLayer-" + hashParams.textlayer);
          break;
      }
    }
    if ("pdfbug" in hashParams) {
      AppOptions.set("pdfBug", true);
      AppOptions.set("fontExtraProperties", true);

      const enabled = hashParams.pdfbug.split(",");
      waitOn.push(loadAndEnablePDFBug(enabled));
    }
    // It is not possible to change locale for the (various) extension builds.
    if (
      (typeof PDFJSDev === "undefined" ||
        PDFJSDev.test("!PRODUCTION || GENERIC")) &&
      "locale" in hashParams
    ) {
      AppOptions.set("locale", hashParams.locale);
    }

    if (waitOn.length === 0) {
      return undefined;
    }

    return Promise.all(waitOn).catch(reason => {
      console.error(`_parseHashParameters: "${reason.message}".`);
    });
  },

  /**
   * @private
   */
  async _initializeL10n() {
    this.l10n = this.externalServices.createL10n(
      typeof PDFJSDev === "undefined" || PDFJSDev.test("!PRODUCTION || GENERIC")
        ? { locale: AppOptions.get("locale") }
        : null
    );
    const dir = await this.l10n.getDirection();
    document.getElementsByTagName("html")[0].dir = dir;
  },

  /**
   * @private
   */
  _forceCssTheme() {
    const cssTheme = AppOptions.get("viewerCssTheme");
    if (
      cssTheme === ViewerCssTheme.AUTOMATIC ||
      !Object.values(ViewerCssTheme).includes(cssTheme)
    ) {
      return;
    }
    try {
      const styleSheet = document.styleSheets[0];
      const cssRules = styleSheet?.cssRules || [];
      const mediaMatcher =
        typeof PDFJSDev !== "undefined" && PDFJSDev.test("MOZCENTRAL")
          ? "-moz-toolbar-prefers-color-scheme"
          : "prefers-color-scheme";
      const mediaRule = `(${mediaMatcher}: dark)`;
      const mediaRegex = new RegExp(
        `^@media \\(${mediaMatcher}: dark\\) {\\n\\s*([\\w\\s-.,:;/\\\\{}()]+)\\n}$`
      );
      for (let i = 0, ii = cssRules.length; i < ii; i++) {
        const rule = cssRules[i];
        if (rule instanceof CSSMediaRule && rule.media?.[0] === mediaRule) {
          if (cssTheme === ViewerCssTheme.LIGHT) {
            styleSheet.deleteRule(i);
            return;
          }
          // cssTheme === ViewerCssTheme.DARK
          const darkRules = mediaRegex.exec(rule.cssText);
          if (darkRules?.[1]) {
            styleSheet.deleteRule(i);
            styleSheet.insertRule(darkRules[1], i);
          }
          return;
        }
      }
    } catch (reason) {
      console.error(`_forceCssTheme: "${reason?.message}".`);
    }
  },

  /**
   * @private
   */
  async _initializeViewerComponents() {
    const appConfig = this.appConfig;

    const eventBus =
      appConfig.eventBus ||
      new EventBus({ isInAutomation: this.externalServices.isInAutomation });
    this.eventBus = eventBus;

    this.overlayManager = new OverlayManager();

    const pdfRenderingQueue = new PDFRenderingQueue();
    pdfRenderingQueue.onIdle = this._cleanup.bind(this);
    this.pdfRenderingQueue = pdfRenderingQueue;

    const pdfLinkService = new PDFLinkService({
      eventBus,
      externalLinkTarget: AppOptions.get("externalLinkTarget"),
      externalLinkRel: AppOptions.get("externalLinkRel"),
      ignoreDestinationZoom: AppOptions.get("ignoreDestinationZoom"),
    });
    this.pdfLinkService = pdfLinkService;

    const downloadManager = this.externalServices.createDownloadManager();
    this.downloadManager = downloadManager;

    const findController = new PDFFindController({
      linkService: pdfLinkService,
      eventBus,
      // #492 modified by ngx-extended-pdf-viewer
      pageViewMode: AppOptions.get("pageViewMode"),
      // #492 modification end
    });
    this.findController = findController;

    const pdfScriptingManager = new PDFScriptingManager({
      eventBus,
      sandboxBundleSrc:
        typeof PDFJSDev === "undefined" ||
        PDFJSDev.test("!PRODUCTION || GENERIC || CHROME")
          ? AppOptions.get("sandboxBundleSrc")
          : null,
      scriptingFactory: this.externalServices,
      docPropertiesLookup: this._scriptingDocProperties.bind(this),
    });
    this.pdfScriptingManager = pdfScriptingManager;

    const container = appConfig.mainContainer;
    const viewer = appConfig.viewerContainer;
    this.pdfViewer = new PDFViewer({
      container,
      viewer,
      eventBus,
      renderingQueue: pdfRenderingQueue,
      linkService: pdfLinkService,
      downloadManager,
      findController,
      scriptingManager: pdfScriptingManager,
      renderer: AppOptions.get("renderer"),
      l10n: this.l10n,
      textLayerMode: AppOptions.get("textLayerMode"),
      imageResourcesPath: AppOptions.get("imageResourcesPath"),
      removePageBorders: AppOptions.get("removePageBorders"), // #194
      renderInteractiveForms: AppOptions.get("renderInteractiveForms"),
      enablePrintAutoRotate: AppOptions.get("enablePrintAutoRotate"),
      useOnlyCssZoom: AppOptions.get("useOnlyCssZoom"),
      maxCanvasPixels: AppOptions.get("maxCanvasPixels"),
      /** #495 modified by ngx-extended-pdf-viewer */
      pageViewMode: AppOptions.get("pageViewMode"),
      /** end of modification */

      enableScripting: AppOptions.get("enableScripting"),
    });
    pdfRenderingQueue.setViewer(this.pdfViewer);
    pdfLinkService.setViewer(this.pdfViewer);
    pdfScriptingManager.setViewer(this.pdfViewer);

    this.pdfThumbnailViewer = new PDFThumbnailViewer({
      container: appConfig.sidebar.thumbnailView,
      eventBus,
      renderingQueue: pdfRenderingQueue,
      linkService: pdfLinkService,
      l10n: this.l10n,
    });
    pdfRenderingQueue.setThumbnailViewer(this.pdfThumbnailViewer);

    this.pdfHistory = new PDFHistory({
      linkService: pdfLinkService,
      eventBus,
    });
    pdfLinkService.setHistory(this.pdfHistory);

    if (!this.supportsIntegratedFind) {
      this.findBar = new PDFFindBar(appConfig.findBar, eventBus, this.l10n);
    }

    this.pdfDocumentProperties = new PDFDocumentProperties(
      appConfig.documentProperties,
      this.overlayManager,
      eventBus,
      this.l10n
    );

    this.pdfCursorTools = new PDFCursorTools({
      container,
      eventBus,
      cursorToolOnLoad: AppOptions.get("cursorToolOnLoad"),
    });

    this.toolbar = new Toolbar(appConfig.toolbar, eventBus, this.l10n);

    this.secondaryToolbar = new SecondaryToolbar(
      appConfig.secondaryToolbar,
      container,
      eventBus
    );

    if (this.supportsFullscreen) {
      this.pdfPresentationMode = new PDFPresentationMode({
        container,
        pdfViewer: this.pdfViewer,
        eventBus,
      });
    }

    this.passwordPrompt = new PasswordPrompt(
      appConfig.passwordOverlay,
      this.overlayManager,
      this.l10n,
      this.isViewerEmbedded
    );

    this.pdfOutlineViewer = new PDFOutlineViewer({
      container: appConfig.sidebar.outlineView,
      eventBus,
      linkService: pdfLinkService,
    });

    this.pdfAttachmentViewer = new PDFAttachmentViewer({
      container: appConfig.sidebar.attachmentsView,
      eventBus,
      downloadManager,
    });

    this.pdfLayerViewer = new PDFLayerViewer({
      container: appConfig.sidebar.layersView,
      eventBus,
      l10n: this.l10n,
    });

    this.pdfSidebar = new PDFSidebar({
      elements: appConfig.sidebar,
      pdfViewer: this.pdfViewer,
      pdfThumbnailViewer: this.pdfThumbnailViewer,
      eventBus,
      l10n: this.l10n,
    });
    this.pdfSidebar.onToggled = this.forceRendering.bind(this);

    this.pdfSidebarResizer = new PDFSidebarResizer(
      appConfig.sidebarResizer,
      eventBus,
      this.l10n
    );
  },

  run(config) {
    this.initialize(config).then(webViewerInitialized);
  },

  get initialized() {
    return this._initializedCapability.settled;
  },

  get initializedPromise() {
    return this._initializedCapability.promise;
  },

  zoomIn(ticks) {
    if (this.pdfViewer.isInPresentationMode) {
      return;
    }

    let newScale = this.pdfViewer.currentScale;
    // modified by ngx-extended-pdf-viewer #367
    let maxScale = Number(AppOptions.get("maxZoom"));
    if (!maxScale) {
      maxScale = MAX_SCALE;
    }
    do {
      newScale = (newScale * DEFAULT_SCALE_DELTA).toFixed(2);
      newScale = Math.ceil(newScale * 10) / 10;
      newScale = Math.min(maxScale, newScale);
    } while (--ticks > 0 && newScale < maxScale);
    // end of modification
    this.pdfViewer.currentScaleValue = newScale;
  },

  zoomOut(ticks) {
    if (this.pdfViewer.isInPresentationMode) {
      return;
    }
    let newScale = this.pdfViewer.currentScale;
    // modified by ngx-extended-pdf-viewer #367
    let minScale = Number(AppOptions.get("minZoom"));
    if (!minScale) {
      minScale = MIN_SCALE;
    }
    do {
      newScale = (newScale / DEFAULT_SCALE_DELTA).toFixed(2);
      newScale = Math.floor(newScale * 10) / 10;
      newScale = Math.max(minScale, newScale);
    } while (--ticks > 0 && newScale > minScale);
    // end of modification
    this.pdfViewer.currentScaleValue = newScale;
  },

  zoomReset() {
    if (this.pdfViewer.isInPresentationMode) {
      return;
    }
    this.pdfViewer.currentScaleValue = DEFAULT_SCALE_VALUE;
  },

  get pagesCount() {
    return this.pdfDocument ? this.pdfDocument.numPages : 0;
  },

  get page() {
    return this.pdfViewer.currentPageNumber;
  },

  set page(val) {
    this.pdfViewer.currentPageNumber = val;
  },

  get supportsPrinting() {
    return PDFPrintServiceFactory.instance.supportsPrinting;
  },

  get supportsFullscreen() {
    if (typeof PDFJSDev !== "undefined" && PDFJSDev.test("MOZCENTRAL")) {
      return shadow(this, "supportsFullscreen", document.fullscreenEnabled);
    }
    const doc = document.documentElement;
    let support = !!(
      doc.requestFullscreen ||
      doc.mozRequestFullScreen ||
      doc.webkitRequestFullScreen
    );

    if (
      document.fullscreenEnabled === false ||
      document.mozFullScreenEnabled === false ||
      document.webkitFullscreenEnabled === false
    ) {
      support = false;
    }
    return shadow(this, "supportsFullscreen", support);
  },

  get supportsIntegratedFind() {
    return this.externalServices.supportsIntegratedFind;
  },

  get supportsDocumentFonts() {
    return this.externalServices.supportsDocumentFonts;
  },

  /* modified by ngx-extended-pdf-viewer #633. The shadow() function        */
  /* replaces the getter by a property,so when a new instance of            */
  /* ngx-extended-pdf-viewer is opened, it still references the old viewer. */
  /** The bug fix solves this problem.                                      */
  initializeLoadingBar() {
    const bar = new ProgressBar("#loadingBar");
    bar.hide();
    return shadow(this, "loadingBar", bar);
  },
  // get loadingBar() {
  //  const bar = new ProgressBar("#loadingBar");
  //  return shadow(this, "loadingBar", bar);
  // },
  /** end of modification */

  get supportedMouseWheelZoomModifierKeys() {
    return this.externalServices.supportedMouseWheelZoomModifierKeys;
  },

  initPassiveLoading() {
    if (
      typeof PDFJSDev === "undefined" ||
      !PDFJSDev.test("MOZCENTRAL || CHROME")
    ) {
      throw new Error("Not implemented: initPassiveLoading");
    }
    this.externalServices.initPassiveLoading({
      onOpenWithTransport: (url, length, transport) => {
        this.open(url, { length, range: transport });
      },
      onOpenWithData: (data, contentDispositionFilename) => {
        if (isPdfFile(contentDispositionFilename)) {
          this._contentDispositionFilename = contentDispositionFilename;
        }
        this.open(data);
      },
      onOpenWithURL: (url, length, originalUrl) => {
        const file = originalUrl !== undefined ? { url, originalUrl } : url;
        const args = length !== undefined ? { length } : null;

        this.open(file, args);
      },
      onError: err => {
        this.l10n.get("loading_error").then(msg => {
          this._documentError(msg, err);
        });
      },
      onProgress(loaded, total) {
        this.progress(loaded / total);
        // #588 modified by ngx-extended-pdf-viewer
        this.eventBus.dispatch("progress", {
          source: this,
          type: "load",
          total,
          loaded,
          percent: (100 * loaded) / total,
        });
        // #588 end of modification
      },
    });
  },

  setTitleUsingUrl(url = "") {
    this.url = url;
    this.baseUrl = url.split("#")[0];
    let title = getPdfFilenameFromUrl(url, "");
    if (!title) {
      try {
        title = decodeURIComponent(getFilenameFromUrl(url)) || url;
      } catch (ex) {
        // decodeURIComponent may throw URIError,
        // fall back to using the unprocessed url in that case
        title = url;
      }
    }
    this.setTitle(title);
  },

  setTitle(title) {
    if (this.isViewerEmbedded) {
      // Embedded PDF viewers should not be changing their parent page's title.
      return;
    }
    document.title = title;
  },

  get _docFilename() {
    // Use `this.url` instead of `this.baseUrl` to perform filename detection
    // based on the reference fragment as ultimate fallback if needed.
    return this._contentDispositionFilename || getPdfFilenameFromUrl(this.url);
  },

  /**
   * @private
   */
  _cancelIdleCallbacks() {
    if (!this._idleCallbacks.size) {
      return;
    }
    for (const callback of this._idleCallbacks) {
      window.cancelIdleCallback(callback);
    }
    this._idleCallbacks.clear();
  },

  /**
   * Closes opened PDF document.
   * @returns {Promise} - Returns the promise, which is resolved when all
   *                      destruction is completed.
   */
  async close() {
    this._unblockDocumentLoadEvent();

    if (typeof PDFJSDev === "undefined" || !PDFJSDev.test("MOZCENTRAL")) {
      const { container } = this.appConfig.errorWrapper;
      container.hidden = true;
    }

    if (!this.pdfLoadingTask) {
      return;
    }
    if (
      (typeof PDFJSDev === "undefined" || PDFJSDev.test("GENERIC")) &&
      this.pdfDocument?.annotationStorage.size > 0 &&
      this._annotationStorageModified
    ) {
      try {
        // Trigger saving, to prevent data loss in forms; see issue 12257.
        await this.save({ sourceEventType: "save" });
      } catch (reason) {
        // Ignoring errors, to ensure that document closing won't break.
      }
    }
    const promises = [];

    promises.push(this.pdfLoadingTask.destroy());
    this.pdfLoadingTask = null;

    if (this.pdfDocument) {
      this.pdfDocument = null;

      this.pdfThumbnailViewer.setDocument(null);
      this.pdfViewer.setDocument(null);
      this.pdfLinkService.setDocument(null);
      this.pdfDocumentProperties.setDocument(null);
    }
    webViewerResetPermissions();
    this.pdfLinkService.externalLinkEnabled = true;
    this._fellback = false;
    this.store = null;
    this.isInitialViewSet = false;
    this.downloadComplete = false;
    this.url = "";
    this.baseUrl = "";
    this.documentInfo = null;
    this.metadata = null;
    this._contentDispositionFilename = null;
    this._contentLength = null;
    this._saveInProgress = false;

    this._cancelIdleCallbacks();
    promises.push(this.pdfScriptingManager.destroyPromise);

    this.pdfSidebar.reset();
    this.pdfOutlineViewer.reset();
    this.pdfAttachmentViewer.reset();
    this.pdfLayerViewer.reset();

    if (this.pdfHistory) {
      this.pdfHistory.reset();
    }
    if (this.findBar) {
      this.findBar.reset();
    }
    this.toolbar.reset();
    this.secondaryToolbar.reset();

    if (typeof PDFBug !== "undefined") {
      PDFBug.cleanup();
    }
    await Promise.all(promises);
  },

  /**
   * Opens PDF document specified by URL or array with additional arguments.
   * @param {string|TypedArray|ArrayBuffer} file - PDF location or binary data.
   * @param {Object} [args] - Additional arguments for the getDocument call,
   *                          e.g. HTTP headers ('httpHeaders') or alternative
   *                          data transport ('range').
   * @returns {Promise} - Returns the promise, which is resolved when document
   *                      is opened.
   */
  async open(file, args) {
    if (this.pdfLoadingTask) {
      // We need to destroy already opened document.
      await this.close();
    }
    // Set the necessary global worker parameters, using the available options.
    const workerParameters = AppOptions.getAll(OptionKind.WORKER);
    for (const key in workerParameters) {
      GlobalWorkerOptions[key] = workerParameters[key];
    }

    const parameters = Object.create(null);
    if (typeof file === "string") {
      // URL
      this.setTitleUsingUrl(file);
      parameters.url = file;
    } else if (file && "byteLength" in file) {
      // ArrayBuffer
      parameters.data = file;
    } else if (file.url && file.originalUrl) {
      this.setTitleUsingUrl(file.originalUrl);
      parameters.url = file.url;
    }
    // Set the necessary API parameters, using the available options.
    const apiParameters = AppOptions.getAll(OptionKind.API);
    for (const key in apiParameters) {
      let value = apiParameters[key];

      if (key === "docBaseUrl" && !value) {
        if (typeof PDFJSDev === "undefined" || !PDFJSDev.test("PRODUCTION")) {
          value = document.URL.split("#")[0];
        } else if (PDFJSDev.test("MOZCENTRAL || CHROME")) {
          value = this.baseUrl;
        }
      }
      parameters[key] = value;
    }
    // Finally, update the API parameters with the arguments (if they exist).
    if (args) {
      for (const key in args) {
        parameters[key] = args[key];
      }
    }

    const loadingTask = getDocument(parameters);
    this.pdfLoadingTask = loadingTask;

    loadingTask.onPassword = (updateCallback, reason) => {
      this.pdfLinkService.externalLinkEnabled = false;
      this.passwordPrompt.setUpdateCallback(updateCallback, reason);
      this.passwordPrompt.open();
    };

    loadingTask.onProgress = ({ loaded, total }) => {
      this.progress(loaded / total);
      // #588 modified by ngx-extended-pdf-viewer
      this.eventBus.dispatch("progress", {
        source: this,
        type: "load",
        total,
        loaded,
        percent: (100 * loaded) / total,
      });
      // #588 end of modification
    };

    // Listen for unsupported features to trigger the fallback UI.
    loadingTask.onUnsupportedFeature = this.fallback.bind(this);

    this.loadingBar.show(); // #707 added by ngx-extended-pdf-viewer
    return loadingTask.promise.then(
      pdfDocument => {
        this.load(pdfDocument);
      },
      exception => {
        if (loadingTask !== this.pdfLoadingTask) {
          return undefined; // Ignore errors for previously opened PDF files.
        }

        let key = "loading_error";
        if (exception instanceof InvalidPDFException) {
          key = "invalid_file_error";
        } else if (exception instanceof MissingPDFException) {
          key = "missing_file_error";
        } else if (exception instanceof UnexpectedResponseException) {
          key = "unexpected_response_error";
        }
        return this.l10n.get(key).then(msg => {
          this._documentError(msg, { message: exception?.message });
          this.onError(exception);
          throw exception;
        });
      }
    );
  },

  /**
   * @private
   */
  _ensureDownloadComplete() {
    if (this.pdfDocument && this.downloadComplete) {
      return;
    }
    throw new Error("PDF document not downloaded.");
  },

  async download({ sourceEventType = "download" } = {}) {
    const url = this.baseUrl,
      filename = this._docFilename;
    try {
      this._ensureDownloadComplete();

      const data = await this.pdfDocument.getData();
      const blob = new Blob([data], { type: "application/pdf" });

      await this.downloadManager.download(blob, url, filename, sourceEventType);
    } catch (reason) {
      // When the PDF document isn't ready, or the PDF file is still
      // downloading, simply download using the URL.
      await this.downloadManager.downloadUrl(url, filename);
    }
  },

  async save({ sourceEventType = "download" } = {}) {
    if (this._saveInProgress) {
      return;
    }
    this._saveInProgress = true;
    await this.pdfScriptingManager.dispatchWillSave();

    const url = this.baseUrl,
      filename = this._docFilename;
    try {
      this._ensureDownloadComplete();

      const data = await this.pdfDocument.saveDocument();
      const blob = new Blob([data], { type: "application/pdf" });

      await this.downloadManager.download(blob, url, filename, sourceEventType);
    } catch (reason) {
      // When the PDF document isn't ready, or the PDF file is still
      // downloading, simply fallback to a "regular" download.
      await this.download({ sourceEventType });
    } finally {
      await this.pdfScriptingManager.dispatchDidSave();
      this._saveInProgress = false;
    }
  },

  downloadOrSave(options) {
    if (this.pdfDocument?.annotationStorage.size > 0) {
      this.save(options);
    } else {
      this.download(options);
    }
  },

  fallback(featureId) {
    this.externalServices.reportTelemetry({
      type: "unsupportedFeature",
      featureId,
    });

    // Only trigger the fallback once so we don't spam the user with messages
    // for one PDF.
    if (this._fellback) {
      return;
    }
    this._fellback = true;

    this.externalServices
      .fallback({
        featureId,
        url: this.baseUrl,
      })
      .then(download => {
        if (!download) {
          return;
        }
        this.download({ sourceEventType: "download" });
      });
  },

  /**
   * Show the error box; used for errors affecting loading and/or parsing of
   * the entire PDF document.
   */
  _documentError(message, moreInfo = null) {
    this._unblockDocumentLoadEvent();

    this._otherError(message, moreInfo);
  },

  /**
   * Show the error box; used for errors affecting e.g. only a single page.
   *
   * @param {string} message - A message that is human readable.
   * @param {Object} [moreInfo] - Further information about the error that is
   *                              more technical.  Should have a 'message' and
   *                              optionally a 'stack' property.
   */
  _otherError(message, moreInfo = null) {
    const moreInfoText = [
      this.l10n.get("error_version_info", {
        version: version || "?",
        build: build || "?",
      }),
    ];
    if (moreInfo) {
      moreInfoText.push(
        this.l10n.get("error_message", { message: moreInfo.message })
      );
      if (moreInfo.stack) {
        moreInfoText.push(
          this.l10n.get("error_stack", { stack: moreInfo.stack })
        );
      } else {
        if (moreInfo.filename) {
          moreInfoText.push(
            this.l10n.get("error_file", { file: moreInfo.filename })
          );
        }
        if (moreInfo.lineNumber) {
          moreInfoText.push(
            this.l10n.get("error_line", { line: moreInfo.lineNumber })
          );
        }
      }
    }

    if (typeof PDFJSDev === "undefined" || !PDFJSDev.test("MOZCENTRAL")) {
      const errorWrapperConfig = this.appConfig.errorWrapper;
      const errorWrapper = errorWrapperConfig.container;
      errorWrapper.hidden = false;

      const errorMessage = errorWrapperConfig.errorMessage;
      errorMessage.textContent = message;

      const closeButton = errorWrapperConfig.closeButton;
      closeButton.onclick = function () {
        errorWrapper.hidden = true;
      };

      const errorMoreInfo = errorWrapperConfig.errorMoreInfo;
      const moreInfoButton = errorWrapperConfig.moreInfoButton;
      const lessInfoButton = errorWrapperConfig.lessInfoButton;
      moreInfoButton.onclick = function () {
        errorMoreInfo.hidden = false;
        moreInfoButton.hidden = true;
        lessInfoButton.hidden = false;
        errorMoreInfo.style.height = errorMoreInfo.scrollHeight + "px";
      };
      lessInfoButton.onclick = function () {
        errorMoreInfo.hidden = true;
        moreInfoButton.hidden = false;
        lessInfoButton.hidden = true;
      };
      moreInfoButton.oncontextmenu = noContextMenuHandler;
      lessInfoButton.oncontextmenu = noContextMenuHandler;
      closeButton.oncontextmenu = noContextMenuHandler;
      moreInfoButton.hidden = false;
      lessInfoButton.hidden = true;
      Promise.all(moreInfoText).then(parts => {
        errorMoreInfo.value = parts.join("\n");
      });
    } else {
      Promise.all(moreInfoText).then(parts => {
        console.error(message + "\n" + parts.join("\n"));
      });
      this.fallback();
    }
  },

  progress(level) {
    if (this.downloadComplete) {
      // Don't accidentally show the loading bar again when the entire file has
      // already been fetched (only an issue when disableAutoFetch is enabled).
      return;
    }
    const percent = Math.round(level * 100);
    // When we transition from full request to range requests, it's possible
    // that we discard some of the loaded data. This can cause the loading
    // bar to move backwards. So prevent this by only updating the bar if it
    // increases.
    if (percent > this.loadingBar.percent || isNaN(percent)) {
      this.loadingBar.percent = percent;

      // When disableAutoFetch is enabled, it's not uncommon for the entire file
      // to never be fetched (depends on e.g. the file structure). In this case
      // the loading bar will not be completely filled, nor will it be hidden.
      // To prevent displaying a partially filled loading bar permanently, we
      // hide it when no data has been loaded during a certain amount of time.
      const disableAutoFetch = this.pdfDocument
        ? this.pdfDocument.loadingParams.disableAutoFetch
        : AppOptions.get("disableAutoFetch");

      if (disableAutoFetch && percent) {
        if (this.disableAutoFetchLoadingBarTimeout) {
          clearTimeout(this.disableAutoFetchLoadingBarTimeout);
          this.disableAutoFetchLoadingBarTimeout = null;
        }
        this.loadingBar.show();

        this.disableAutoFetchLoadingBarTimeout = setTimeout(() => {
          this.loadingBar.hide();
          this.disableAutoFetchLoadingBarTimeout = null;
        }, DISABLE_AUTO_FETCH_LOADING_BAR_TIMEOUT);
      }
    }
  },

  load(pdfDocument) {
    this.pdfDocument = pdfDocument;

    pdfDocument.getDownloadInfo().then(({ length }) => {
      this._contentLength = length; // Ensure that the correct length is used.
      this.downloadComplete = true;
      this.loadingBar.hide();

      firstPagePromise.then(() => {
        this.eventBus.dispatch("documentloaded", { source: this });
      });
    });

    // Since the `setInitialView` call below depends on this being resolved,
    // fetch it early to avoid delaying initial rendering of the PDF document.
    const pageLayoutPromise = pdfDocument.getPageLayout().catch(function () {
      /* Avoid breaking initial rendering; ignoring errors. */
    });
    const pageModePromise = pdfDocument.getPageMode().catch(function () {
      /* Avoid breaking initial rendering; ignoring errors. */
    });
    const openActionPromise = pdfDocument.getOpenAction().catch(function () {
      /* Avoid breaking initial rendering; ignoring errors. */
    });

    this.toolbar.setPagesCount(pdfDocument.numPages, false);
    this.secondaryToolbar.setPagesCount(pdfDocument.numPages);

    let baseDocumentUrl;
    if (typeof PDFJSDev === "undefined" || PDFJSDev.test("GENERIC")) {
      baseDocumentUrl = null;
    } else if (PDFJSDev.test("MOZCENTRAL")) {
      baseDocumentUrl = this.baseUrl;
    } else if (PDFJSDev.test("CHROME")) {
      baseDocumentUrl = location.href.split("#")[0];
    }
    this.pdfLinkService.setDocument(pdfDocument, baseDocumentUrl);
    this.pdfDocumentProperties.setDocument(pdfDocument, this.url);

    const pdfViewer = this.pdfViewer;
    pdfViewer.setDocument(pdfDocument);
    const { firstPagePromise, onePageRendered, pagesPromise } = pdfViewer;

    const pdfThumbnailViewer = this.pdfThumbnailViewer;
    pdfThumbnailViewer.setDocument(pdfDocument);

    const storedPromise = (this.store = new ViewHistory(
      pdfDocument.fingerprints[0]
    ))
      .getMultiple({
        page: null,
        zoom: DEFAULT_SCALE_VALUE,
        scrollLeft: "0",
        scrollTop: "0",
        rotation: null,
        sidebarView: SidebarView.UNKNOWN,
        scrollMode: ScrollMode.UNKNOWN,
        spreadMode: SpreadMode.UNKNOWN,
      })
      .catch(() => {
        /* Unable to read from storage; ignoring errors. */
        return Object.create(null);
      });

    firstPagePromise.then(pdfPage => {
      this.loadingBar.setWidth(this.appConfig.viewerContainer);
      this._initializeAnnotationStorageCallbacks(pdfDocument);

      Promise.all([
        animationStarted,
        storedPromise,
        pageLayoutPromise,
        pageModePromise,
        openActionPromise,
      ])
        .then(async ([timeStamp, stored, pageLayout, pageMode, openAction]) => {
          const viewOnLoad = AppOptions.get("viewOnLoad");

          this._initializePdfHistory({
            fingerprint: pdfDocument.fingerprints[0],
            viewOnLoad,
            initialDest: openAction?.dest,
          });
          const initialBookmark = this.initialBookmark;

          // Initialize the default values, from user preferences.
          const zoom = AppOptions.get("defaultZoomValue");
          let hash = zoom ? `zoom=${zoom}` : null;

          let rotation = null;
          let sidebarView = AppOptions.get("sidebarViewOnLoad");
          let scrollMode = AppOptions.get("scrollModeOnLoad");
          let spreadMode = AppOptions.get("spreadModeOnLoad");

          if (stored.page && viewOnLoad !== ViewOnLoad.INITIAL) {
            hash =
              `page=${stored.page}&zoom=${zoom || stored.zoom},` +
              `${stored.scrollLeft},${stored.scrollTop}`;

            rotation = parseInt(stored.rotation, 10);
            // Always let user preference take precedence over the view history.
            if (sidebarView === SidebarView.UNKNOWN) {
              sidebarView = stored.sidebarView | 0;
            }
            if (scrollMode === ScrollMode.UNKNOWN) {
              scrollMode = stored.scrollMode | 0;
            }
            if (spreadMode === SpreadMode.UNKNOWN) {
              spreadMode = stored.spreadMode | 0;
            }
          }
          // Always let the user preference/view history take precedence.
          if (pageMode && sidebarView === SidebarView.UNKNOWN) {
            sidebarView = apiPageModeToSidebarView(pageMode);
          }
          if (pageLayout && spreadMode === SpreadMode.UNKNOWN) {
            spreadMode = apiPageLayoutToSpreadMode(pageLayout);
          }

          this.setInitialView(hash, {
            rotation,
            sidebarView,
            scrollMode,
            spreadMode,
          });
          this.eventBus.dispatch("documentinit", { source: this });
          // Make all navigation keys work on document load,
          // unless the viewer is embedded in a web page.
          if (!this.isViewerEmbedded) {
            pdfViewer.focus();
          }

          // Currently only the "copy"-permission is supported, hence we delay
          // the `getPermissions` API call until *after* rendering has started.
          this._initializePermissions(pdfDocument);

          // For documents with different page sizes, once all pages are
          // resolved, ensure that the correct location becomes visible on load.
          // (To reduce the risk, in very large and/or slow loading documents,
          //  that the location changes *after* the user has started interacting
          //  with the viewer, wait for either `pagesPromise` or a timeout.)
          await Promise.race([
            pagesPromise,
            new Promise(resolve => {
              setTimeout(resolve, FORCE_PAGES_LOADED_TIMEOUT);
            }),
          ]);
          if (!initialBookmark && !hash) {
            return;
          }
          if (pdfViewer.hasEqualPageSizes) {
            return;
          }
          this.initialBookmark = initialBookmark;

          // eslint-disable-next-line no-self-assign
          pdfViewer.currentScaleValue = pdfViewer.currentScaleValue;
          // Re-apply the initial document location.
          this.setInitialView(hash);
        })
        .catch(() => {
          // Ensure that the document is always completely initialized,
          // even if there are any errors thrown above.
          this.setInitialView();
        })
        .then(function () {
          // At this point, rendering of the initial page(s) should always have
          // started (and may even have completed).
          // To prevent any future issues, e.g. the document being completely
          // blank on load, always trigger rendering here.
          pdfViewer.update();
        });
    });

    pagesPromise.then(() => {
      this._unblockDocumentLoadEvent();

      this._initializeAutoPrint(pdfDocument, openActionPromise);
    });

    onePageRendered.then(() => {
      pdfDocument.getOutline().then(outline => {
        if (pdfDocument !== this.pdfDocument) {
          return; // The document was closed while the outline resolved.
        }
        this.pdfOutlineViewer.render({ outline, pdfDocument });
      });
      pdfDocument.getAttachments().then(attachments => {
        if (pdfDocument !== this.pdfDocument) {
          return; // The document was closed while the attachments resolved.
        }
        this.pdfAttachmentViewer.render({ attachments });
      });
      // Ensure that the layers accurately reflects the current state in the
      // viewer itself, rather than the default state provided by the API.
      pdfViewer.optionalContentConfigPromise.then(optionalContentConfig => {
        if (pdfDocument !== this.pdfDocument) {
          return; // The document was closed while the layers resolved.
        }
        this.pdfLayerViewer.render({ optionalContentConfig, pdfDocument });
      });
      if (
        (typeof PDFJSDev !== "undefined" && PDFJSDev.test("MOZCENTRAL")) ||
        "requestIdleCallback" in window
      ) {
        const callback = window.requestIdleCallback(
          () => {
            this._collectTelemetry(pdfDocument);
            this._idleCallbacks.delete(callback);
          },
          { timeout: 1000 }
        );
        this._idleCallbacks.add(callback);
      }
    });

    this._initializePageLabels(pdfDocument);
    this._initializeMetadata(pdfDocument);
  },

  /**
   * @private
   */
  async _scriptingDocProperties(pdfDocument) {
    if (!this.documentInfo) {
      // It should be *extremely* rare for metadata to not have been resolved
      // when this code runs, but ensure that we handle that case here.
      await new Promise(resolve => {
        this.eventBus._on("metadataloaded", resolve, { once: true });
      });
      if (pdfDocument !== this.pdfDocument) {
        return null; // The document was closed while the metadata resolved.
      }
    }
    if (!this._contentLength) {
      // Always waiting for the entire PDF document to be loaded will, most
      // likely, delay sandbox-creation too much in the general case for all
      // PDF documents which are not provided as binary data to the API.
      // Hence we'll simply have to trust that the `contentLength` (as provided
      // by the server), when it exists, is accurate enough here.
      await new Promise(resolve => {
        this.eventBus._on("documentloaded", resolve, { once: true });
      });
      if (pdfDocument !== this.pdfDocument) {
        return null; // The document was closed while the downloadInfo resolved.
      }
    }

    return {
      ...this.documentInfo,
      baseURL: this.baseUrl,
      filesize: this._contentLength,
      filename: this._docFilename,
      metadata: this.metadata?.getRaw(),
      authors: this.metadata?.get("dc:creator"),
      numPages: this.pagesCount,
      URL: this.url,
    };
  },

  /**
   * A place to fetch data for telemetry after one page is rendered and the
   * viewer is idle.
   * @private
   */
  async _collectTelemetry(pdfDocument) {
    const markInfo = await this.pdfDocument.getMarkInfo();
    if (pdfDocument !== this.pdfDocument) {
      return; // Document was closed while waiting for mark info.
    }
    const tagged = markInfo?.Marked || false;
    this.externalServices.reportTelemetry({
      type: "tagged",
      tagged,
    });
  },

  /**
   * @private
   */
  async _initializeAutoPrint(pdfDocument, openActionPromise) {
    const [openAction, javaScript] = await Promise.all([
      openActionPromise,
      !this.pdfViewer.enableScripting ? pdfDocument.getJavaScript() : null,
    ]);

    if (pdfDocument !== this.pdfDocument) {
      return; // The document was closed while the auto print data resolved.
    }
    let triggerAutoPrint = false;

    if (openAction?.action === "Print") {
      triggerAutoPrint = true;
    }
    if (javaScript) {
      javaScript.some(js => {
        if (!js) {
          // Don't warn/fallback for empty JavaScript actions.
          return false;
        }
        console.warn("Warning: JavaScript support is not enabled");
        this.fallback(UNSUPPORTED_FEATURES.javaScript);
        return true;
      });

      if (!triggerAutoPrint) {
        // Hack to support auto printing.
        for (const js of javaScript) {
          if (js && AutoPrintRegExp.test(js)) {
            triggerAutoPrint = true;
            break;
          }
        }
      }
    }

    if (triggerAutoPrint) {
      this.triggerPrinting();
    }
  },

  /**
   * @private
   */
  async _initializeMetadata(pdfDocument) {
    const { info, metadata, contentDispositionFilename, contentLength } =
      await pdfDocument.getMetadata();

    if (pdfDocument !== this.pdfDocument) {
      return; // The document was closed while the metadata resolved.
    }
    this.documentInfo = info;
    this.metadata = metadata;
    this._contentDispositionFilename ??= contentDispositionFilename;
    this._contentLength ??= contentLength; // See `getDownloadInfo`-call above.

    // Provides some basic debug information
<<<<<<< HEAD
    const PDFViewerApplicationOptions = window.PDFViewerApplicationOptions;
    if ((!PDFViewerApplicationOptions) || PDFViewerApplicationOptions.get("verbosity") > 0) {
      console.log(
        "PDF viewer: ngx-extended-pdf-viewer running on pdf.js " +
          (window["pdfjs-dist/build/pdf"]
            ? window["pdfjs-dist/build/pdf"].version
            : " developer version (?)")
      );
      console.log(
        `PDF ${pdfDocument.fingerprint} [${info.PDFFormatVersion} ` +
          `${(info.Producer || "-").trim()} / ${(info.Creator || "-").trim()}] ` +
          `(PDF.js: ${version || "-"}` +
          `${
            this.pdfViewer.enableWebGL ? " [WebGL]" : ""
          }) modified by ngx-extended-pdf-viewer)`
      );
    }
=======
    console.log(
      `PDF ${pdfDocument.fingerprints[0]} [${info.PDFFormatVersion} ` +
        `${(info.Producer || "-").trim()} / ${(info.Creator || "-").trim()}] ` +
        `(PDF.js: ${version || "-"})`
    );
>>>>>>> 16759bf3

    let pdfTitle = info?.Title;

    const metadataTitle = metadata?.get("dc:title");
    if (metadataTitle) {
      // Ghostscript can produce invalid 'dc:title' Metadata entries:
      //  - The title may be "Untitled" (fixes bug 1031612).
      //  - The title may contain incorrectly encoded characters, which thus
      //    looks broken, hence we ignore the Metadata entry when it
      //    contains characters from the Specials Unicode block
      //    (fixes bug 1605526).
      if (
        metadataTitle !== "Untitled" &&
        !/[\uFFF0-\uFFFF]/g.test(metadataTitle)
      ) {
        pdfTitle = metadataTitle;
      }
    }
    if (pdfTitle) {
      this.setTitle(
        `${pdfTitle} - ${contentDispositionFilename || document.title}`
      );
    } else if (contentDispositionFilename) {
      this.setTitle(contentDispositionFilename);
    }

    if (
      info.IsXFAPresent &&
      !info.IsAcroFormPresent &&
      // Note: `isPureXfa === true` implies that `enableXfa = true` was set.
      !pdfDocument.isPureXfa
    ) {
      console.warn("Warning: XFA is not enabled");
      this.fallback(UNSUPPORTED_FEATURES.forms);
    } else if (
      (info.IsAcroFormPresent || info.IsXFAPresent) &&
      !this.pdfViewer.renderInteractiveForms
    ) {
      console.warn("Warning: Interactive form support is not enabled");
      this.fallback(UNSUPPORTED_FEATURES.forms);
    }

    if (info.IsSignaturesPresent) {
      console.warn("Warning: Digital signatures validation is not supported");
      this.fallback(UNSUPPORTED_FEATURES.signatures);
    }

    // Telemetry labels must be C++ variable friendly.
    let versionId = "other";
    if (KNOWN_VERSIONS.includes(info.PDFFormatVersion)) {
      versionId = `v${info.PDFFormatVersion.replace(".", "_")}`;
    }
    let generatorId = "other";
    if (info.Producer) {
      const producer = info.Producer.toLowerCase();
      KNOWN_GENERATORS.some(function (generator) {
        if (!producer.includes(generator)) {
          return false;
        }
        generatorId = generator.replace(/[ .-]/g, "_");
        return true;
      });
    }
    let formType = null;
    if (info.IsXFAPresent) {
      formType = "xfa";
    } else if (info.IsAcroFormPresent) {
      formType = "acroform";
    }
    this.externalServices.reportTelemetry({
      type: "documentInfo",
      version: versionId,
      generator: generatorId,
      formType,
    });

    this.eventBus.dispatch("metadataloaded", { source: this });
  },

  /**
   * @private
   */
  async _initializePageLabels(pdfDocument) {
    const labels = await pdfDocument.getPageLabels();

    if (pdfDocument !== this.pdfDocument) {
      return; // The document was closed while the page labels resolved.
    }
    if (!labels || AppOptions.get("disablePageLabels")) {
      return;
    }
    const numLabels = labels.length;
    if (numLabels !== this.pagesCount) {
      console.error(
        "The number of Page Labels does not match the number of pages in the document."
      );
      return;
    }
    let i = 0;
    // Ignore page labels that correspond to standard page numbering.
    while (i < numLabels && labels[i] === (i + 1).toString()) {
      i++;
    }
    if (i === numLabels) {
      return;
    }
    const { pdfViewer, pdfThumbnailViewer, toolbar } = this;

    pdfViewer.setPageLabels(labels);
    pdfThumbnailViewer.setPageLabels(labels);

    // Changing toolbar page display to use labels and we need to set
    // the label of the current page.
    toolbar.setPagesCount(numLabels, true);
    toolbar.setPageNumber(
      pdfViewer.currentPageNumber,
      pdfViewer.currentPageLabel
    );
  },

  /**
   * @private
   */
  _initializePdfHistory({ fingerprint, viewOnLoad, initialDest = null }) {
    if (this.isViewerEmbedded || AppOptions.get("disableHistory")) {
      // The browsing history is only enabled when the viewer is standalone,
      // i.e. not when it is embedded in a web page.
      return;
    }
    this.pdfHistory.initialize({
      fingerprint,
      resetHistory: viewOnLoad === ViewOnLoad.INITIAL,
      updateUrl: AppOptions.get("historyUpdateUrl"),
    });

    if (this.pdfHistory.initialBookmark) {
      this.initialBookmark = this.pdfHistory.initialBookmark;

      this.initialRotation = this.pdfHistory.initialRotation;
    }

    // Always let the browser history/document hash take precedence.
    if (
      initialDest &&
      !this.initialBookmark &&
      viewOnLoad === ViewOnLoad.UNKNOWN
    ) {
      this.initialBookmark = JSON.stringify(initialDest);
      // TODO: Re-factor the `PDFHistory` initialization to remove this hack
      // that's currently necessary to prevent weird initial history state.
      this.pdfHistory.push({ explicitDest: initialDest, pageNumber: null });
    }
  },

  /**
   * @private
   */
  async _initializePermissions(pdfDocument) {
    const permissions = await pdfDocument.getPermissions();

    if (pdfDocument !== this.pdfDocument) {
      return; // The document was closed while the permissions resolved.
    }
    if (!permissions || !AppOptions.get("enablePermissions")) {
      return;
    }
    // Currently only the "copy"-permission is supported.
    if (!permissions.includes(PermissionFlag.COPY)) {
      this.appConfig.viewerContainer.classList.add(ENABLE_PERMISSIONS_CLASS);
    }
  },

  /**
   * @private
   */
  _initializeAnnotationStorageCallbacks(pdfDocument) {
    if (pdfDocument !== this.pdfDocument) {
      return;
    }
    const { annotationStorage } = pdfDocument;

    annotationStorage.onSetModified = () => {
      window.addEventListener("beforeunload", beforeUnload);

      if (typeof PDFJSDev === "undefined" || PDFJSDev.test("GENERIC")) {
        this._annotationStorageModified = true;
      }
    };
    annotationStorage.onResetModified = () => {
      window.removeEventListener("beforeunload", beforeUnload);

      if (typeof PDFJSDev === "undefined" || PDFJSDev.test("GENERIC")) {
        delete this._annotationStorageModified;
      }
    };
  },

  setInitialView(
    storedHash,
    { rotation, sidebarView, scrollMode, spreadMode } = {}
  ) {
    const setRotation = angle => {
      if (isValidRotation(angle)) {
        this.pdfViewer.pagesRotation = angle;
      }
    };
    const setViewerModes = (scroll, spread) => {
      if (isValidScrollMode(scroll)) {
        this.pdfViewer.scrollMode = scroll;
      }
      if (isValidSpreadMode(spread)) {
        this.pdfViewer.spreadMode = spread;
      }
    };
    this.isInitialViewSet = true;
    this.pdfSidebar.setInitialView(sidebarView);

    setViewerModes(scrollMode, spreadMode);

    if (this.initialBookmark) {
      setRotation(this.initialRotation);
      delete this.initialRotation;

      this.pdfLinkService.setHash(this.initialBookmark);
      this.initialBookmark = null;
    } else if (storedHash) {
      setRotation(rotation);

      this.pdfLinkService.setHash(storedHash);
    }

    // Ensure that the correct page number is displayed in the UI,
    // even if the active page didn't change during document load.
    this.toolbar.setPageNumber(
      this.pdfViewer.currentPageNumber,
      this.pdfViewer.currentPageLabel
    );
    this.secondaryToolbar.setPageNumber(this.pdfViewer.currentPageNumber);

    if (!this.pdfViewer.currentScaleValue) {
      // Scale was not initialized: invalid bookmark or scale was not specified.
      // Setting the default one.
      // eslint-disable-next-line no-undef
      const defaultZoomOption = PDFViewerApplicationOptions.get('defaultZoomValue');
      // #556 #543 modified by ngx-extended-pdf-viewer
      if (defaultZoomOption) {
        this.pdfViewer.currentScaleValue = defaultZoomOption;
      }
      // #556 #543 end of modification
    }
  },

  /**
   * @private
   */
  _cleanup() {
    if (!this.pdfDocument) {
      return; // run cleanup when document is loaded
    }
    this.pdfViewer.cleanup();
    this.pdfThumbnailViewer.cleanup();

    // We don't want to remove fonts used by active page SVGs.
    this.pdfDocument.cleanup(
      /* keepLoadedFonts = */ this.pdfViewer.renderer === RendererType.SVG
    );
  },

  forceRendering() {
    this.pdfRenderingQueue.printing = !!this.printService;
    this.pdfRenderingQueue.isThumbnailViewEnabled =
      this.pdfSidebar.isThumbnailViewVisible;
    this.pdfRenderingQueue.renderHighestPriority();
  },

  beforePrint() {
    // Given that the "beforeprint" browser event is synchronous, we
    // unfortunately cannot await the scripting event dispatching here.
    this.pdfScriptingManager.dispatchWillPrint();

    if (this.printService) {
      // There is no way to suppress beforePrint/afterPrint events,
      // but PDFPrintService may generate double events -- this will ignore
      // the second event that will be coming from native window.printPDF().
      return;
    }

    if (!this.supportsPrinting) {
      this.l10n.get("printing_not_supported").then(msg => {
        this._otherError(msg);
      });
      return;
    }

    // The beforePrint is a sync method and we need to know layout before
    // returning from this method. Ensure that we can get sizes of the pages.
    if (!this.pdfViewer.pageViewsReady) {
      this.l10n.get("printing_not_ready").then(msg => {
        // eslint-disable-next-line no-alert
        window.alert(msg);
      });
      return;
    }

    const pagesOverview = this.pdfViewer.getPagesOverview();
    const printContainer = this.appConfig.printContainer;
    const printResolution = AppOptions.get("printResolution");
    const optionalContentConfigPromise =
      this.pdfViewer.optionalContentConfigPromise;

    const printService = PDFPrintServiceFactory.instance.createPrintService(
      this.pdfDocument,
      pagesOverview,
      printContainer,
      printResolution,
      optionalContentConfigPromise,
      this.l10n,
      this.pdfViewer.eventBus // #588 modified by ngx-extended-pdf-viewer
    );
    this.printService = printService;
    this.forceRendering();

    printService.layout();

    this.externalServices.reportTelemetry({
      type: "print",
    });
  },

  afterPrint() {
    // Given that the "afterprint" browser event is synchronous, we
    // unfortunately cannot await the scripting event dispatching here.
    this.pdfScriptingManager.dispatchDidPrint();

    if (this.printService) {
      document.body.removeAttribute("data-pdfjsprinting");
      this.printService.destroy();
      this.printService = null;

      if (this.pdfDocument) {
        this.pdfDocument.annotationStorage.resetModified();
      }
    }
    this.forceRendering();
  },

  rotatePages(delta) {
    this.pdfViewer.pagesRotation += delta;
    // Note that the thumbnail viewer is updated, and rendering is triggered,
    // in the 'rotationchanging' event handler.
  },

  requestPresentationMode() {
    if (!this.pdfPresentationMode) {
      return;
    }
    this.pdfPresentationMode.request();
  },

  triggerPrinting() {
    if (!this.supportsPrinting) {
      return;
    }
    window.printPDF();
  },

  bindEvents() {
    const { eventBus, _boundEvents } = this;

    _boundEvents.beforePrint = this.beforePrint.bind(this);
    _boundEvents.afterPrint = this.afterPrint.bind(this);

    eventBus._on("resize", webViewerResize);
    eventBus._on("hashchange", webViewerHashchange);
    eventBus._on("beforeprint", _boundEvents.beforePrint);
    eventBus._on("afterprint", _boundEvents.afterPrint);
    eventBus._on("pagerendered", webViewerPageRendered);
    eventBus._on("updateviewarea", webViewerUpdateViewarea);
    eventBus._on("pagechanging", webViewerPageChanging);
    eventBus._on("scalechanging", webViewerScaleChanging);
    eventBus._on("rotationchanging", webViewerRotationChanging);
    eventBus._on("sidebarviewchanged", webViewerSidebarViewChanged);
    eventBus._on("pagemode", webViewerPageMode);
    eventBus._on("namedaction", webViewerNamedAction);
    eventBus._on("presentationmodechanged", webViewerPresentationModeChanged);
    eventBus._on("presentationmode", webViewerPresentationMode);
    eventBus._on("print", webViewerPrint);
    eventBus._on("download", webViewerDownload);
    eventBus._on("save", webViewerSave);
    eventBus._on("firstpage", webViewerFirstPage);
    eventBus._on("lastpage", webViewerLastPage);
    eventBus._on("nextpage", webViewerNextPage);
    eventBus._on("previouspage", webViewerPreviousPage);
    eventBus._on("zoomin", webViewerZoomIn);
    eventBus._on("zoomout", webViewerZoomOut);
    eventBus._on("zoomreset", webViewerZoomReset);
    eventBus._on("pagenumberchanged", webViewerPageNumberChanged);
    eventBus._on("scalechanged", webViewerScaleChanged);
    eventBus._on("rotatecw", webViewerRotateCw);
    eventBus._on("rotateccw", webViewerRotateCcw);
    eventBus._on("optionalcontentconfig", webViewerOptionalContentConfig);
    eventBus._on("switchscrollmode", webViewerSwitchScrollMode);
    eventBus._on("scrollmodechanged", webViewerScrollModeChanged);
    eventBus._on("switchspreadmode", webViewerSwitchSpreadMode);
    eventBus._on("spreadmodechanged", webViewerSpreadModeChanged);
    eventBus._on("documentproperties", webViewerDocumentProperties);
    eventBus._on("find", webViewerFind);
    eventBus._on("findfromurlhash", webViewerFindFromUrlHash);
    eventBus._on("updatefindmatchescount", webViewerUpdateFindMatchesCount);
    eventBus._on("updatefindcontrolstate", webViewerUpdateFindControlState);

    if (AppOptions.get("pdfBug")) {
      _boundEvents.reportPageStatsPDFBug = reportPageStatsPDFBug;

      eventBus._on("pagerendered", _boundEvents.reportPageStatsPDFBug);
      eventBus._on("pagechanging", _boundEvents.reportPageStatsPDFBug);
    }
    if (typeof PDFJSDev === "undefined" || PDFJSDev.test("GENERIC")) {
      eventBus._on("fileinputchange", webViewerFileInputChange);
      eventBus._on("openfile", webViewerOpenFile);
    }
  },

  bindWindowEvents() {
    const { eventBus, _boundEvents } = this;

    _boundEvents.windowResize = () => {
      eventBus.dispatch("resize", { source: window });
    };
    _boundEvents.windowHashChange = () => {
      eventBus.dispatch("hashchange", {
        source: window,
        hash: document.location.hash.substring(1),
      });
    };
    _boundEvents.windowBeforePrint = () => {
      eventBus.dispatch("beforeprint", { source: window });
    };
    _boundEvents.windowAfterPrint = () => {
      eventBus.dispatch("afterprint", { source: window });
    };
    _boundEvents.windowUpdateFromSandbox = event => {
      eventBus.dispatch("updatefromsandbox", {
        source: window,
        detail: event.detail,
      });
    };

    window.addEventListener("visibilitychange", webViewerVisibilityChange);
    window.addEventListener("wheel", webViewerWheel, { passive: false });
    window.addEventListener("touchstart", webViewerTouchStart, {
      passive: false,
    });
    window.addEventListener("click", webViewerClick);
    window.addEventListener("keydown", webViewerKeyDown);
    window.addEventListener("resize", _boundEvents.windowResize);
    window.addEventListener("hashchange", _boundEvents.windowHashChange);
    window.addEventListener("beforeprint", _boundEvents.windowBeforePrint);
    window.addEventListener("afterprint", _boundEvents.windowAfterPrint);
    window.addEventListener(
      "updatefromsandbox",
      _boundEvents.windowUpdateFromSandbox
    );
  },

  unbindEvents() {
    const { eventBus, _boundEvents } = this;

    eventBus._off("resize", webViewerResize);
    eventBus._off("hashchange", webViewerHashchange);
    eventBus._off("beforeprint", _boundEvents.beforePrint);
    eventBus._off("afterprint", _boundEvents.afterPrint);
    eventBus._off("pagerendered", webViewerPageRendered);
    eventBus._off("updateviewarea", webViewerUpdateViewarea);
    eventBus._off("pagechanging", webViewerPageChanging);
    eventBus._off("scalechanging", webViewerScaleChanging);
    eventBus._off("rotationchanging", webViewerRotationChanging);
    eventBus._off("sidebarviewchanged", webViewerSidebarViewChanged);
    eventBus._off("pagemode", webViewerPageMode);
    eventBus._off("namedaction", webViewerNamedAction);
    eventBus._off("presentationmodechanged", webViewerPresentationModeChanged);
    eventBus._off("presentationmode", webViewerPresentationMode);
    eventBus._off("print", webViewerPrint);
    eventBus._off("download", webViewerDownload);
    eventBus._off("save", webViewerSave);
    eventBus._off("firstpage", webViewerFirstPage);
    eventBus._off("lastpage", webViewerLastPage);
    eventBus._off("nextpage", webViewerNextPage);
    eventBus._off("previouspage", webViewerPreviousPage);
    eventBus._off("zoomin", webViewerZoomIn);
    eventBus._off("zoomout", webViewerZoomOut);
    eventBus._off("zoomreset", webViewerZoomReset);
    eventBus._off("pagenumberchanged", webViewerPageNumberChanged);
    eventBus._off("scalechanged", webViewerScaleChanged);
    eventBus._off("rotatecw", webViewerRotateCw);
    eventBus._off("rotateccw", webViewerRotateCcw);
    eventBus._off("optionalcontentconfig", webViewerOptionalContentConfig);
    eventBus._off("switchscrollmode", webViewerSwitchScrollMode);
    eventBus._off("scrollmodechanged", webViewerScrollModeChanged);
    eventBus._off("switchspreadmode", webViewerSwitchSpreadMode);
    eventBus._off("spreadmodechanged", webViewerSpreadModeChanged);
    eventBus._off("documentproperties", webViewerDocumentProperties);
    eventBus._off("find", webViewerFind);
    eventBus._off("findfromurlhash", webViewerFindFromUrlHash);
    eventBus._off("updatefindmatchescount", webViewerUpdateFindMatchesCount);
    eventBus._off("updatefindcontrolstate", webViewerUpdateFindControlState);

    if (_boundEvents.reportPageStatsPDFBug) {
      eventBus._off("pagerendered", _boundEvents.reportPageStatsPDFBug);
      eventBus._off("pagechanging", _boundEvents.reportPageStatsPDFBug);

      _boundEvents.reportPageStatsPDFBug = null;
    }
    if (typeof PDFJSDev === "undefined" || PDFJSDev.test("GENERIC")) {
      eventBus._off("fileinputchange", webViewerFileInputChange);
      eventBus._off("openfile", webViewerOpenFile);
    }

    _boundEvents.beforePrint = null;
    _boundEvents.afterPrint = null;
  },

  unbindWindowEvents() {
    const { _boundEvents } = this;

    window.removeEventListener("visibilitychange", webViewerVisibilityChange);
    window.removeEventListener("wheel", webViewerWheel, { passive: false });
    window.removeEventListener("touchstart", webViewerTouchStart, {
      passive: false,
    });
    window.removeEventListener("click", webViewerClick);
    window.removeEventListener("keydown", webViewerKeyDown);
    window.removeEventListener("resize", _boundEvents.windowResize);
    window.removeEventListener("hashchange", _boundEvents.windowHashChange);
    window.removeEventListener("beforeprint", _boundEvents.windowBeforePrint);
    window.removeEventListener("afterprint", _boundEvents.windowAfterPrint);
    window.removeEventListener(
      "updatefromsandbox",
      _boundEvents.windowUpdateFromSandbox
    );

    _boundEvents.windowResize = null;
    _boundEvents.windowHashChange = null;
    _boundEvents.windowBeforePrint = null;
    _boundEvents.windowAfterPrint = null;
    _boundEvents.windowUpdateFromSandbox = null;
  },

  accumulateWheelTicks(ticks) {
    // If the scroll direction changed, reset the accumulated wheel ticks.
    if (
      (this._wheelUnusedTicks > 0 && ticks < 0) ||
      (this._wheelUnusedTicks < 0 && ticks > 0)
    ) {
      this._wheelUnusedTicks = 0;
    }
    this._wheelUnusedTicks += ticks;
    const wholeTicks =
      Math.sign(this._wheelUnusedTicks) *
      Math.floor(Math.abs(this._wheelUnusedTicks));
    this._wheelUnusedTicks -= wholeTicks;
    return wholeTicks;
  },

  /**
   * Should be called *after* all pages have loaded, or if an error occurred,
   * to unblock the "load" event; see https://bugzilla.mozilla.org/show_bug.cgi?id=1618553
   * @private
   */
  _unblockDocumentLoadEvent() {
    if (document.blockUnblockOnload) {
      document.blockUnblockOnload(false);
    }
    // Ensure that this method is only ever run once.
    this._unblockDocumentLoadEvent = () => {};
  },

  /**
   * Used together with the integration-tests, to enable awaiting full
   * initialization of the scripting/sandbox.
   */
  get scriptingReady() {
    return this.pdfScriptingManager.ready;
  },
};

let validateFileURL;
if (typeof PDFJSDev === "undefined" || PDFJSDev.test("GENERIC")) {
  const HOSTED_VIEWER_ORIGINS = [
    "null",
    "http://mozilla.github.io",
    "https://mozilla.github.io",
  ];
  validateFileURL = function (file) {
    if (file === undefined) {
      return;
    }
    try {
      const viewerOrigin = new URL(window.location.href).origin || "null";
      if (HOSTED_VIEWER_ORIGINS.includes(viewerOrigin)) {
        // Hosted or local viewer, allow for any file locations
        return;
      }
      const { origin, protocol } = new URL(file, window.location.href);
      // Removing of the following line will not guarantee that the viewer will
      // start accepting URLs from foreign origin -- CORS headers on the remote
      // server must be properly configured.
      // IE10 / IE11 does not include an origin in `blob:`-URLs. So don't block
      // any blob:-URL. The browser's same-origin policy will block requests to
      // blob:-URLs from other origins, so this is safe.
      if (origin !== viewerOrigin && protocol !== "blob:") {
        throw new Error("file origin does not match viewer's");
      }
    } catch (ex) {
      PDFViewerApplication.l10n.get("loading_error").then(msg => {
        PDFViewerApplication._documentError(msg, { message: ex?.message });
      });
      throw ex;
    }
  };
}

async function loadFakeWorker() {
  if (!GlobalWorkerOptions.workerSrc) {
    GlobalWorkerOptions.workerSrc = AppOptions.get("workerSrc");
  }
  if (typeof PDFJSDev === "undefined" || !PDFJSDev.test("PRODUCTION")) {
    window.pdfjsWorker = await import("pdfjs/core/worker.js");
    return undefined;
  }
  return loadScript(PDFWorker.getWorkerSrc());
}

function loadAndEnablePDFBug(enabledTabs) {
  const appConfig = PDFViewerApplication.appConfig;
  return loadScript(appConfig.debuggerScriptPath).then(function () {
    PDFBug.enable(enabledTabs);
    PDFBug.init({ OPS }, appConfig.mainContainer);
  });
}

function reportPageStatsPDFBug({ pageNumber }) {
  if (typeof Stats === "undefined" || !Stats.enabled) {
    return;
  }
  const pageView = PDFViewerApplication.pdfViewer.getPageView(
    /* index = */ pageNumber - 1
  );
  const pageStats = pageView?.pdfPage?.stats;
  if (!pageStats) {
    return;
  }
  Stats.add(pageNumber, pageStats);
}

function webViewerInitialized() {
  const appConfig = PDFViewerApplication.appConfig;
  let file;
  if (typeof PDFJSDev === "undefined" || PDFJSDev.test("GENERIC")) {
    const queryString = document.location.search.substring(1);
    const params = parseQueryString(queryString);
    file = "file" in params ? params.file : AppOptions.get("defaultUrl");
    validateFileURL(file);
  } else if (PDFJSDev.test("MOZCENTRAL")) {
    file = window.location.href;
  } else if (PDFJSDev.test("CHROME")) {
    file = AppOptions.get("defaultUrl");
  }

  if (typeof PDFJSDev === "undefined" || PDFJSDev.test("GENERIC")) {
    const fileInput = document.createElement("input");
    fileInput.id = appConfig.openFileInputName;
    fileInput.className = "fileInput";
    fileInput.setAttribute("accept", ".pdf,application/pdf");
    fileInput.setAttribute("type", "file");
    fileInput.oncontextmenu = noContextMenuHandler;
    document.body.appendChild(fileInput);

    if (
      !window.File ||
      !window.FileReader ||
      !window.FileList ||
      !window.Blob
    ) {
      appConfig.toolbar.openFile.hidden = true;
      appConfig.secondaryToolbar.openFileButton.hidden = true;
    } else {
      fileInput.value = null;
    }

    fileInput.addEventListener("change", function (evt) {
      const files = evt.target.files;
      if (!files || files.length === 0) {
        return;
      }
      PDFViewerApplication.eventBus.dispatch("fileinputchange", {
        source: this,
        fileInput: evt.target,
      });
    });

    // Enable dragging-and-dropping a new PDF file onto the viewerContainer.
    appConfig.mainContainer.addEventListener("dragover", function (evt) {
      if (AppOptions.get("enableDragAndDrop")) { // #686 modified by ngx-extended-pdf-viewer
        evt.preventDefault();

        evt.dataTransfer.dropEffect = "move";
      } // #686 end of modification
    });
    appConfig.mainContainer.addEventListener("drop", function (evt) {
      if (AppOptions.get("enableDragAndDrop")) { // #686 modified by ngx-extended-pdf-viewer
        evt.preventDefault();

        const files = evt.dataTransfer.files;
        if (!files || files.length === 0) {
          return;
        }
        PDFViewerApplication.eventBus.dispatch("fileinputchange",  {
          source: this,
          fileInput: evt.dataTransfer,
        });
      } // #686 end of modification
    });
  } else {
    appConfig.toolbar.openFile.hidden = true;
    appConfig.secondaryToolbar.openFileButton.hidden = true;
  }

  if (!PDFViewerApplication.supportsDocumentFonts) {
    AppOptions.set("disableFontFace", true);
    PDFViewerApplication.l10n.get("web_fonts_disabled").then(msg => {
      console.warn(msg);
    });
  }

  if (!PDFViewerApplication.supportsPrinting) {
    appConfig.toolbar.print.classList.add("hidden");
    appConfig.secondaryToolbar.printButton.classList.add("hidden");
  }

  if (!PDFViewerApplication.supportsFullscreen) {
    appConfig.toolbar.presentationModeButton.classList.add("hidden");
    appConfig.secondaryToolbar.presentationModeButton.classList.add("hidden");
  }

  if (PDFViewerApplication.supportsIntegratedFind) {
    appConfig.toolbar.viewFind.classList.add("hidden");
  }

  appConfig.mainContainer.addEventListener(
    "transitionend",
    function (evt) {
      if (evt.target === /* mainContainer */ this) {
        PDFViewerApplication.eventBus.dispatch("resize", { source: this });
      }
    },
    true
  );

  try {
    webViewerOpenFileViaURL(file);
  } catch (reason) {
    PDFViewerApplication.l10n.get("loading_error").then(msg => {
      PDFViewerApplication._documentError(msg, reason);
    });
  }
}

function webViewerOpenFileViaURL(file) {
  if (typeof PDFJSDev === "undefined" || PDFJSDev.test("GENERIC")) {
    if (file) {
      PDFViewerApplication.open(file);
    }
  } else if (PDFJSDev.test("MOZCENTRAL || CHROME")) {
    PDFViewerApplication.setTitleUsingUrl(file);
    PDFViewerApplication.initPassiveLoading();
  } else {
    if (file) {
      throw new Error("Not implemented: webViewerOpenFileViaURL");
    }
  }
}

function webViewerResetPermissions() {
  const { appConfig } = PDFViewerApplication;
  if (!appConfig) {
    return;
  }
  // Currently only the "copy"-permission is supported.
  appConfig.viewerContainer.classList.remove(ENABLE_PERMISSIONS_CLASS);
}

function webViewerPageRendered({ pageNumber, timestamp, error }) {
  // If the page is still visible when it has finished rendering,
  // ensure that the page number input loading indicator is hidden.
  if (pageNumber === PDFViewerApplication.page) {
    PDFViewerApplication.toolbar.updateLoadingIndicatorState(false);
  }

  // Use the rendered page to set the corresponding thumbnail image.
  if (PDFViewerApplication.pdfSidebar.isThumbnailViewVisible) {
    const pageView = PDFViewerApplication.pdfViewer.getPageView(
      /* index = */ pageNumber - 1
    );
    const thumbnailView = PDFViewerApplication.pdfThumbnailViewer.getThumbnail(
      /* index = */ pageNumber - 1
    );
    if (pageView && thumbnailView) {
      thumbnailView.setImage(pageView);
    }
  }

  if (error) {
    PDFViewerApplication.l10n.get("rendering_error").then(msg => {
      PDFViewerApplication._otherError(msg, error);
    });
  }

  PDFViewerApplication.externalServices.reportTelemetry({
    type: "pageInfo",
    timestamp,
  });
  // It is a good time to report stream and font types.
  PDFViewerApplication.pdfDocument.getStats().then(function (stats) {
    PDFViewerApplication.externalServices.reportTelemetry({
      type: "documentStats",
      stats,
    });
  });
}

function webViewerPageMode({ mode }) {
  // Handle the 'pagemode' hash parameter, see also `PDFLinkService_setHash`.
  let view;
  switch (mode) {
    case "thumbs":
      view = SidebarView.THUMBS;
      break;
    case "bookmarks":
    case "outline": // non-standard
      view = SidebarView.OUTLINE;
      break;
    case "attachments": // non-standard
      view = SidebarView.ATTACHMENTS;
      break;
    case "layers": // non-standard
      view = SidebarView.LAYERS;
      break;
    case "none":
      view = SidebarView.NONE;
      break;
    default:
      console.error('Invalid "pagemode" hash parameter: ' + mode);
      return;
  }
  PDFViewerApplication.pdfSidebar.switchView(view, /* forceOpen = */ true);
}

function webViewerNamedAction(evt) {
  // Processing a couple of named actions that might be useful, see also
  // `PDFLinkService.executeNamedAction`.
  switch (evt.action) {
    case "GoToPage":
      PDFViewerApplication.appConfig.toolbar.pageNumber.select();
      break;

    case "Find":
      if (!PDFViewerApplication.supportsIntegratedFind) {
        PDFViewerApplication.findBar.toggle();
      }
      break;

    case "Print":
      PDFViewerApplication.triggerPrinting();
      break;

    case "SaveAs":
      webViewerSave();
      break;
  }
}

function webViewerPresentationModeChanged(evt) {
  PDFViewerApplication.pdfViewer.presentationModeState = evt.state;
}

function webViewerSidebarViewChanged(evt) {
  PDFViewerApplication.pdfRenderingQueue.isThumbnailViewEnabled =
    PDFViewerApplication.pdfSidebar.isThumbnailViewVisible;

  const store = PDFViewerApplication.store;
  if (store && PDFViewerApplication.isInitialViewSet) {
    // Only update the storage when the document has been loaded *and* rendered.
    store.set("sidebarView", evt.view).catch(function () {});
  }
}

function webViewerUpdateViewarea(evt) {
  const location = evt.location,
    store = PDFViewerApplication.store;

  if (store && PDFViewerApplication.isInitialViewSet) {
    // #90 #543 modified by ngx-extended-pdf-viewer
    const settings = {};
    if (location.pageNumber !== undefined || location.pageNumber !== null) {
      settings.page = location.pageNumber;
    }
    if (location.scale) {
      settings.zoom = location.scale;
    }
    if (location.left) {
      settings.scrollLeft = location.left;
    }
    if (location.top) {
      settings.scrollTop = location.top;
    }
    if (location.rotation !== undefined || location.rotation !== null) {
      settings.rotation = location.rotation;
    }
    store
      .setMultiple(settings)
      .catch(function () {
        /* unable to write to storage */
      });
      // #90 #543 end of modification
  }
  const href = PDFViewerApplication.pdfLinkService.getAnchorUrl(
    location.pdfOpenParams
  );
  PDFViewerApplication.appConfig.toolbar.viewBookmark.href = href;
  PDFViewerApplication.appConfig.secondaryToolbar.viewBookmarkButton.href =
    href;

  // Show/hide the loading indicator in the page number input element.
  const currentPage = PDFViewerApplication.pdfViewer.getPageView(
    /* index = */ PDFViewerApplication.page - 1
  );
  const loading = currentPage?.renderingState !== RenderingStates.FINISHED;
  PDFViewerApplication.toolbar.updateLoadingIndicatorState(loading);
}

function webViewerScrollModeChanged(evt) {
  const store = PDFViewerApplication.store;
  if (store && PDFViewerApplication.isInitialViewSet) {
    // Only update the storage when the document has been loaded *and* rendered.
    store.set("scrollMode", evt.mode).catch(function () {});
  }
}

function webViewerSpreadModeChanged(evt) {
  const store = PDFViewerApplication.store;
  if (store && PDFViewerApplication.isInitialViewSet) {
    // Only update the storage when the document has been loaded *and* rendered.
    store.set("spreadMode", evt.mode).catch(function () {});
  }
}

function webViewerResize() {
  const { pdfDocument, pdfViewer } = PDFViewerApplication;
  if (!pdfDocument) {
    return;
  }
  const currentScaleValue = pdfViewer.currentScaleValue;
  if (
    currentScaleValue === "auto" ||
    currentScaleValue === "page-fit" ||
    currentScaleValue === "page-width"
  ) {
    // Note: the scale is constant for 'page-actual'.
    pdfViewer.currentScaleValue = currentScaleValue;
  }
  pdfViewer.update();
}

function webViewerHashchange(evt) {
  const hash = evt.hash;
  if (!hash) {
    return;
  }
  if (!PDFViewerApplication.isInitialViewSet) {
    PDFViewerApplication.initialBookmark = hash;
  } else if (!PDFViewerApplication.pdfHistory.popStateInProgress) {
    PDFViewerApplication.pdfLinkService.setHash(hash);
  }
}

let webViewerFileInputChange, webViewerOpenFile;
if (typeof PDFJSDev === "undefined" || PDFJSDev.test("GENERIC")) {
  webViewerFileInputChange = function (evt) {
    if (PDFViewerApplication.pdfViewer?.isInPresentationMode) {
      return; // Opening a new PDF file isn't supported in Presentation Mode.
    }
    const file = evt.fileInput.files[0];

    if (!viewerCompatibilityParams.disableCreateObjectURL) {
      let url = URL.createObjectURL(file);
      if (file.name) {
        url = { url, originalUrl: file.name };
      }
      PDFViewerApplication.open(url);
    } else {
      PDFViewerApplication.setTitleUsingUrl(file.name);
      // Read the local file into a Uint8Array.
      const fileReader = new FileReader();
      fileReader.onload = function webViewerChangeFileReaderOnload(event) {
        const buffer = event.target.result;
        PDFViewerApplication.open(new Uint8Array(buffer));
      };
      fileReader.readAsArrayBuffer(file);
    }

    // URL does not reflect proper document location - hiding some icons.
    const appConfig = PDFViewerApplication.appConfig;
    appConfig.toolbar.viewBookmark.hidden = true;
    appConfig.secondaryToolbar.viewBookmarkButton.hidden = true;
    appConfig.toolbar.download.hidden = true;
    appConfig.secondaryToolbar.downloadButton.hidden = true;
  };

  webViewerOpenFile = function (evt) {
    const openFileInputName = PDFViewerApplication.appConfig.openFileInputName;
    document.getElementById(openFileInputName).click();
  };
}

function webViewerPresentationMode() {
  PDFViewerApplication.requestPresentationMode();
}
function webViewerPrint() {
  PDFViewerApplication.triggerPrinting();
}
function webViewerDownload() {
  PDFViewerApplication.downloadOrSave({ sourceEventType: "download" });
}
function webViewerSave() {
  PDFViewerApplication.downloadOrSave({ sourceEventType: "save" });
}
function webViewerFirstPage() {
  if (PDFViewerApplication.pdfDocument) {
    PDFViewerApplication.page = 1;
  }
}
function webViewerLastPage() {
  if (PDFViewerApplication.pdfDocument) {
    PDFViewerApplication.page = PDFViewerApplication.pagesCount;
    // #542 prevent IE11 and Edge from scrolling to the end of the page
    if (PDFViewerApplication.pageViewMode === "single") {
      if (PDFViewerApplication.pdfViewer && PDFViewerApplication.pdfViewer.container) {
        PDFViewerApplication.pdfViewer.container.scrollTop = 0;
      }
    }
    // #542 end of modification
  }
}
function webViewerNextPage() {
  PDFViewerApplication.pdfViewer.nextPage();
  // #542 prevent IE11 and Edge from scrolling to the end of the page
  if (PDFViewerApplication.pageViewMode === "single") {
    if (PDFViewerApplication.pdfViewer && PDFViewerApplication.pdfViewer.container) {
     PDFViewerApplication.pdfViewer.container.scrollTop = 0;
    }
  }
  // #542 end of modification
}
function webViewerPreviousPage() {
  PDFViewerApplication.pdfViewer.previousPage();
}
function webViewerZoomIn() {
  PDFViewerApplication.zoomIn();
}
function webViewerZoomOut() {
  PDFViewerApplication.zoomOut();
}
function webViewerZoomReset() {
  PDFViewerApplication.zoomReset();
}
function webViewerPageNumberChanged(evt) {
  const pdfViewer = PDFViewerApplication.pdfViewer;
  // Note that for `<input type="number">` HTML elements, an empty string will
  // be returned for non-number inputs; hence we simply do nothing in that case.
  if (evt.value !== "") {
    PDFViewerApplication.pdfLinkService.goToPage(evt.value);
  }

  // Ensure that the page number input displays the correct value, even if the
  // value entered by the user was invalid (e.g. a floating point number).
  if (
    evt.value !== pdfViewer.currentPageNumber.toString() &&
    evt.value !== pdfViewer.currentPageLabel
  ) {
    PDFViewerApplication.toolbar.setPageNumber(
      pdfViewer.currentPageNumber,
      pdfViewer.currentPageLabel
    );
  }
}
function webViewerScaleChanged(evt) {
  PDFViewerApplication.pdfViewer.currentScaleValue = evt.value;
}
function webViewerRotateCw() {
  PDFViewerApplication.rotatePages(90);
}
function webViewerRotateCcw() {
  PDFViewerApplication.rotatePages(-90);
}
function webViewerOptionalContentConfig(evt) {
  PDFViewerApplication.pdfViewer.optionalContentConfigPromise = evt.promise;
}
function webViewerSwitchScrollMode(evt) {
  PDFViewerApplication.pdfViewer.scrollMode = evt.mode;
}
function webViewerSwitchSpreadMode(evt) {
  PDFViewerApplication.pdfViewer.spreadMode = evt.mode;
}
function webViewerDocumentProperties() {
  PDFViewerApplication.pdfDocumentProperties.open();
}

function webViewerFind(evt) {
  PDFViewerApplication.findController.executeCommand("find" + evt.type, {
    query: evt.query,
    phraseSearch: evt.phraseSearch,
    caseSensitive: evt.caseSensitive,
    entireWord: evt.entireWord,
    ignoreAccents: evt.ignoreAccents, // #177
    fuzzySearch: evt.fuzzySearch, // #304
    highlightAll: evt.highlightAll,
    findPrevious: evt.findPrevious,
  });
}

function webViewerFindFromUrlHash(evt) {
  PDFViewerApplication.findController.executeCommand("find", {
    query: evt.query,
    phraseSearch: evt.phraseSearch,
    caseSensitive: false,
    entireWord: false,
    ignoreAccents: false, // #177
    fuzzySearch: false, // #304
    highlightAll: true,
    findPrevious: false,
  });
}

function webViewerUpdateFindMatchesCount({ matchesCount }) {
  if (PDFViewerApplication.supportsIntegratedFind) {
    PDFViewerApplication.externalServices.updateFindMatchesCount(matchesCount);
  } else {
    PDFViewerApplication.findBar.updateResultsCount(matchesCount);
  }
}

function webViewerUpdateFindControlState({
  state,
  previous,
  matchesCount,
  rawQuery,
}) {
  if (PDFViewerApplication.supportsIntegratedFind) {
    PDFViewerApplication.externalServices.updateFindControlState({
      result: state,
      findPrevious: previous,
      matchesCount,
      rawQuery,
    });
  } else {
    PDFViewerApplication.findBar.updateUIState(state, previous, matchesCount);
  }
}

function webViewerScaleChanging(evt) {
  PDFViewerApplication.toolbar.setPageScale(evt.presetValue, evt.scale);

  PDFViewerApplication.pdfViewer.update();
}

function webViewerRotationChanging(evt) {
  PDFViewerApplication.pdfThumbnailViewer.pagesRotation = evt.pagesRotation;

  PDFViewerApplication.forceRendering();
  // Ensure that the active page doesn't change during rotation.
  PDFViewerApplication.pdfViewer.currentPageNumber = evt.pageNumber;
}

function webViewerPageChanging({ pageNumber, pageLabel }) {
  PDFViewerApplication.toolbar.setPageNumber(pageNumber, pageLabel);
  PDFViewerApplication.secondaryToolbar.setPageNumber(pageNumber);

  if (PDFViewerApplication.pdfSidebar.isThumbnailViewVisible) {
    PDFViewerApplication.pdfThumbnailViewer.scrollThumbnailIntoView(pageNumber);
  }
  const pageNumberInput = document.getElementById("pageNumber");
  if (pageNumberInput) {
    const pageScrollEvent = new CustomEvent("page-change");
    pageNumberInput.dispatchEvent(pageScrollEvent);
  }
}

function webViewerVisibilityChange(evt) {
  if (document.visibilityState === "visible") {
    // Ignore mouse wheel zooming during tab switches (bug 1503412).
    setZoomDisabledTimeout();
  }
}

let zoomDisabledTimeout = null;
function setZoomDisabledTimeout() {
  if (zoomDisabledTimeout) {
    clearTimeout(zoomDisabledTimeout);
  }
  zoomDisabledTimeout = setTimeout(function () {
    zoomDisabledTimeout = null;
  }, WHEEL_ZOOM_DISABLED_TIMEOUT);
}

function webViewerWheel(evt) {
  const { pdfViewer, supportedMouseWheelZoomModifierKeys } =
    PDFViewerApplication;

  if (pdfViewer.isInPresentationMode) {
    return;
  }

  const cmd =
    (evt.ctrlKey ? 1 : 0) |
    (evt.altKey ? 2 : 0) |
    (evt.shiftKey ? 4 : 0) |
    (evt.metaKey ? 8 : 0);

  if (window.isKeyIgnored && window.isKeyIgnored(cmd, "WHEEL")) {
    return;
  }

  if (
    (evt.ctrlKey && supportedMouseWheelZoomModifierKeys.ctrlKey) ||
    (evt.metaKey && supportedMouseWheelZoomModifierKeys.metaKey)
  ) {
    // Only zoom the pages, not the entire viewer.
    evt.preventDefault();
    // NOTE: this check must be placed *after* preventDefault.
    if (zoomDisabledTimeout || document.visibilityState === "hidden") {
      return;
    }

    const previousScale = pdfViewer.currentScale;

    const delta = normalizeWheelEventDirection(evt);
    let ticks = 0;
    if (
      evt.deltaMode === WheelEvent.DOM_DELTA_LINE ||
      evt.deltaMode === WheelEvent.DOM_DELTA_PAGE
    ) {
      // For line-based devices, use one tick per event, because different
      // OSs have different defaults for the number lines. But we generally
      // want one "clicky" roll of the wheel (which produces one event) to
      // adjust the zoom by one step.
      if (Math.abs(delta) >= 1) {
        ticks = Math.sign(delta);
      } else {
        // If we're getting fractional lines (I can't think of a scenario
        // this might actually happen), be safe and use the accumulator.
        ticks = PDFViewerApplication.accumulateWheelTicks(delta);
      }
    } else {
      // pixel-based devices
      const PIXELS_PER_LINE_SCALE = 30;
      ticks = PDFViewerApplication.accumulateWheelTicks(
        delta / PIXELS_PER_LINE_SCALE
      );
    }

    if (ticks < 0) {
      PDFViewerApplication.zoomOut(-ticks);
    } else if (ticks > 0) {
      PDFViewerApplication.zoomIn(ticks);
    }

    const currentScale = pdfViewer.currentScale;
    if (previousScale !== currentScale) {
      // After scaling the page via zoomIn/zoomOut, the position of the upper-
      // left corner is restored. When the mouse wheel is used, the position
      // under the cursor should be restored instead.
      const scaleCorrectionFactor = currentScale / previousScale - 1;
      const rect = pdfViewer.container.getBoundingClientRect();
      const dx = evt.clientX - rect.left;
      const dy = evt.clientY - rect.top;
      pdfViewer.container.scrollLeft += dx * scaleCorrectionFactor;
      pdfViewer.container.scrollTop += dy * scaleCorrectionFactor;
    }
  } else {
    setZoomDisabledTimeout();
  }
}

function webViewerTouchStart(evt) {
  if (evt.touches.length > 1) {
    // Disable touch-based zooming, because the entire UI bits gets zoomed and
    // that doesn't look great. If we do want to have a good touch-based
    // zooming experience, we need to implement smooth zoom capability (probably
    // using a CSS transform for faster visual response, followed by async
    // re-rendering at the final zoom level) and do gesture detection on the
    // touchmove events to drive it. Or if we want to settle for a less good
    // experience we can make the touchmove events drive the existing step-zoom
    // behaviour that the ctrl+mousewheel path takes.
    evt.preventDefault();
  }
}

function webViewerClick(evt) {
  if (!PDFViewerApplication.secondaryToolbar.isOpen) {
    return;
  }
  const appConfig = PDFViewerApplication.appConfig;
  if (
    PDFViewerApplication.pdfViewer.containsElement(evt.target) ||
    (appConfig.toolbar.container.contains(evt.target) &&
      evt.target !== appConfig.secondaryToolbar.toggleButton)
  ) {
    if (
      evt.target &&
      evt.target.parentElement === appConfig.secondaryToolbar.toggleButton
    ) {
      return;
    }
    if (
      evt.target &&
      evt.target.parentElement &&
      evt.target.parentElement.parentElement ===
        appConfig.secondaryToolbar.toggleButton
    ) {
      return;
    }

    PDFViewerApplication.secondaryToolbar.close();
  }
}

function webViewerKeyDown(evt) {
  if (PDFViewerApplication.overlayManager.active) {
    return;
  }

  let handled = false,
    ensureViewerFocused = false;
  const cmd =
    (evt.ctrlKey ? 1 : 0) |
    (evt.altKey ? 2 : 0) |
    (evt.shiftKey ? 4 : 0) |
    (evt.metaKey ? 8 : 0);

  const pdfViewer = PDFViewerApplication.pdfViewer;
  const isViewerInPresentationMode = pdfViewer?.isInPresentationMode;

  if (window.isKeyIgnored && window.isKeyIgnored(cmd, evt.keyCode)) {
    return;
  }
  // First, handle the key bindings that are independent whether an input
  // control is selected or not.
  if (cmd === 1 || cmd === 8 || cmd === 5 || cmd === 12) {
    // either CTRL or META key with optional SHIFT.
    switch (evt.keyCode) {
      case 70: // f
        if (!PDFViewerApplication.supportsIntegratedFind && !evt.shiftKey) {
          PDFViewerApplication.findBar.open();
          handled = true;
        }
        break;
      case 71: // g
        if (!PDFViewerApplication.supportsIntegratedFind) {
          const findState = PDFViewerApplication.findController.state;
          if (findState) {
            PDFViewerApplication.findController.executeCommand("findagain", {
              query: findState.query,
              phraseSearch: findState.phraseSearch,
              caseSensitive: findState.caseSensitive,
              entireWord: findState.entireWord,
              ignoreAccents: findState.ignoreAccents, // #177
              fuzzySearch: findState.fuzzySearch, // #304
              highlightAll: findState.highlightAll,
              findPrevious: cmd === 5 || cmd === 12,
            });
          }
          handled = true;
        }
        break;
      case 61: // FF/Mac '='
      case 107: // FF '+' and '='
      case 187: // Chrome '+'
      case 171: // FF with German keyboard
        if (!isViewerInPresentationMode) {
          PDFViewerApplication.zoomIn();
        }
        handled = true;
        break;
      case 173: // FF/Mac '-'
      case 109: // FF '-'
      case 189: // Chrome '-'
        if (!isViewerInPresentationMode) {
          PDFViewerApplication.zoomOut();
        }
        handled = true;
        break;
      case 48: // '0'
      case 96: // '0' on Numpad of Swedish keyboard
        if (!isViewerInPresentationMode) {
          // keeping it unhandled (to restore page zoom to 100%)
          setTimeout(function () {
            // ... and resetting the scale after browser adjusts its scale
            PDFViewerApplication.zoomReset();
          });
          handled = false;
        }
        break;

      case 38: // up arrow
        if (isViewerInPresentationMode || PDFViewerApplication.page > 1) {
          PDFViewerApplication.page = 1;
          handled = true;
          ensureViewerFocused = true;
        }
        break;
      case 40: // down arrow
        if (
          isViewerInPresentationMode ||
          PDFViewerApplication.page < PDFViewerApplication.pagesCount
        ) {
          PDFViewerApplication.page = PDFViewerApplication.pagesCount;
          handled = true;
          ensureViewerFocused = true;
        }
        break;
    }
  }

  if (typeof PDFJSDev === "undefined" || PDFJSDev.test("GENERIC || CHROME")) {
    const { eventBus } = PDFViewerApplication;

    // CTRL or META without shift
    if (cmd === 1 || cmd === 8) {
      switch (evt.keyCode) {
        case 83: // s
          eventBus.dispatch("download", { source: window });
          handled = true;
          break;

        case 79: // o
          if (typeof PDFJSDev === "undefined" || PDFJSDev.test("GENERIC")) {
            eventBus.dispatch("openfile", { source: window });
            handled = true;
          }
          break;
      }
    }
  }

  // CTRL+ALT or Option+Command
  if (cmd === 3 || cmd === 10) {
    switch (evt.keyCode) {
      case 80: // p
        PDFViewerApplication.requestPresentationMode();
        handled = true;
        break;
      case 71: // g
        // focuses input#pageNumber field
        PDFViewerApplication.appConfig.toolbar.pageNumber.select();
        handled = true;
        break;
    }
  }

  if (handled) {
    if (ensureViewerFocused && !isViewerInPresentationMode) {
      pdfViewer.focus();
    }
    evt.preventDefault();
    return;
  }

  // Some shortcuts should not get handled if a control/input element
  // is selected.
  const curElement = getActiveOrFocusedElement();
  const curElementTagName = curElement?.tagName.toUpperCase();
  if (
    curElementTagName === "INPUT" ||
    curElementTagName === "TEXTAREA" ||
    curElementTagName === "SELECT" ||
    curElement?.isContentEditable
  ) {
    // Make sure that the secondary toolbar is closed when Escape is pressed.
    if (evt.keyCode !== /* Esc = */ 27) {
      return;
    }
  }

  // No control key pressed at all.
  if (cmd === 0) {
    let turnPage = 0,
      turnOnlyIfPageFit = false;
    switch (evt.keyCode) {
      case 38: // up arrow
      case 33: // pg up
        // vertical scrolling using arrow/pg keys
        if (pdfViewer.isVerticalScrollbarEnabled) {
          turnOnlyIfPageFit = true;
        }
        turnPage = -1;
        break;
      case 8: // backspace
        if (!isViewerInPresentationMode) {
          turnOnlyIfPageFit = true;
        }
        turnPage = -1;
        break;
      case 37: // left arrow
        // horizontal scrolling using arrow keys
        if (pdfViewer.isHorizontalScrollbarEnabled) {
          turnOnlyIfPageFit = true;
        }
      /* falls through */
      case 75: // 'k'
      case 80: // 'p'
        turnPage = -1;
        break;
      case 27: // esc key
        if (PDFViewerApplication.secondaryToolbar.isOpen) {
          PDFViewerApplication.secondaryToolbar.close();
          handled = true;
        }
        if (
          !PDFViewerApplication.supportsIntegratedFind &&
          PDFViewerApplication.findBar.opened
        ) {
          PDFViewerApplication.findBar.close();
          handled = true;
        }
        break;
      case 40: // down arrow
      case 34: // pg down
        // vertical scrolling using arrow/pg keys
        if (pdfViewer.isVerticalScrollbarEnabled) {
          turnOnlyIfPageFit = true;
        }
        turnPage = 1;
        break;
      case 13: // enter key
      case 32: // spacebar
        if (!isViewerInPresentationMode) {
          turnOnlyIfPageFit = true;
        }
        turnPage = 1;
        break;
      case 39: // right arrow
        // horizontal scrolling using arrow keys
        if (pdfViewer.isHorizontalScrollbarEnabled) {
          turnOnlyIfPageFit = true;
        }
      /* falls through */
      case 74: // 'j'
      case 78: // 'n'
        turnPage = 1;
        break;

      case 36: // home
        if (isViewerInPresentationMode || PDFViewerApplication.page > 1) {
          PDFViewerApplication.page = 1;
          handled = true;
          ensureViewerFocused = true;
        }
        break;
      case 35: // end
        if (
          isViewerInPresentationMode ||
          PDFViewerApplication.page < PDFViewerApplication.pagesCount
        ) {
          PDFViewerApplication.page = PDFViewerApplication.pagesCount;
          handled = true;
          ensureViewerFocused = true;
        }
        break;

      case 83: // 's'
        PDFViewerApplication.pdfCursorTools.switchTool(CursorTool.SELECT);
        break;
      case 72: // 'h'
        PDFViewerApplication.pdfCursorTools.switchTool(CursorTool.HAND);
        break;

      case 82: // 'r'
        PDFViewerApplication.rotatePages(90);
        break;

      case 115: // F4
        PDFViewerApplication.pdfSidebar.toggle();
        break;
    }

    if (
      turnPage !== 0 &&
      (!turnOnlyIfPageFit || pdfViewer.currentScaleValue === "page-fit")
    ) {
      if (turnPage > 0) {
        pdfViewer.nextPage();
      } else {
        pdfViewer.previousPage();
      }
      handled = true;
    }
  }

  // shift-key
  if (cmd === 4) {
    switch (evt.keyCode) {
      case 13: // enter key
      case 32: // spacebar
        if (
          !isViewerInPresentationMode &&
          pdfViewer.currentScaleValue !== "page-fit"
        ) {
          break;
        }
        if (PDFViewerApplication.page > 1) {
          PDFViewerApplication.page--;
        }
        handled = true;
        break;

      case 82: // 'r'
        PDFViewerApplication.rotatePages(-90);
        break;
    }
  }

  // ngx-extended-pdf-viewer must not enforce getting the focus

  if (ensureViewerFocused && !pdfViewer.containsElement(curElement)) {
    // The page container is not focused, but a page navigation key has been
    // pressed. Change the focus to the viewer container to make sure that
    // navigation by keyboard works as expected.
    pdfViewer.focus();
  }

  if (handled) {
    evt.preventDefault();
  }
}

function beforeUnload(evt) {
  evt.preventDefault();
  evt.returnValue = "";
  return false;
}

/* Abstract factory for the print service. */
const PDFPrintServiceFactory = {
  instance: {
    supportsPrinting: false,
    createPrintService() {
      throw new Error("Not implemented: createPrintService");
    },
  },
};

export {
  DefaultExternalServices,
  PDFPrintServiceFactory,
  PDFViewerApplication,
};<|MERGE_RESOLUTION|>--- conflicted
+++ resolved
@@ -1568,7 +1568,6 @@
     this._contentLength ??= contentLength; // See `getDownloadInfo`-call above.
 
     // Provides some basic debug information
-<<<<<<< HEAD
     const PDFViewerApplicationOptions = window.PDFViewerApplicationOptions;
     if ((!PDFViewerApplicationOptions) || PDFViewerApplicationOptions.get("verbosity") > 0) {
       console.log(
@@ -1578,7 +1577,7 @@
             : " developer version (?)")
       );
       console.log(
-        `PDF ${pdfDocument.fingerprint} [${info.PDFFormatVersion} ` +
+        `PDF ${pdfDocument.fingerprints[0]} [${info.PDFFormatVersion} ` +
           `${(info.Producer || "-").trim()} / ${(info.Creator || "-").trim()}] ` +
           `(PDF.js: ${version || "-"}` +
           `${
@@ -1586,13 +1585,6 @@
           }) modified by ngx-extended-pdf-viewer)`
       );
     }
-=======
-    console.log(
-      `PDF ${pdfDocument.fingerprints[0]} [${info.PDFFormatVersion} ` +
-        `${(info.Producer || "-").trim()} / ${(info.Creator || "-").trim()}] ` +
-        `(PDF.js: ${version || "-"})`
-    );
->>>>>>> 16759bf3
 
     let pdfTitle = info?.Title;
 
