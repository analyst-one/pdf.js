--- conflicted
+++ resolved
@@ -695,14 +695,13 @@
 
       // Enable dragging-and-dropping a new PDF file onto the viewerContainer.
       appConfig.mainContainer.addEventListener("dragover", function (evt) {
-<<<<<<< HEAD
         if (AppOptions.get("enableDragAndDrop")) { // #686 modified by ngx-extended-pdf-viewer
           evt.preventDefault();
 
         evt.dataTransfer.dropEffect =
           evt.dataTransfer.effectAllowed === "copy" ? "copy" : "move";
         } // #686 end of modification
-=======
+
         for (const item of evt.dataTransfer.items) {
           if (item.type === "application/pdf") {
             evt.dataTransfer.dropEffect =
@@ -712,7 +711,6 @@
             return;
           }
         }
->>>>>>> c770e94e
       });
       appConfig.mainContainer.addEventListener("drop", function (evt) {
         if (evt.dataTransfer.files?.[0].type !== "application/pdf") {
