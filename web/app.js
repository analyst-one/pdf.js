/* eslint-disable prettier/prettier */
/* Copyright 2012 Mozilla Foundation
 *
 * Licensed under the Apache License, Version 2.0 (the "License");
 * you may not use this file except in compliance with the License.
 * You may obtain a copy of the License at
 *
 *     http://www.apache.org/licenses/LICENSE-2.0
 *
 * Unless required by applicable law or agreed to in writing, software
 * distributed under the License is distributed on an "AS IS" BASIS,
 * WITHOUT WARRANTIES OR CONDITIONS OF ANY KIND, either express or implied.
 * See the License for the specific language governing permissions and
 * limitations under the License.
 */

import {
  animationStarted,
  apiPageLayoutToViewerModes,
  apiPageModeToSidebarView,
  AutoPrintRegExp,
  CursorTool,
  DEFAULT_SCALE_VALUE,
  getActiveOrFocusedElement,
  isValidRotation,
  isValidScrollMode,
  isValidSpreadMode,
  normalizeWheelEventDirection,
  parseQueryString,
  ProgressBar,
  RenderingStates,
  ScrollMode,
  SidebarView,
  SpreadMode,
  TextLayerMode,
} from "./ui_utils.js";
import {
  AnnotationEditorType,
  build,
  FeatureTest,
  getDocument,
  getPdfFilenameFromUrl,
  GlobalWorkerOptions,
  InvalidPDFException,
  isDataScheme,
  isPdfFile,
  MissingPDFException,
  PDFWorker,
  PromiseCapability,
  shadow,
  UnexpectedResponseException,
  version,
} from "pdfjs-lib";
import { ngxExtendedPdfViewerVersion } from "./ngx-extended-pdf-viewer-version.js";
import { AppOptions, OptionKind } from "./app_options.js";
import { AutomationEventBus, EventBus } from "./event_utils.js";
import { ExternalServices, initCom } from "web-external_services";
import { LinkTarget, PDFLinkService } from "./pdf_link_service.js";
import { AltTextManager } from "web-alt_text_manager";
import { AnnotationEditorParams } from "web-annotation_editor_params";
import { CaretBrowsingMode } from "./caret_browsing.js";
import { DownloadManager } from "web-download_manager";
import { OverlayManager } from "./overlay_manager.js";
import { PasswordPrompt } from "./password_prompt.js";
import { PDFAttachmentViewer } from "web-pdf_attachment_viewer";
import { PDFCursorTools } from "web-pdf_cursor_tools";
import { PDFDocumentProperties } from "web-pdf_document_properties";
import { PDFFindBar } from "web-pdf_find_bar";
import { PDFFindController } from "./pdf_find_controller.js";
import { PDFHistory } from "./pdf_history.js";
import { PDFLayerViewer } from "web-pdf_layer_viewer";
import { PDFOutlineViewer } from "web-pdf_outline_viewer";
import { PDFPresentationMode } from "web-pdf_presentation_mode";
import { PDFPrintServiceFactory } from "web-print_service";
import { PDFRenderingQueue } from "./pdf_rendering_queue.js";
import { PDFScriptingManager } from "./pdf_scripting_manager.js";
import { PDFSidebar } from "web-pdf_sidebar";
import { PDFThumbnailViewer } from "web-pdf_thumbnail_viewer";
import { PDFViewer } from "./pdf_viewer.js";
import { Preferences } from "web-preferences";
import { SecondaryToolbar } from "web-secondary_toolbar";
import { Toolbar } from "web-toolbar";
import { ViewHistory } from "./view_history.js";

const FORCE_PAGES_LOADED_TIMEOUT = 10; // ms
const WHEEL_ZOOM_DISABLED_TIMEOUT = 1000; // ms

const ViewOnLoad = {
  UNKNOWN: -1,
  PREVIOUS: 0, // Default value.
  INITIAL: 1,
};

const PDFViewerApplication = {
  initialBookmark: document.location.hash.substring(1),
  _initializedCapability: new PromiseCapability(),
  appConfig: null,
  pdfDocument: null,
  pdfLoadingTask: null,
  printService: null,
  /** @type {PDFViewer} */
  pdfViewer: null,
  /** @type {PDFThumbnailViewer} */
  pdfThumbnailViewer: null,
  /** @type {PDFRenderingQueue} */
  pdfRenderingQueue: null,
  /** @type {PDFPresentationMode} */
  pdfPresentationMode: null,
  /** @type {PDFDocumentProperties} */
  pdfDocumentProperties: null,
  /** @type {PDFLinkService} */
  pdfLinkService: null,
  /** @type {PDFHistory} */
  pdfHistory: null,
  /** @type {PDFSidebar} */
  pdfSidebar: null,
  /** @type {PDFOutlineViewer} */
  pdfOutlineViewer: null,
  /** @type {PDFAttachmentViewer} */
  pdfAttachmentViewer: null,
  /** @type {PDFLayerViewer} */
  pdfLayerViewer: null,
  /** @type {PDFCursorTools} */
  pdfCursorTools: null,
  /** @type {PDFScriptingManager} */
  pdfScriptingManager: null,
  /** @type {ViewHistory} */
  store: null,
  /** @type {DownloadManager} */
  downloadManager: null,
  /** @type {OverlayManager} */
  overlayManager: null,
  /** @type {Preferences} */
  preferences: null,
  /** @type {Toolbar} */
  toolbar: null,
  /** @type {SecondaryToolbar} */
  secondaryToolbar: null,
  /** @type {EventBus} */
  eventBus: null,
  /** @type {IL10n} */
  l10n: null,
  /** @type {AnnotationEditorParams} */
  annotationEditorParams: null,
  isInitialViewSet: false,
  downloadComplete: false,
  isViewerEmbedded: window.parent !== window,
  url: "",
  baseUrl: "",
  _downloadUrl: "",
  _boundEvents: Object.create(null),
  documentInfo: null,
  metadata: null,
  _contentDispositionFilename: null,
  _contentLength: null,
  _saveInProgress: false,
  _wheelUnusedTicks: 0,
  _wheelUnusedFactor: 1,
  _touchUnusedTicks: 0,
  _touchUnusedFactor: 1,
  _PDFBug: null,
  _hasAnnotationEditors: false,
  _title: document.title,
  _printAnnotationStoragePromise: null,
  _touchInfo: null,
  _isCtrlKeyDown: false,
  _nimbusDataPromise: null,
  _caretBrowsing: null,

  // Called once when the document is loaded.
  async initialize(appConfig) {
    let l10nPromise;
    // In the (various) extension builds, where the locale is set automatically,
    // initialize the `L10n`-instance as soon as possible.
    if (typeof PDFJSDev !== "undefined" && !PDFJSDev.test("GENERIC")) {
      l10nPromise = this.externalServices.createL10n();
    }
    this.appConfig = appConfig;

    if (
      typeof PDFJSDev === "undefined"
        ? window.isGECKOVIEW
        : PDFJSDev.test("GECKOVIEW")
    ) {
      this._nimbusDataPromise = this.externalServices.getNimbusExperimentData();
    }

    // Ensure that `Preferences`, and indirectly `AppOptions`, have initialized
    // before creating e.g. the various viewer components.
    try {
      await this.preferences.initializedPromise;
    } catch (ex) {
      console.error(`initialize: "${ex.message}".`);
    }
    if (AppOptions.get("pdfBugEnabled")) {
      await this._parseHashParams();
    }

    if (typeof PDFJSDev === "undefined" || !PDFJSDev.test("MOZCENTRAL")) {
      let mode;
      switch (AppOptions.get("viewerCssTheme")) {
        case 1:
          mode = "is-light";
          break;
        case 2:
          mode = "is-dark";
          break;
      }
      if (mode) {
        document.documentElement.classList.add(mode);
      }
    }

    // Ensure that the `L10n`-instance has been initialized before creating
    // e.g. the various viewer components.
    if (typeof PDFJSDev === "undefined" || PDFJSDev.test("GENERIC")) {
      l10nPromise = this.externalServices.createL10n();
    }
    this.l10n = await l10nPromise;
    document.getElementsByTagName("html")[0].dir = this.l10n.getDirection();
    // Connect Fluent, when necessary, and translate what we already have.
    if (typeof PDFJSDev === "undefined" || !PDFJSDev.test("MOZCENTRAL")) {
      this.l10n.translate(appConfig.appContainer || document.documentElement);
    }

    if (
      this.isViewerEmbedded &&
      AppOptions.get("externalLinkTarget") === LinkTarget.NONE
    ) {
      // Prevent external links from "replacing" the viewer,
      // when it's embedded in e.g. an <iframe> or an <object>.
      AppOptions.set("externalLinkTarget", LinkTarget.TOP);
    }
    await this._initializeViewerComponents();

    // Bind the various event handlers *after* the viewer has been
    // initialized, to prevent errors if an event arrives too soon.
    this.bindEvents();
    this.bindWindowEvents();

    this._initializedCapability.resolve();

    /* modified by ngx-extended-pdf-viewer #633.
       The shadow() function must be called each time the PDF viewer is initialized. */
    this.initializeLoadingBar();
    /* #633 end of modification */
  },

  /**
  },

  /**
   * Potentially parse special debugging flags in the hash section of the URL.
   * @private
   */
  async _parseHashParams() {
    const hash = document.location.hash.substring(1);
    if (!hash) {
      return;
    }
    const { mainContainer, viewerContainer } = this.appConfig,
      params = parseQueryString(hash);

    if (params.get("disableworker") === "true") {
      try {
        await loadFakeWorker();
      } catch (ex) {
        console.error(`_parseHashParams: "${ex.message}".`);
      }
    }
    if (params.has("disablerange")) {
      AppOptions.set("disableRange", params.get("disablerange") === "true");
    }
    if (params.has("disablestream")) {
      AppOptions.set("disableStream", params.get("disablestream") === "true");
    }
    if (params.has("disableautofetch")) {
      AppOptions.set(
        "disableAutoFetch",
        params.get("disableautofetch") === "true"
      );
    }
    if (params.has("disablefontface")) {
      AppOptions.set(
        "disableFontFace",
        params.get("disablefontface") === "true"
      );
    }
    if (params.has("disablehistory")) {
      AppOptions.set("disableHistory", params.get("disablehistory") === "true");
    }
    if (params.has("verbosity")) {
      AppOptions.set("verbosity", params.get("verbosity") | 0);
    }
    if (params.has("textlayer")) {
      switch (params.get("textlayer")) {
        case "off":
          AppOptions.set("textLayerMode", TextLayerMode.DISABLE);
          break;
        case "visible":
        case "shadow":
        case "hover":
          viewerContainer.classList.add(`textLayer-${params.get("textlayer")}`);
          try {
            await loadPDFBug(this);
            this._PDFBug.loadCSS();
          } catch (ex) {
            console.error(`_parseHashParams: "${ex.message}".`);
          }
          break;
      }
    }
    if (params.has("pdfbug")) {
      AppOptions.set("pdfBug", true);
      AppOptions.set("fontExtraProperties", true);

      const enabled = params.get("pdfbug").split(",");
      try {
        await loadPDFBug(this);
        this._PDFBug.init(mainContainer, enabled);
      } catch (ex) {
        console.error(`_parseHashParams: "${ex.message}".`);
      }
    }
    // It is not possible to change locale for the (various) extension builds.
    if (
      (typeof PDFJSDev === "undefined" || PDFJSDev.test("GENERIC")) &&
      params.has("locale")
    ) {
      AppOptions.set("locale", params.get("locale"));
    }

    // Set some specific preferences for tests.
    if (typeof PDFJSDev !== "undefined" && PDFJSDev.test("TESTING")) {
      if (params.has("highlighteditorcolors")) {
        AppOptions.set(
          "highlightEditorColors",
          params.get("highlighteditorcolors")
        );
      }
    }
  },

  /**
   * @private
   */
  async _initializeViewerComponents() {
    const { appConfig, externalServices, l10n } = this;

    const eventBus = AppOptions.get("isInAutomation")
      ? new AutomationEventBus()
      : new EventBus();
    this.eventBus = eventBus;

    this.overlayManager = new OverlayManager();

    const pdfRenderingQueue = new PDFRenderingQueue();
    pdfRenderingQueue.onIdle = this._cleanup.bind(this);
    this.pdfRenderingQueue = pdfRenderingQueue;

    const pdfLinkService = new PDFLinkService({
      eventBus,
      externalLinkTarget: AppOptions.get("externalLinkTarget"),
      externalLinkRel: AppOptions.get("externalLinkRel"),
      ignoreDestinationZoom: AppOptions.get("ignoreDestinationZoom"),
    });
    this.pdfLinkService = pdfLinkService;

    const downloadManager = (this.downloadManager = new DownloadManager());

    const findController = new PDFFindController({
      linkService: pdfLinkService,
      eventBus,
      // #492 modified by ngx-extended-pdf-viewer
      pageViewMode: AppOptions.get("pageViewMode"),
      // #492 modification end
      updateMatchesCountOnProgress:
        typeof PDFJSDev === "undefined"
          ? !window.isGECKOVIEW
          : !PDFJSDev.test("GECKOVIEW"),
    });
    this.findController = findController;

    const pdfScriptingManager = new PDFScriptingManager({
      eventBus,
      externalServices,
      docProperties: this._scriptingDocProperties.bind(this),
    });
    this.pdfScriptingManager = pdfScriptingManager;

    const container = appConfig.mainContainer,
      viewer = appConfig.viewerContainer;
    const annotationEditorMode = AppOptions.get("annotationEditorMode");
    const isOffscreenCanvasSupported =
      AppOptions.get("isOffscreenCanvasSupported") &&
      FeatureTest.isOffscreenCanvasSupported;
    const pageColors =
      AppOptions.get("forcePageColors") ||
      window.matchMedia("(forced-colors: active)").matches
        ? {
            background: AppOptions.get("pageColorsBackground"),
            foreground: AppOptions.get("pageColorsForeground"),
          }
        : null;
    const altTextManager = appConfig.altTextDialog
      ? new AltTextManager(
          appConfig.altTextDialog,
          container,
          this.overlayManager,
          eventBus
        )
      : null;

    const pdfViewer = new PDFViewer({
      container,
      viewer,
      eventBus,
      renderingQueue: pdfRenderingQueue,
      linkService: pdfLinkService,
      downloadManager,
      altTextManager,
      findController,
      scriptingManager:
        AppOptions.get("enableScripting") && pdfScriptingManager,
      l10n,
      textLayerMode: AppOptions.get("textLayerMode"),
      annotationMode: AppOptions.get("annotationMode"),
      annotationEditorMode,
      annotationEditorHighlightColors: AppOptions.get("highlightEditorColors"),
      imageResourcesPath: AppOptions.get("imageResourcesPath"),
      removePageBorders: AppOptions.get("removePageBorders"), // #194
      enablePrintAutoRotate: AppOptions.get("enablePrintAutoRotate"),
      maxCanvasPixels: AppOptions.get("maxCanvasPixels"),
      /** #495 modified by ngx-extended-pdf-viewer */
      pageViewMode: AppOptions.get("pageViewMode"),
      /** end of modification */
      enablePermissions: AppOptions.get("enablePermissions"),
      pageColors,
    });
    this.pdfViewer = pdfViewer;

    pdfRenderingQueue.setViewer(pdfViewer);
    pdfLinkService.setViewer(pdfViewer);
    pdfScriptingManager.setViewer(pdfViewer);

    if (appConfig.sidebar?.thumbnailView) {
      this.pdfThumbnailViewer = new PDFThumbnailViewer({
        container: appConfig.sidebar.thumbnailView,
        eventBus,
        renderingQueue: pdfRenderingQueue,
        linkService: pdfLinkService,
        pageColors,
      });
      pdfRenderingQueue.setThumbnailViewer(this.pdfThumbnailViewer);
    }

    // The browsing history is only enabled when the viewer is standalone,
    // i.e. not when it is embedded in a web page.
    if (!this.isViewerEmbedded && !AppOptions.get("disableHistory")) {
      this.pdfHistory = new PDFHistory({
        linkService: pdfLinkService,
        eventBus,
      });
      pdfLinkService.setHistory(this.pdfHistory);
    }

    if (!this.supportsIntegratedFind && appConfig.findBar) {
      this.findBar = new PDFFindBar(appConfig.findBar, eventBus);
    }

    if (appConfig.annotationEditorParams) {
      if (annotationEditorMode !== AnnotationEditorType.DISABLE) {
        if (AppOptions.get("enableStampEditor") && isOffscreenCanvasSupported) {
          appConfig.toolbar?.editorStampButton?.classList.remove("hidden");
        }

        const editorHighlightButton = appConfig.toolbar?.editorHighlightButton;
        if (editorHighlightButton && AppOptions.get("enableHighlightEditor")) {
          editorHighlightButton.hidden = false;
        }

        this.annotationEditorParams = new AnnotationEditorParams(
          appConfig.annotationEditorParams,
          eventBus
        );
      } else {
        for (const id of ["editorModeButtons", "editorModeSeparator"]) {
          document.getElementById(id)?.classList.add("hidden");
        }
      }
    }

    if (appConfig.documentProperties) {
      this.pdfDocumentProperties = new PDFDocumentProperties(
        appConfig.documentProperties,
        this.overlayManager,
        eventBus,
        l10n,
        /* fileNameLookup = */ () => this._docFilename
      );
    }

    // NOTE: The cursor-tools are unlikely to be helpful/useful in GeckoView,
    // in particular the `HandTool` which basically simulates touch scrolling.
    if (appConfig.secondaryToolbar?.cursorHandToolButton) {
      this.pdfCursorTools = new PDFCursorTools({
        container,
        eventBus,
        cursorToolOnLoad: AppOptions.get("cursorToolOnLoad"),
      });
    }

    if (appConfig.toolbar) {
      if (
        typeof PDFJSDev === "undefined"
          ? window.isGECKOVIEW
          : PDFJSDev.test("GECKOVIEW")
      ) {
        this.toolbar = new Toolbar(
          appConfig.toolbar,
          eventBus,
          await this._nimbusDataPromise
        );
      } else {
        this.toolbar = new Toolbar(appConfig.toolbar, eventBus);
      }
    }

    if (appConfig.secondaryToolbar) {
      this.secondaryToolbar = new SecondaryToolbar(
        appConfig.secondaryToolbar,
        eventBus
      );
    }

    if (
      this.supportsFullscreen &&
      (appConfig.toolbar?.presentationModeButton || // #1807 modified by ngx-extended-pdf-viewer
      appConfig.secondaryToolbar?.presentationModeButton)
    ) {
      this.pdfPresentationMode = new PDFPresentationMode({
        container,
        pdfViewer,
        eventBus,
      });
    }

    // #763 modified by ngx-extended-pdf-viewer
    const prompt = AppOptions.get("passwordPrompt");
    if (!prompt) {
      if (appConfig.passwordOverlay) {
        this.passwordPrompt = new PasswordPrompt(
          appConfig.passwordOverlay,
          this.overlayManager,
          this.isViewerEmbedded
        );
      }
    } else {
      this.passwordPrompt = prompt;
    }
    // #763 end of modification by ngx-extended-pdf-viewer=======

    if (appConfig.sidebar?.outlineView) {
      this.pdfOutlineViewer = new PDFOutlineViewer({
        container: appConfig.sidebar.outlineView,
        eventBus,
        l10n,
        linkService: pdfLinkService,
        downloadManager,
      });
    }

    if (appConfig.sidebar?.attachmentsView) {
      this.pdfAttachmentViewer = new PDFAttachmentViewer({
        container: appConfig.sidebar.attachmentsView,
        eventBus,
        l10n,
        downloadManager,
      });
    }

    if (appConfig.sidebar?.layersView) {
      this.pdfLayerViewer = new PDFLayerViewer({
        container: appConfig.sidebar.layersView,
        eventBus,
        l10n,
      });
    }

    if (appConfig.sidebar) {
      this.pdfSidebar = new PDFSidebar({
        elements: appConfig.sidebar,
        eventBus,
        l10n,
      });
      this.pdfSidebar.onToggled = this.forceRendering.bind(this);
      this.pdfSidebar.onUpdateThumbnails = () => {
        // Use the rendered pages to set the corresponding thumbnail images.
        for (const pageView of pdfViewer.getCachedPageViews()) {
          if (pageView.renderingState === RenderingStates.FINISHED) {
            this.pdfThumbnailViewer
              .getThumbnail(pageView.id - 1)
              ?.setImage(pageView);
          }
        }
        this.pdfThumbnailViewer.scrollThumbnailIntoView(
          pdfViewer.currentPageNumber
        );
      };
    }
  },

  async run(config) {
    this.preferences = new Preferences();
    await this.initialize(config);

    const { appConfig, eventBus } = this;
    let file;
    if (typeof PDFJSDev === "undefined" || PDFJSDev.test("GENERIC")) {
      const queryString = document.location.search.substring(1);
      const params = parseQueryString(queryString);
      file = params.get("file") ?? AppOptions.get("defaultUrl");
      validateFileURL(file);
    } else if (PDFJSDev.test("MOZCENTRAL")) {
      file = window.location.href;
    } else if (PDFJSDev.test("CHROME")) {
      file = AppOptions.get("defaultUrl");
    }

    if (typeof PDFJSDev === "undefined" || PDFJSDev.test("GENERIC")) {
      const fileInput = (this._openFileInput = document.createElement("input"));
      fileInput.id = "fileInput";
      fileInput.hidden = true;
      fileInput.type = "file";
      fileInput.value = null;
      document.body.append(fileInput);

      fileInput.addEventListener("change", function (evt) {
        const { files } = evt.target;
        if (!files || files.length === 0) {
          return;
        }
        eventBus.dispatch("fileinputchange", {
          source: this,
          fileInput: evt.target,
        });
      });

      // Enable dragging-and-dropping a new PDF file onto the viewerContainer.
      appConfig.mainContainer.addEventListener("dragover", function (evt) {
        if (AppOptions.get("enableDragAndDrop")) { // #686 modified by ngx-extended-pdf-viewer
          evt.preventDefault();

        evt.dataTransfer.dropEffect =
          evt.dataTransfer.effectAllowed === "copy" ? "copy" : "move";
        } // #686 end of modification
      });
      appConfig.mainContainer.addEventListener("drop", function (evt) {
        evt.preventDefault();

        const { files } = evt.dataTransfer;
        if (!files || files.length === 0) {
          return;
        }
        eventBus.dispatch("fileinputchange", {
          source: this,
          fileInput: evt.dataTransfer,
          dropEvent: evt // #972 allowing users to read the drop coordinates
        });
      });
    }

    if (!AppOptions.get("supportsDocumentFonts")) {
      AppOptions.set("disableFontFace", true);
      this.l10n.get("pdfjs-web-fonts-disabled").then(msg => {
        console.warn(msg);
      });
    }

    if (!this.supportsPrinting) {
      appConfig.toolbar?.print?.classList.add("hidden");
      appConfig.secondaryToolbar?.printButton.classList.add("hidden");
    }

    if (!this.supportsFullscreen) {
      appConfig.toolbar.presentationModeButton.classList.add("hidden"); // #1807 modified by ngx-extended-pdf-viewer
      appConfig.secondaryToolbar?.presentationModeButton.classList.add(
        "hidden"
      );
    }

    if (this.supportsIntegratedFind) {
      appConfig.toolbar?.viewFind?.classList.add("hidden");
    }

    if (typeof PDFJSDev === "undefined" || PDFJSDev.test("GENERIC")) {
      if (file) {
        this.open({ url: file });
      } else {
        this._hideViewBookmark();
      }
    } else if (PDFJSDev.test("MOZCENTRAL || CHROME")) {
      this.initPassiveLoading(file);
    } else {
      throw new Error("Not implemented: run");
    }
  },

  get externalServices() {
    return shadow(this, "externalServices", new ExternalServices());
  },

  get initialized() {
    return this._initializedCapability.settled;
  },

  get initializedPromise() {
    return this._initializedCapability.promise;
  },

  zoomIn(steps, scaleFactor) {
    if (this.pdfViewer.isInPresentationMode) {
      return;
    }
    this.pdfViewer.increaseScale({
      drawingDelay: AppOptions.get("defaultZoomDelay"),
      steps,
      scaleFactor,
    });
  },

  zoomOut(steps, scaleFactor) {
    if (this.pdfViewer.isInPresentationMode) {
      return;
    }
    this.pdfViewer.decreaseScale({
      drawingDelay: AppOptions.get("defaultZoomDelay"),
      steps,
      scaleFactor,
    });
  },

  zoomReset() {
    if (this.pdfViewer.isInPresentationMode) {
      return;
    }
    this.pdfViewer.currentScaleValue = DEFAULT_SCALE_VALUE;
  },

  get pagesCount() {
    return this.pdfDocument ? this.pdfDocument.numPages : 0;
  },

  get page() {
    return this.pdfViewer.currentPageNumber;
  },

  set page(val) {
    this.pdfViewer.currentPageNumber = val;
  },

  get supportsPrinting() {
    return PDFPrintServiceFactory.supportsPrinting;
  },

  get supportsFullscreen() {
    return shadow(this, "supportsFullscreen", document.fullscreenEnabled);
  },

  get supportsPinchToZoom() {
    return shadow(
      this,
      "supportsPinchToZoom",
      AppOptions.get("supportsPinchToZoom")
    );
  },

  get supportsIntegratedFind() {
    return shadow(
      this,
      "supportsIntegratedFind",
      AppOptions.get("supportsIntegratedFind")
    );
  },

  /* modified by ngx-extended-pdf-viewer #633. The shadow() function        */
  /* replaces the getter by a property,so when a new instance of            */
  /* ngx-extended-pdf-viewer is opened, it still references the old viewer. */
  /** The bug fix solves this problem.                                      */
  initializeLoadingBar() {
    const barElement = document.getElementById("loadingBar");
    const bar = barElement ? new ProgressBar(barElement) : null;
    bar?.hide();
    return shadow(this, "loadingBar", bar);
  },
  // get loadingBar() {
  //  const bar = new ProgressBar("#loadingBar");
  //  return shadow(this, "loadingBar", bar);
  // },
  /** end of modification */

  get supportsMouseWheelZoomCtrlKey() {
    return shadow(
      this,
      "supportsMouseWheelZoomCtrlKey",
      AppOptions.get("supportsMouseWheelZoomCtrlKey")
    );
  },

  get supportsMouseWheelZoomMetaKey() {
    return shadow(
      this,
      "supportsMouseWheelZoomMetaKey",
      AppOptions.get("supportsMouseWheelZoomMetaKey")
    );
  },

  get supportsCaretBrowsingMode() {
    return shadow(
      this,
      "supportsCaretBrowsingMode",
      AppOptions.get("supportsCaretBrowsingMode")
    );
  },

  moveCaret(isUp, select) {
    this._caretBrowsing ||= new CaretBrowsingMode(
      this.appConfig.mainContainer,
      this.appConfig.viewerContainer,
      this.appConfig.toolbar?.container
    );
    this._caretBrowsing.moveCaret(isUp, select);
  },

  initPassiveLoading(file) {
    if (
      typeof PDFJSDev === "undefined" ||
      !PDFJSDev.test("MOZCENTRAL || CHROME")
    ) {
      throw new Error("Not implemented: initPassiveLoading");
    }
    this.setTitleUsingUrl(file, /* downloadUrl = */ file);

    this.externalServices.initPassiveLoading({
      onOpenWithTransport: range => {
        this.open({ range });
      },
      onOpenWithData: (data, contentDispositionFilename) => {
        if (isPdfFile(contentDispositionFilename)) {
          this._contentDispositionFilename = contentDispositionFilename;
        }
        this.open({ data });
      },
      onOpenWithURL: (url, length, originalUrl) => {
        this.open({ url, length, originalUrl });
      },
      onError: err => {
        this.l10n.get("pdfjs-loading-error").then(msg => {
          this._documentError(msg, err);
        });
      },
      onProgress: (loaded, total) => {
        this.progress(loaded / total);
        // #588 modified by ngx-extended-pdf-viewer
        this.eventBus?.dispatch("progress", {
          source: this,
          type: "load",
          total,
          loaded,
          percent: (100 * loaded) / total,
        });
        // #588 end of modification
      },
    });
  },

  setTitleUsingUrl(url = "", downloadUrl = null) {
    // #1669 modified by ngx-extended-pdf-viewer because of NPEs when opening a BLOB
    /*
    this.url = url;
    this.baseUrl = url.split("#", 1)[0];
    if (downloadUrl) {
      this._downloadUrl =
        downloadUrl === url ? this.baseUrl : downloadUrl.split("#", 1)[0];
    }
    if (isDataScheme(url)) {
      this._hideViewBookmark();
    }
    let title = getPdfFilenameFromUrl(url, "");
    if (!title) {
      try {
        title = decodeURIComponent(getFilenameFromUrl(url)) || url;
      } catch {
        // decodeURIComponent may throw URIError,
        // fall back to using the unprocessed url in that case
        title = url;
      }
    }
    this.setTitle(title);
    */
   // #1669 end of modification by ngx-extended-pdf-viewer
  },

  setTitle(title = this._title) {
    this._title = title;

    if (this.isViewerEmbedded) {
      // Embedded PDF viewers should not be changing their parent page's title.
      return;
    }
    const editorIndicator =
      this._hasAnnotationEditors && !this.pdfRenderingQueue.printing;
    document.title = `${editorIndicator ? "* " : ""}${title}`;
  },

  get _docFilename() {
    // Use `this.url` instead of `this.baseUrl` to perform filename detection
    // based on the reference fragment as ultimate fallback if needed.
    return this._contentDispositionFilename || getPdfFilenameFromUrl(this.url);
  },

  /**
   * @private
   */
  _hideViewBookmark() {
    // #1799 modified by ngx-extended-pdf-viewer
    if (!this.appConfig) {
      return;
    }
    // #1799 end of modification by ngx-extended-pdf-viewer
    const { secondaryToolbar } = this.appConfig;
    // URL does not reflect proper document location - hiding some buttons.
    secondaryToolbar?.viewBookmarkButton.classList.add("hidden");

    // Avoid displaying multiple consecutive separators in the secondaryToolbar.
    if (secondaryToolbar?.presentationModeButton.classList.contains("hidden")) {
      document.getElementById("viewBookmarkSeparator")?.classList.add("hidden");
    }
  },

  /**
   * Closes opened PDF document.
   * @returns {Promise} - Returns the promise, which is resolved when all
   *                      destruction is completed.
   */
  async close() {
    this._unblockDocumentLoadEvent();
    this._hideViewBookmark();

    if (!this.pdfLoadingTask) {
      return;
    }
    if (
      (typeof PDFJSDev === "undefined" || PDFJSDev.test("GENERIC")) &&
      this.pdfDocument?.annotationStorage.size > 0 &&
      this._annotationStorageModified
    ) {
      try {
        // Trigger saving, to prevent data loss in forms; see issue 12257.
        await this.save();
      } catch {
        // Ignoring errors, to ensure that document closing won't break.
      }
    }
    const promises = [];

    promises.push(this.pdfLoadingTask.destroy());
    this.pdfLoadingTask = null;

    if (this.pdfDocument) {
      this.pdfDocument = null;

      this.pdfThumbnailViewer?.setDocument(null);
      this.pdfViewer.setDocument(null);
      this.pdfLinkService.setDocument(null);
      this.pdfDocumentProperties?.setDocument(null);
    }
    this.pdfLinkService.externalLinkEnabled = true;
    this.store = null;
    this.isInitialViewSet = false;
    this.downloadComplete = false;
    this.url = "";
    this.baseUrl = "";
    this._downloadUrl = "";
    this.documentInfo = null;
    this.metadata = null;
    this._contentDispositionFilename = null;
    this._contentLength = null;
    this._saveInProgress = false;
    this._hasAnnotationEditors = false;

    promises.push(
      this.pdfScriptingManager.destroyPromise,
      this.passwordPrompt.close()
    );

    this.setTitle();
    this.pdfSidebar?.reset();
    this.pdfOutlineViewer?.reset();
    this.pdfAttachmentViewer?.reset();
    this.pdfLayerViewer?.reset();

    this.pdfHistory?.reset();
    this.findBar?.reset();
    this.toolbar?.reset();
    this.secondaryToolbar?.reset();
    this._PDFBug?.cleanup();

    await Promise.all(promises);
  },

  /**
   * Opens a new PDF document.
   * @param {Object} args - Accepts any/all of the properties from
   *   {@link DocumentInitParameters}, and also a `originalUrl` string.
   * @returns {Promise} - Promise that is resolved when the document is opened.
   */
  async open(args) {
    // #1203 modified by ngx-extended-pdf-viewer
    window.adjacentPagesLoader = undefined;
    // #1203 end of modification by ngx-extended-pdf-viewer
    // #1665 modified by ngx-extended-pdf-viewer
    this.pdfViewer?.destroyBookMode();
    // #1665 end of modification by ngx-extended-pdf-viewer
    window.ngxZone.runOutsideAngular(async () => {

    if (this.pdfLoadingTask) {
      // We need to destroy already opened document.
      await this.close();
    }
    // Set the necessary global worker parameters, using the available options.
    const workerParams = AppOptions.getAll(OptionKind.WORKER);
    if (workerParams.workerSrc.constructor.name === "Function") {
      workerParams.workerSrc = workerParams.workerSrc();
    }
    Object.assign(GlobalWorkerOptions, workerParams);

    if (
      (typeof PDFJSDev === "undefined" || !PDFJSDev.test("MOZCENTRAL")) &&
      args.url
    ) {
      // The Firefox built-in viewer always calls `setTitleUsingUrl`, before
      // `initPassiveLoading`, and it never provides an `originalUrl` here.
      this.setTitleUsingUrl(
        args.originalUrl || args.url,
        /* downloadUrl = */ args.url
      );
    }
    // Always set `docBaseUrl` in development mode, and in the (various)
    // extension builds.
    if (typeof PDFJSDev === "undefined") {
      AppOptions.set("docBaseUrl", document.URL.split("#", 1)[0]);
    } else if (PDFJSDev.test("MOZCENTRAL || CHROME")) {
      AppOptions.set("docBaseUrl", this.baseUrl);
    }

    // Set the necessary API parameters, using all the available options.
    const apiParams = AppOptions.getAll(OptionKind.API);
    const loadingTask = getDocument({
      ...apiParams,
      ...args,
    });
    this.pdfLoadingTask = loadingTask;

    loadingTask.onPassword = (updateCallback, reason) => {
      if (this.isViewerEmbedded) {
        // The load event can't be triggered until the password is entered, so
        // if the viewer is in an iframe and its visibility depends on the
        // onload callback then the viewer never shows (bug 1801341).
        this._unblockDocumentLoadEvent();
      }

      this.pdfLinkService.externalLinkEnabled = false;
      this.passwordPrompt.setUpdateCallback(updateCallback, reason);
      this.passwordPrompt.open();
    };

    loadingTask.onProgress = ({ loaded, total }) => {
        this.progress(loaded / total);
        // #588 modified by ngx-extended-pdf-viewer
        this.eventBus?.dispatch("progress", {
          source: this,
          type: "load",
          total,
          loaded,
          percent: (100 * loaded) / total,
        });
    };

    return loadingTask.promise.then(
      pdfDocument => {
        this.load(pdfDocument);
      },
      reason => {
        if (loadingTask !== this.pdfLoadingTask) {
          return undefined; // Ignore errors for previously opened PDF files.
        }

        let key = "pdfjs-loading-error";
        if (reason instanceof InvalidPDFException) {
          key = "pdfjs-invalid-file-error";
        } else if (reason instanceof MissingPDFException) {
          key = "pdfjs-missing-file-error";
        } else if (reason instanceof UnexpectedResponseException) {
          key = "pdfjs-unexpected-response-error";
        }
        // #1401 modified by ngx-extended-pdf-viewer
        if (PDFViewerApplication.onError) {
          PDFViewerApplication.onError(reason);
        }
        // end of modification
        return this.l10n.get(key).then(msg => {
          this._documentError(msg, { message: reason?.message });
          throw reason;
        });
      }
    );
    });
  },

  /**
   * @private
   */
  _ensureDownloadComplete() {
    if (this.pdfDocument && this.downloadComplete) {
      return;
    }
    throw new Error("PDF document not downloaded.");
  },

  async download(options = {}) {
    const url = this._downloadUrl,
      filename = this._docFilename;
    try {
      this._ensureDownloadComplete();

      const data = await this.pdfDocument.getData();
      const blob = new Blob([data], { type: "application/pdf" });

      await this.downloadManager.download(blob, url, filename, options);
    } catch {
      // When the PDF document isn't ready, or the PDF file is still
      // downloading, simply download using the URL.
      await this.downloadManager.downloadUrl(url, filename, options);
    }
  },

  async save(options = {}) {
    if (this._saveInProgress) {
      return;
    }
    this._saveInProgress = true;
    await this.pdfScriptingManager.dispatchWillSave();

    const url = this._downloadUrl,
      filename = this._docFilename;
    try {
      this._ensureDownloadComplete();

      const data = await this.pdfDocument.saveDocument();
      const blob = new Blob([data], { type: "application/pdf" });

      await this.downloadManager.download(blob, url, filename, options);
    } catch (reason) {
      // When the PDF document isn't ready, or the PDF file is still
      // downloading, simply fallback to a "regular" download.
      globalThis.ngxConsole.error(`Error when saving the document: ${reason.message}`);
      await this.download(options);
    } finally {
      await this.pdfScriptingManager.dispatchDidSave();
      this._saveInProgress = false;
    }

    if (this._hasAnnotationEditors) {
      this.externalServices.reportTelemetry({
        type: "editing",
        data: { type: "save" },
      });
    }
  },

  downloadOrSave(options = {}) {
    if (this.pdfDocument?.annotationStorage.size > 0) {
      this.save(options);
    } else {
      this.download(options);
    }
  },

  // #1685 modified by ngx-extended-pdf-viewer
  async _exportWithAnnotations() {
    if (this._saveInProgress) {
      throw new Error(`Already downloading`);
    }
    this._saveInProgress = true;
    await this.pdfScriptingManager.dispatchWillSave();

    try {
      this._ensureDownloadComplete();

      const data = await this.pdfDocument.saveDocument();
      const blob = new Blob([data], { type: "application/pdf" });

      return blob;
    } catch (reason) {
      throw new Error(`Error when saving the document: ${reason.message}`);
    } finally {
      await this.pdfScriptingManager.dispatchDidSave();
      this._saveInProgress = false;
    }
  },

  async _exportWithoutAnnotations() {
    try {
      this._ensureDownloadComplete();

      const data = await this.pdfDocument.getData();
      const blob = new Blob([data], { type: "application/pdf" });
      return blob;
    } catch (reason) {
      throw new Error(`Error when saving the document: ${reason.message}`);
    }
  },

  async export() {
    if (this.pdfDocument?.annotationStorage.size > 0) {
      return this._exportWithAnnotations();
    }
    return this._exportWithoutAnnotations();
  },
  // #1685 end of modification by ngx-extended-pdf-viewer

  openInExternalApp() {
    this.downloadOrSave({ openInExternalApp: true });
  },

  /**
   * Report the error; used for errors affecting loading and/or parsing of
   * the entire PDF document.
   */
  _documentError(message, moreInfo = null) {
    this._unblockDocumentLoadEvent();

    this._otherError(message, moreInfo);

    this.eventBus.dispatch("documenterror", {
      source: this,
      message,
      reason: moreInfo?.message ?? null,
    });
  },

  /**
   * Report the error; used for errors affecting e.g. only a single page.
   * @param {string} message - A message that is human readable.
   * @param {Object} [moreInfo] - Further information about the error that is
   *                              more technical. Should have a 'message' and
   *                              optionally a 'stack' property.
   */
  _otherError(message, moreInfo = null) {
    const moreInfoText = [`PDF.js v${version || "?"} (build: ${build || "?"})`];
    if (moreInfo) {
      moreInfoText.push(`Message: ${moreInfo.message}`);

      if (moreInfo.stack) {
        moreInfoText.push(`Stack: ${moreInfo.stack}`);
      } else {
        if (moreInfo.filename) {
          moreInfoText.push(`File: ${moreInfo.filename}`);
        }
        if (moreInfo.lineNumber) {
          moreInfoText.push(`Line: ${moreInfo.lineNumber}`);
        }
      }
    }

    console.error(`${message}\n\n${moreInfoText.join("\n")}`);
  },

  progress(level) {
    if (!this.loadingBar || this.downloadComplete) {
      // Don't accidentally show the loading bar again when the entire file has
      // already been fetched (only an issue when disableAutoFetch is enabled).
      return;
    }
    const percent = Math.round(level * 100);
    // When we transition from full request to range requests, it's possible
    // that we discard some of the loaded data. This can cause the loading
    // bar to move backwards. So prevent this by only updating the bar if it
    // increases.
    if (percent <= this.loadingBar.percent) {
      return;
    }
    this.loadingBar.percent = percent;

    // When disableAutoFetch is enabled, it's not uncommon for the entire file
    // to never be fetched (depends on e.g. the file structure). In this case
    // the loading bar will not be completely filled, nor will it be hidden.
    // To prevent displaying a partially filled loading bar permanently, we
    // hide it when no data has been loaded during a certain amount of time.
    if (
      this.pdfDocument?.loadingParams.disableAutoFetch ??
      AppOptions.get("disableAutoFetch")
    ) {
      this.loadingBar.setDisableAutoFetch();
    }
  },

  load(pdfDocument) {
    this.pdfDocument = pdfDocument;

    pdfDocument.getDownloadInfo().then(({ length }) => {
      this._contentLength = length; // Ensure that the correct length is used.
      this.downloadComplete = true;
      this.loadingBar?.hide();

      firstPagePromise.then(() => {
        this.eventBus?.dispatch("documentloaded", { source: this });
      });
    });

    // Since the `setInitialView` call below depends on this being resolved,
    // fetch it early to avoid delaying initial rendering of the PDF document.
    const pageLayoutPromise = pdfDocument.getPageLayout().catch(() => {
      /* Avoid breaking initial rendering; ignoring errors. */
    });
    const pageModePromise = pdfDocument.getPageMode().catch(() => {
      /* Avoid breaking initial rendering; ignoring errors. */
    });
    const openActionPromise = pdfDocument.getOpenAction().catch(() => {
      /* Avoid breaking initial rendering; ignoring errors. */
    });

    this.toolbar?.setPagesCount(pdfDocument.numPages, false);
    this.secondaryToolbar?.setPagesCount(pdfDocument.numPages);

    if (typeof PDFJSDev !== "undefined" && PDFJSDev.test("CHROME")) {
      const baseUrl = location.href.split("#", 1)[0];
      // Ignore "data:"-URLs for performance reasons, even though it may cause
      // internal links to not work perfectly in all cases (see bug 1803050).
      this.pdfLinkService.setDocument(
        pdfDocument,
        isDataScheme(baseUrl) ? null : baseUrl
      );
    } else {
      this.pdfLinkService.setDocument(pdfDocument);
    }
    this.pdfDocumentProperties?.setDocument(pdfDocument);

    const pdfViewer = this.pdfViewer;
    pdfViewer.setDocument(pdfDocument);
    const { firstPagePromise, onePageRendered, pagesPromise } = pdfViewer;

    this.pdfThumbnailViewer?.setDocument(pdfDocument);

    const storedPromise = (this.store = new ViewHistory(
      pdfDocument.fingerprints[0]
    ))
      .getMultiple({
        page: null,
        zoom: DEFAULT_SCALE_VALUE,
        scrollLeft: "0",
        scrollTop: "0",
        rotation: null,
        sidebarView: SidebarView.UNKNOWN,
        scrollMode: ScrollMode.UNKNOWN,
        spreadMode: SpreadMode.UNKNOWN,
      })
      .catch(() => {
        /* Unable to read from storage; ignoring errors. */
      });

    firstPagePromise.then(pdfPage => {
      this.loadingBar?.setWidth(this.appConfig.viewerContainer);
      this._initializeAnnotationStorageCallbacks(pdfDocument);

      Promise.all([
        animationStarted,
        storedPromise,
        pageLayoutPromise,
        pageModePromise,
        openActionPromise,
      ])
        .then(async ([timeStamp, stored, pageLayout, pageMode, openAction]) => {
          const viewOnLoad = AppOptions.get("viewOnLoad");

          this._initializePdfHistory({
            fingerprint: pdfDocument.fingerprints[0],
            viewOnLoad,
            initialDest: openAction?.dest,
          });
          const initialBookmark = this.initialBookmark;

          // Initialize the default values, from user preferences.
          const zoom = AppOptions.get("defaultZoomValue");
          let hash = zoom ? `zoom=${zoom}` : null;

          let rotation = null;
          let sidebarView = AppOptions.get("sidebarViewOnLoad");
          let scrollMode = AppOptions.get("scrollModeOnLoad");
          let spreadMode = AppOptions.get("spreadModeOnLoad");

          if (stored?.page && viewOnLoad !== ViewOnLoad.INITIAL) {
            hash =
              `page=${stored.page}&zoom=${zoom || stored.zoom},` +
              `${stored.scrollLeft},${stored.scrollTop}`;

            rotation = parseInt(stored.rotation, 10);
            // Always let user preference take precedence over the view history.
            if (sidebarView === SidebarView.UNKNOWN) {
              sidebarView = stored.sidebarView | 0;
            }
            if (scrollMode === ScrollMode.UNKNOWN) {
              scrollMode = stored.scrollMode | 0;
            }
            if (spreadMode === SpreadMode.UNKNOWN) {
              spreadMode = stored.spreadMode | 0;
            }
          }
          // Always let the user preference/view history take precedence.
          if (pageMode && sidebarView === SidebarView.UNKNOWN) {
            sidebarView = apiPageModeToSidebarView(pageMode);
          }
          if (
            pageLayout &&
            scrollMode === ScrollMode.UNKNOWN &&
            spreadMode === SpreadMode.UNKNOWN
          ) {
            const modes = apiPageLayoutToViewerModes(pageLayout);
            // TODO: Try to improve page-switching when using the mouse-wheel
            // and/or arrow-keys before allowing the document to control this.
            // scrollMode = modes.scrollMode;
            spreadMode = modes.spreadMode;
          }

          this.setInitialView(hash, {
            rotation,
            sidebarView,
            scrollMode,
            spreadMode,
          });
          this.eventBus.dispatch("documentinit", { source: this });
          // Make all navigation keys work on document load,
          // unless the viewer is embedded in a web page.
          if (!this.isViewerEmbedded) {
            pdfViewer.focus();
          }

          // For documents with different page sizes, once all pages are
          // resolved, ensure that the correct location becomes visible on load.
          // (To reduce the risk, in very large and/or slow loading documents,
          //  that the location changes *after* the user has started interacting
          //  with the viewer, wait for either `pagesPromise` or a timeout.)
          await Promise.race([
            pagesPromise,
            new Promise(resolve => {
              setTimeout(resolve, FORCE_PAGES_LOADED_TIMEOUT);
            }),
          ]);
          if (!initialBookmark && !hash) {
            return;
          }
          if (pdfViewer.hasEqualPageSizes) {
            return;
          }
          this.initialBookmark = initialBookmark;

          // eslint-disable-next-line no-self-assign
          pdfViewer.currentScaleValue = pdfViewer.currentScaleValue;
          // Re-apply the initial document location.
          this.setInitialView(hash);
        })
        .catch(() => {
          // Ensure that the document is always completely initialized,
          // even if there are any errors thrown above.
          this.setInitialView();
        })
        .then(function () {
          // At this point, rendering of the initial page(s) should always have
          // started (and may even have completed).
          // To prevent any future issues, e.g. the document being completely
          // blank on load, always trigger rendering here.
          pdfViewer.update();
        });
    });

    pagesPromise.then(
      () => {
        this._unblockDocumentLoadEvent();

        this._initializeAutoPrint(pdfDocument, openActionPromise);
      },
      reason => {
        // #1401 modified by ngx-extended-pdf-viewer
        if (PDFViewerApplication.onError) {
          PDFViewerApplication.onError(reason);
        }
        // end of modification
        this.l10n.get("pdfjs-loading-error").then(msg => {
          this._documentError(msg, { message: reason?.message });
        });
      }
    );

    onePageRendered.then(data => {
      this.externalServices.reportTelemetry({
        type: "pageInfo",
        timestamp: data.timestamp,
      });

      if (this.pdfOutlineViewer) {
        pdfDocument.getOutline().then(outline => {
          if (pdfDocument !== this.pdfDocument) {
            return; // The document was closed while the outline resolved.
          }
          this.pdfOutlineViewer.render({ outline, pdfDocument });
        });
      }
      if (this.pdfAttachmentViewer) {
        pdfDocument.getAttachments().then(attachments => {
          if (pdfDocument !== this.pdfDocument) {
            return; // The document was closed while the attachments resolved.
          }
          this.pdfAttachmentViewer.render({ attachments });
        });
      }
      if (this.pdfLayerViewer) {
        // Ensure that the layers accurately reflects the current state in the
        // viewer itself, rather than the default state provided by the API.
        pdfViewer.optionalContentConfigPromise.then(optionalContentConfig => {
          if (pdfDocument !== this.pdfDocument) {
            return; // The document was closed while the layers resolved.
          }
          this.pdfLayerViewer.render({ optionalContentConfig, pdfDocument });
        });
      }
    });

    this._initializePageLabels(pdfDocument);
    this._initializeMetadata(pdfDocument);
  },

  /**
   * @private
   */
  async _scriptingDocProperties(pdfDocument) {
    if (!this.documentInfo) {
      // It should be *extremely* rare for metadata to not have been resolved
      // when this code runs, but ensure that we handle that case here.
      await new Promise(resolve => {
        this.eventBus._on("metadataloaded", resolve, { once: true });
      });
      if (pdfDocument !== this.pdfDocument) {
        return null; // The document was closed while the metadata resolved.
      }
    }
    if (!this._contentLength) {
      // Always waiting for the entire PDF document to be loaded will, most
      // likely, delay sandbox-creation too much in the general case for all
      // PDF documents which are not provided as binary data to the API.
      // Hence we'll simply have to trust that the `contentLength` (as provided
      // by the server), when it exists, is accurate enough here.
      await new Promise(resolve => {
        this.eventBus._on("documentloaded", resolve, { once: true });
      });
      if (pdfDocument !== this.pdfDocument) {
        return null; // The document was closed while the downloadInfo resolved.
      }
    }

    return {
      ...this.documentInfo,
      baseURL: this.baseUrl,
      filesize: this._contentLength,
      filename: this._docFilename,
      metadata: this.metadata?.getRaw(),
      authors: this.metadata?.get("dc:creator"),
      numPages: this.pagesCount,
      URL: this.url,
    };
  },

  /**
   * @private
   */
  async _initializeAutoPrint(pdfDocument, openActionPromise) {
    const [openAction, jsActions] = await Promise.all([
      openActionPromise,
      this.pdfViewer.enableScripting ? null : pdfDocument.getJSActions(),
    ]);

    if (pdfDocument !== this.pdfDocument) {
      return; // The document was closed while the auto print data resolved.
    }
    let triggerAutoPrint = openAction?.action === "Print";

    if (jsActions) {
      globalThis.ngxConsole.warn("Warning: JavaScript support is not enabled");

      // Hack to support auto printing.
      for (const name in jsActions) {
        if (triggerAutoPrint) {
          break;
        }
        switch (name) {
          case "WillClose":
          case "WillSave":
          case "DidSave":
          case "WillPrint":
          case "DidPrint":
            continue;
        }
        triggerAutoPrint = jsActions[name].some(js => AutoPrintRegExp.test(js));
      }
    }

    if (triggerAutoPrint) {
      this.triggerPrinting();
    }
  },

  /**
   * @private
   */
  async _initializeMetadata(pdfDocument) {
    const { info, metadata, contentDispositionFilename, contentLength } =
      await pdfDocument.getMetadata();

    if (pdfDocument !== this.pdfDocument) {
      return; // The document was closed while the metadata resolved.
    }
    this.documentInfo = info;
    this.metadata = metadata;
    this._contentDispositionFilename ??= contentDispositionFilename;
    this._contentLength ??= contentLength; // See `getDownloadInfo`-call above.

    // Provides some basic debug information
    // #1793 modified by ngx-extended-pdf-vieweer
    const options = window.PDFViewerApplicationOptions;
    if (!options || options.get("verbosity") > 0) {
      globalThis.ngxConsole.log(
        `PDF ${pdfDocument.fingerprints[0]} [${info.PDFFormatVersion} ` +
          `${(info.Producer || "-").trim()} / ${(info.Creator || "-").trim()}] ` +
          `(PDF.js: ${version || "?"} [${build || "?"}])  modified by ngx-extended-pdf-viewer ${ngxExtendedPdfViewerVersion}`
      );
    }
     // #1793 end of modification by ngx-extended-pdf-viewer
    let pdfTitle = info.Title;

    const metadataTitle = metadata?.get("dc:title");
    if (metadataTitle) {
      // Ghostscript can produce invalid 'dc:title' Metadata entries:
      //  - The title may be "Untitled" (fixes bug 1031612).
      //  - The title may contain incorrectly encoded characters, which thus
      //    looks broken, hence we ignore the Metadata entry when it contains
      //    characters from the Specials Unicode block (fixes bug 1605526).
      if (
        metadataTitle !== "Untitled" &&
        !/[\uFFF0-\uFFFF]/g.test(metadataTitle)
      ) {
        pdfTitle = metadataTitle;
      }
    }
    if (pdfTitle) {
      this.setTitle(
        `${pdfTitle} - ${this._contentDispositionFilename || this._title}`
      );
    } else if (this._contentDispositionFilename) {
      this.setTitle(this._contentDispositionFilename);
    }

    if (
      info.IsXFAPresent &&
      !info.IsAcroFormPresent &&
      !pdfDocument.isPureXfa
    ) {
      if (pdfDocument.loadingParams.enableXfa) {
        globalThis.ngxConsole.warn("Warning: XFA Foreground documents are not supported");
      } else {
        globalThis.ngxConsole.warn("Warning: XFA support is not enabled");
      }
    } else if (
      (info.IsAcroFormPresent || info.IsXFAPresent) &&
      !this.pdfViewer.renderForms
    ) {
      console.warn("Warning: Interactive form support is not enabled");
    }

    if (info.IsSignaturesPresent) {
      console.warn("Warning: Digital signatures validation is not supported");
    }

    this.eventBus.dispatch("metadataloaded", { source: this });
  },

  /**
   * @private
   */
  async _initializePageLabels(pdfDocument) {
    if (
      typeof PDFJSDev === "undefined"
        ? window.isGECKOVIEW
        : PDFJSDev.test("GECKOVIEW")
    ) {
      return;
    }
    const labels = await pdfDocument.getPageLabels();

    if (pdfDocument !== this.pdfDocument) {
      return; // The document was closed while the page labels resolved.
    }
    if (!labels || AppOptions.get("disablePageLabels")) {
      return;
    }
    const numLabels = labels.length;
    // Ignore page labels that correspond to standard page numbering,
    // or page labels that are all empty.
    let standardLabels = 0,
      emptyLabels = 0;
    for (let i = 0; i < numLabels; i++) {
      const label = labels[i];
      if (label === (i + 1).toString()) {
        standardLabels++;
      } else if (label === "") {
        emptyLabels++;
      } else {
        break;
      }
    }
    if (standardLabels >= numLabels || emptyLabels >= numLabels) {
      return;
    }
    const { pdfViewer, pdfThumbnailViewer, toolbar } = this;

    pdfViewer.setPageLabels(labels);
    pdfThumbnailViewer?.setPageLabels(labels);

    // Changing toolbar page display to use labels and we need to set
    // the label of the current page.
    toolbar?.setPagesCount(numLabels, true);
    toolbar?.setPageNumber(
      pdfViewer.currentPageNumber,
      pdfViewer.currentPageLabel
    );
  },

  /**
   * @private
   */
  _initializePdfHistory({ fingerprint, viewOnLoad, initialDest = null }) {
    if (!this.pdfHistory) {
      return;
    }
    this.pdfHistory.initialize({
      fingerprint,
      resetHistory: viewOnLoad === ViewOnLoad.INITIAL,
      updateUrl: AppOptions.get("historyUpdateUrl"),
    });

    if (this.pdfHistory.initialBookmark) {
      this.initialBookmark = this.pdfHistory.initialBookmark;

      this.initialRotation = this.pdfHistory.initialRotation;
    }

    // Always let the browser history/document hash take precedence.
    if (
      initialDest &&
      !this.initialBookmark &&
      viewOnLoad === ViewOnLoad.UNKNOWN
    ) {
      this.initialBookmark = JSON.stringify(initialDest);
      // TODO: Re-factor the `PDFHistory` initialization to remove this hack
      // that's currently necessary to prevent weird initial history state.
      this.pdfHistory.push({ explicitDest: initialDest, pageNumber: null });
    }
  },

  /**
   * @private
   */
  _initializeAnnotationStorageCallbacks(pdfDocument) {
    if (pdfDocument !== this.pdfDocument) {
      return;
    }
    const { annotationStorage } = pdfDocument;

    annotationStorage.onSetModified = () => {
      window.addEventListener("beforeunload", beforeUnload);

      if (typeof PDFJSDev === "undefined" || PDFJSDev.test("GENERIC")) {
        this._annotationStorageModified = true;
      }
    };
    annotationStorage.onResetModified = () => {
      window.removeEventListener("beforeunload", beforeUnload);

      if (typeof PDFJSDev === "undefined" || PDFJSDev.test("GENERIC")) {
        delete this._annotationStorageModified;
      }
    };
    annotationStorage.onAnnotationEditor = typeStr => {
      this._hasAnnotationEditors = !!typeStr;
      this.setTitle();

      if (typeStr) {
        this.externalServices.reportTelemetry({
          type: "editing",
          data: { type: typeStr },
        });
      }
    };
  },

  setInitialView(
    storedHash,
    { rotation, sidebarView, scrollMode, spreadMode } = {}
  ) {
    const setRotation = angle => {
      if (isValidRotation(angle)) {
        this.pdfViewer.pagesRotation = angle;
      }
    };
    const setViewerModes = (scroll, spread) => {
      if (isValidScrollMode(scroll)) {
        this.pdfViewer.scrollMode = scroll;
      }
      if (isValidSpreadMode(spread)) {
        this.pdfViewer.spreadMode = spread;
      }
    };
    this.isInitialViewSet = true;
    this.pdfSidebar?.setInitialView(sidebarView);

    setViewerModes(scrollMode, spreadMode);

    if (this.initialBookmark) {
      setRotation(this.initialRotation);
      delete this.initialRotation;

      this.pdfLinkService.setHash(this.initialBookmark);
      this.initialBookmark = null;
    } else if (storedHash) {
      setRotation(rotation);

      this.pdfLinkService.setHash(storedHash);
    }

    // Ensure that the correct page number is displayed in the UI,
    // even if the active page didn't change during document load.
    this.toolbar?.setPageNumber(
      this.pdfViewer.currentPageNumber,
      this.pdfViewer.currentPageLabel
    );
    this.secondaryToolbar?.setPageNumber(this.pdfViewer.currentPageNumber);

    if (!this.pdfViewer.currentScaleValue) {
      // Scale was not initialized: invalid bookmark or scale was not specified.
      // Setting the default one.
      // eslint-disable-next-line no-undef
      const defaultZoomOption = PDFViewerApplicationOptions.get('defaultZoomValue');
      // #556 #543 modified by ngx-extended-pdf-viewer
      if (defaultZoomOption) {
        this.pdfViewer.currentScaleValue = defaultZoomOption;
      }
      // #556 #543 end of modification
    }
  },

  /**
   * @private
   */
  _cleanup() {
    if (!this.pdfDocument) {
      return; // run cleanup when document is loaded
    }
    this.pdfViewer.cleanup();
    this.pdfThumbnailViewer?.cleanup();

    this.pdfDocument.cleanup(
      /* keepLoadedFonts = */ AppOptions.get("fontExtraProperties")
    );
  },

  forceRendering() {
    this.pdfRenderingQueue.printing = !!this.printService;
    this.pdfRenderingQueue.isThumbnailViewEnabled =
      this.pdfSidebar?.visibleView === SidebarView.THUMBS;
    this.pdfRenderingQueue.renderHighestPriority();
  },

  beforePrint() {
    this._printAnnotationStoragePromise = this.pdfScriptingManager
      .dispatchWillPrint()
      .catch(() => {
        /* Avoid breaking printing; ignoring errors. */
      })
      .then(() => this.pdfDocument?.annotationStorage.print);

    if (this.printService) {
      // There is no way to suppress beforePrint/afterPrint events,
      // but PDFPrintService may generate double events -- this will ignore
      // the second event that will be coming from native window.printPDF().
      return;
    }

    if (!this.supportsPrinting) {
      this.l10n.get("pdfjs-printing-not-supported").then(msg => {
        this._otherError(msg);
      });
      return;
    }

    // The beforePrint is a sync method and we need to know layout before
    // returning from this method. Ensure that we can get sizes of the pages.
    if (!this.pdfViewer.pageViewsReady) {
      this.l10n.get("pdfjs-printing-not-ready").then(msg => {
        // eslint-disable-next-line no-alert
        window.alert(msg);
      });
      return;
    }

<<<<<<< HEAD
    const pagesOverview = this.pdfViewer.getPagesOverview();
    const printContainer = this.appConfig.printContainer;
    const printResolution = AppOptions.get("printResolution");
    const optionalContentConfigPromise =
      this.pdfViewer.optionalContentConfigPromise;

    const printService = PDFPrintServiceFactory.createPrintService(
      this.pdfDocument,
      pagesOverview,
      printContainer,
      printResolution,
      optionalContentConfigPromise,
      this._printAnnotationStoragePromise,
      this.pdfViewer.eventBus // #588 modified by ngx-extended-pdf-viewer
    );
    this.printService = printService;
=======
    this.printService = PDFPrintServiceFactory.createPrintService({
      pdfDocument: this.pdfDocument,
      pagesOverview: this.pdfViewer.getPagesOverview(),
      printContainer: this.appConfig.printContainer,
      printResolution: AppOptions.get("printResolution"),
      optionalContentConfigPromise: this.pdfViewer.optionalContentConfigPromise,
      printAnnotationStoragePromise: this._printAnnotationStoragePromise,
    });
>>>>>>> d96fd80c
    this.forceRendering();
    // Disable the editor-indicator during printing (fixes bug 1790552).
    this.setTitle();

    this.printService.layout();

    if (this._hasAnnotationEditors) {
      this.externalServices.reportTelemetry({
        type: "editing",
        data: { type: "print" },
      });
    }
  },

  afterPrint() {
    if (this._printAnnotationStoragePromise) {
      this._printAnnotationStoragePromise.then(() => {
        this.pdfScriptingManager.dispatchDidPrint();
      });
      this._printAnnotationStoragePromise = null;
    }

    if (this.printService) {
      this.printService.destroy();
      this.printService = null;

      this.pdfDocument?.annotationStorage.resetModified();
    }
    this.forceRendering();
    // Re-enable the editor-indicator after printing (fixes bug 1790552).
    this.setTitle();
  },

  rotatePages(delta) {
    this.pdfViewer.pagesRotation += delta;
    // Note that the thumbnail viewer is updated, and rendering is triggered,
    // in the 'rotationchanging' event handler.
  },

  requestPresentationMode() {
    this.pdfPresentationMode?.request();
  },

  triggerPrinting() {
    if (!this.supportsPrinting) {
      return;
    }
    window.printPDF();
  },

  bindEvents() {
    const { eventBus, _boundEvents } = this;

    _boundEvents.beforePrint = this.beforePrint.bind(this);
    _boundEvents.afterPrint = this.afterPrint.bind(this);

    eventBus._on("resize", webViewerResize);
    eventBus._on("hashchange", webViewerHashchange);
    eventBus._on("beforeprint", _boundEvents.beforePrint);
    eventBus._on("afterprint", _boundEvents.afterPrint);
    eventBus._on("pagerender", webViewerPageRender);
    eventBus._on("pagerendered", webViewerPageRendered);
    eventBus._on("updateviewarea", webViewerUpdateViewarea);
    eventBus._on("pagechanging", webViewerPageChanging);
    eventBus._on("scalechanging", webViewerScaleChanging);
    eventBus._on("rotationchanging", webViewerRotationChanging);
    eventBus._on("sidebarviewchanged", webViewerSidebarViewChanged);
    eventBus._on("pagemode", webViewerPageMode);
    eventBus._on("namedaction", webViewerNamedAction);
    eventBus._on("presentationmodechanged", webViewerPresentationModeChanged);
    eventBus._on("presentationmode", webViewerPresentationMode);
    eventBus._on(
      "switchannotationeditormode",
      webViewerSwitchAnnotationEditorMode
    );
    eventBus._on(
      "switchannotationeditorparams",
      webViewerSwitchAnnotationEditorParams
    );
    eventBus._on("print", webViewerPrint);
    eventBus._on("download", webViewerDownload);
    eventBus._on("openinexternalapp", webViewerOpenInExternalApp);
    eventBus._on("firstpage", webViewerFirstPage);
    eventBus._on("lastpage", webViewerLastPage);
    eventBus._on("nextpage", webViewerNextPage);
    eventBus._on("previouspage", webViewerPreviousPage);
    eventBus._on("zoomin", webViewerZoomIn);
    eventBus._on("zoomout", webViewerZoomOut);
    eventBus._on("zoomreset", webViewerZoomReset);
    eventBus._on("pagenumberchanged", webViewerPageNumberChanged);
    eventBus._on("scalechanged", webViewerScaleChanged);
    eventBus._on("rotatecw", webViewerRotateCw);
    eventBus._on("rotateccw", webViewerRotateCcw);
    eventBus._on("optionalcontentconfig", webViewerOptionalContentConfig);
    eventBus._on("switchscrollmode", webViewerSwitchScrollMode);
    eventBus._on("scrollmodechanged", webViewerScrollModeChanged);
    eventBus._on("switchspreadmode", webViewerSwitchSpreadMode);
    eventBus._on("spreadmodechanged", webViewerSpreadModeChanged);
    eventBus._on("documentproperties", webViewerDocumentProperties);
    eventBus._on("findfromurlhash", webViewerFindFromUrlHash);
    eventBus._on("updatefindmatchescount", webViewerUpdateFindMatchesCount);
    eventBus._on("updatefindcontrolstate", webViewerUpdateFindControlState);

    if (AppOptions.get("pdfBug")) {
      _boundEvents.reportPageStatsPDFBug = reportPageStatsPDFBug;

      eventBus._on("pagerendered", _boundEvents.reportPageStatsPDFBug);
      eventBus._on("pagechanging", _boundEvents.reportPageStatsPDFBug);
    }
    if (typeof PDFJSDev === "undefined" || PDFJSDev.test("GENERIC")) {
      eventBus._on("fileinputchange", webViewerFileInputChange);
      eventBus._on("openfile", webViewerOpenFile);
    }
    if (typeof PDFJSDev !== "undefined" && PDFJSDev.test("MOZCENTRAL")) {
      // The `unbindEvents` method is unused in MOZCENTRAL builds,
      // hence we don't need to unregister these event listeners.
      eventBus._on(
        "annotationeditorstateschanged",
        webViewerAnnotationEditorStatesChanged
      );
      eventBus._on("reporttelemetry", webViewerReportTelemetry);
    }
  },

  bindWindowEvents() {
    const { eventBus, _boundEvents } = this;

    function addWindowResolutionChange(evt = null) {
      if (evt) {
        webViewerResolutionChange(evt);
      }
      const mediaQueryList = window.matchMedia(
        `(resolution: ${window.devicePixelRatio || 1}dppx)`
      );
      mediaQueryList.addEventListener("change", addWindowResolutionChange, {
        once: true,
      });

      if (typeof PDFJSDev !== "undefined" && PDFJSDev.test("MOZCENTRAL")) {
        return;
      }
      _boundEvents.removeWindowResolutionChange ||= function () {
        mediaQueryList.removeEventListener("change", addWindowResolutionChange);
        _boundEvents.removeWindowResolutionChange = null;
      };
    }
    addWindowResolutionChange();

    _boundEvents.windowResize = () => {
      eventBus.dispatch("resize", { source: window });
    };
    _boundEvents.windowHashChange = () => {
      eventBus.dispatch("hashchange", {
        source: window,
        hash: document.location.hash.substring(1),
      });
    };
    _boundEvents.windowBeforePrint = () => {
      eventBus.dispatch("beforeprint", { source: window });
    };
    _boundEvents.windowAfterPrint = () => {
      eventBus.dispatch("afterprint", { source: window });
    };
    _boundEvents.windowUpdateFromSandbox = event => {
      eventBus.dispatch("updatefromsandbox", {
        source: window,
        detail: event.detail,
      });
    };

    window.addEventListener("visibilitychange", webViewerVisibilityChange);
    // #1830 modified by ngx-extended-pdf-viewer
    const viewerContainer  = document.getElementById("viewerContainer");
    viewerContainer?.addEventListener("wheel", webViewerWheel, { passive: false });
    // #1830 end of modification by ngx-extended-pdf-viewer
    const mainContainer = document.getElementById("mainContainer");
    // #1799 modified by ngx-extended-pdf-viewer (added the ? operator)
    mainContainer?.addEventListener("touchstart", webViewerTouchStart, {
      passive: false,
    });
    mainContainer?.addEventListener("touchmove", webViewerTouchMove, {
      passive: false,
    });
    mainContainer?.addEventListener("touchend", webViewerTouchEnd, {
      passive: false,
    });
    // #1799 end of modification by ngx-extended-pdf-viewer
    window.addEventListener("click", webViewerClick);
    window.addEventListener("keydown", webViewerKeyDown);
    window.addEventListener("keyup", webViewerKeyUp);
    window.addEventListener("resize", _boundEvents.windowResize);
    window.addEventListener("hashchange", _boundEvents.windowHashChange);
    window.addEventListener("beforeprint", _boundEvents.windowBeforePrint);
    window.addEventListener("afterprint", _boundEvents.windowAfterPrint);
    window.addEventListener(
      "updatefromsandbox",
      _boundEvents.windowUpdateFromSandbox
    );
  },

  unbindEvents() {
    if (typeof PDFJSDev !== "undefined" && PDFJSDev.test("MOZCENTRAL")) {
      throw new Error("Not implemented: unbindEvents");
    }
    const { eventBus, _boundEvents } = this;

    eventBus._off("resize", webViewerResize);
    eventBus._off("hashchange", webViewerHashchange);
    eventBus._off("beforeprint", _boundEvents.beforePrint);
    eventBus._off("afterprint", _boundEvents.afterPrint);
    eventBus._off("pagerender", webViewerPageRender);
    eventBus._off("pagerendered", webViewerPageRendered);
    eventBus._off("updateviewarea", webViewerUpdateViewarea);
    eventBus._off("pagechanging", webViewerPageChanging);
    eventBus._off("scalechanging", webViewerScaleChanging);
    eventBus._off("rotationchanging", webViewerRotationChanging);
    eventBus._off("sidebarviewchanged", webViewerSidebarViewChanged);
    eventBus._off("pagemode", webViewerPageMode);
    eventBus._off("namedaction", webViewerNamedAction);
    eventBus._off("presentationmodechanged", webViewerPresentationModeChanged);
    eventBus._off("presentationmode", webViewerPresentationMode);
    eventBus._off("print", webViewerPrint);
    eventBus._off("download", webViewerDownload);
    eventBus._off("openinexternalapp", webViewerOpenInExternalApp);
    eventBus._off("firstpage", webViewerFirstPage);
    eventBus._off("lastpage", webViewerLastPage);
    eventBus._off("nextpage", webViewerNextPage);
    eventBus._off("previouspage", webViewerPreviousPage);
    eventBus._off("zoomin", webViewerZoomIn);
    eventBus._off("zoomout", webViewerZoomOut);
    eventBus._off("zoomreset", webViewerZoomReset);
    eventBus._off("pagenumberchanged", webViewerPageNumberChanged);
    eventBus._off("scalechanged", webViewerScaleChanged);
    eventBus._off("rotatecw", webViewerRotateCw);
    eventBus._off("rotateccw", webViewerRotateCcw);
    eventBus._off("optionalcontentconfig", webViewerOptionalContentConfig);
    eventBus._off("switchscrollmode", webViewerSwitchScrollMode);
    eventBus._off("scrollmodechanged", webViewerScrollModeChanged);
    eventBus._off("switchspreadmode", webViewerSwitchSpreadMode);
    eventBus._off("spreadmodechanged", webViewerSpreadModeChanged);
    eventBus._off("documentproperties", webViewerDocumentProperties);
    eventBus._off("findfromurlhash", webViewerFindFromUrlHash);
    eventBus._off("updatefindmatchescount", webViewerUpdateFindMatchesCount);
    eventBus._off("updatefindcontrolstate", webViewerUpdateFindControlState);

    if (_boundEvents.reportPageStatsPDFBug) {
      eventBus._off("pagerendered", _boundEvents.reportPageStatsPDFBug);
      eventBus._off("pagechanging", _boundEvents.reportPageStatsPDFBug);

      _boundEvents.reportPageStatsPDFBug = null;
    }
    if (typeof PDFJSDev === "undefined" || PDFJSDev.test("GENERIC")) {
      eventBus._off("fileinputchange", webViewerFileInputChange);
      eventBus._off("openfile", webViewerOpenFile);
    }

    _boundEvents.beforePrint = null;
    _boundEvents.afterPrint = null;
  },

  unbindWindowEvents() {
    if (typeof PDFJSDev !== "undefined" && PDFJSDev.test("MOZCENTRAL")) {
      throw new Error("Not implemented: unbindWindowEvents");
    }
    const { _boundEvents } = this;

    window.removeEventListener("visibilitychange", webViewerVisibilityChange);
    window.removeEventListener("wheel", webViewerWheel, { passive: false });
    const mainContainer = document.getElementById("mainContainer");
    if (mainContainer) {
      mainContainer.removeEventListener("touchstart", webViewerTouchStart, {
        passive: false,
      });
      mainContainer.removeEventListener("touchmove", webViewerTouchMove, {
        passive: false,
      });
      mainContainer.removeEventListener("touchend", webViewerTouchEnd, {
        passive: false,
      });
    }
    window.removeEventListener("click", webViewerClick);
    window.removeEventListener("keydown", webViewerKeyDown);
    window.removeEventListener("keyup", webViewerKeyUp);
    window.removeEventListener("resize", _boundEvents.windowResize);
    window.removeEventListener("hashchange", _boundEvents.windowHashChange);
    window.removeEventListener("beforeprint", _boundEvents.windowBeforePrint);
    window.removeEventListener("afterprint", _boundEvents.windowAfterPrint);
    window.removeEventListener(
      "updatefromsandbox",
      _boundEvents.windowUpdateFromSandbox
    );

    _boundEvents.removeWindowResolutionChange?.();
    _boundEvents.windowResize = null;
    _boundEvents.windowHashChange = null;
    _boundEvents.windowBeforePrint = null;
    _boundEvents.windowAfterPrint = null;
    _boundEvents.windowUpdateFromSandbox = null;
  },

  _accumulateTicks(ticks, prop) {
    // If the direction changed, reset the accumulated ticks.
    if ((this[prop] > 0 && ticks < 0) || (this[prop] < 0 && ticks > 0)) {
      this[prop] = 0;
    }
    this[prop] += ticks;
    const wholeTicks = Math.trunc(this[prop]);
    this[prop] -= wholeTicks;
    return wholeTicks;
  },

  _accumulateFactor(previousScale, factor, prop) {
    if (factor === 1) {
      return 1;
    }
    // If the direction changed, reset the accumulated factor.
    if ((this[prop] > 1 && factor < 1) || (this[prop] < 1 && factor > 1)) {
      this[prop] = 1;
    }

    const newFactor =
      Math.floor(previousScale * factor * this[prop] * 100) /
      (100 * previousScale);
    this[prop] = factor / newFactor;

    return newFactor;
  },

  _centerAtPos(previousScale, x, y) {
    const { pdfViewer } = this;
    const scaleDiff = pdfViewer.currentScale / previousScale - 1;
    if (scaleDiff !== 0) {
      const [top, left] = pdfViewer.containerTopLeft;
      pdfViewer.container.scrollLeft += (x - left) * scaleDiff;
      pdfViewer.container.scrollTop += (y - top) * scaleDiff;
    }
  },

  /**
   * Should be called *after* all pages have loaded, or if an error occurred,
   * to unblock the "load" event; see https://bugzilla.mozilla.org/show_bug.cgi?id=1618553
   * @private
   */
  _unblockDocumentLoadEvent() {
    document.blockUnblockOnload?.(false);

    // Ensure that this method is only ever run once.
    this._unblockDocumentLoadEvent = () => {};
  },

  /**
   * Used together with the integration-tests, to enable awaiting full
   * initialization of the scripting/sandbox.
   */
  get scriptingReady() {
    return this.pdfScriptingManager.ready;
  },
};

initCom(PDFViewerApplication);

if (typeof PDFJSDev === "undefined" || !PDFJSDev.test("MOZCENTRAL")) {
  PDFPrintServiceFactory.initGlobals(PDFViewerApplication);
}

if (typeof PDFJSDev === "undefined" || PDFJSDev.test("GENERIC")) {
  const HOSTED_VIEWER_ORIGINS = [
    "null",
    "http://mozilla.github.io",
    "https://mozilla.github.io",
  ];
  // eslint-disable-next-line no-var
  var validateFileURL = function (file) {
    if (!file) {
      return;
    }
    try {
      const viewerOrigin = new URL(window.location.href).origin || "null";
      if (HOSTED_VIEWER_ORIGINS.includes(viewerOrigin)) {
        // Hosted or local viewer, allow for any file locations
        return;
      }
      const fileOrigin = new URL(file, window.location.href).origin;
      // Removing of the following line will not guarantee that the viewer will
      // start accepting URLs from foreign origin -- CORS headers on the remote
      // server must be properly configured.
      if (fileOrigin !== viewerOrigin) {
        throw new Error("file origin does not match viewer's");
      }
    } catch (ex) {
      // #1401 modified by ngx-extended-pdf-viewer
      if (PDFViewerApplication.onError) {
        PDFViewerApplication.onError(ex);
      }
      // end of modification
      PDFViewerApplication.l10n.get("pdfjs-loading-error").then(msg => {
        PDFViewerApplication._documentError(msg, { message: ex?.message });
      });
      throw ex;
    }
  };
}

async function loadFakeWorker() {
  GlobalWorkerOptions.workerSrc ||= AppOptions.get("workerSrc");

  // modified by ngx-extended-pdf-viewer #376
  if (GlobalWorkerOptions.workerSrc.constructor.name === "Function") {
    GlobalWorkerOptions.workerSrc = GlobalWorkerOptions.workerSrc();
  }
  // end of modification
  // #1864 modified by ngx-extended-pdf-viewer because the code confused Vite
  /*
  if (typeof PDFJSDev === "undefined") {
    globalThis.pdfjsWorker = await import("pdfjs/pdf.worker.js");
    return;
  }
  await __non_webpack_import__(PDFWorker.workerSrc);
   */
 // #1864 end of modification by ngx-extended-pdf-viewer

}

async function loadPDFBug(self) {
  // #1864 modified by ngx-extended-pdf-viewer
  /*
  const { PDFBug } =
    typeof PDFJSDev === "undefined"
      ? await import(AppOptions.get("debuggerSrc")) // eslint-disable-line no-unsanitized/method
      : await __non_webpack_import__(AppOptions.get("debuggerSrc"));

  self._PDFBug = PDFBug;
  */
 // #1864 end of modification by ngx-extended-pdf-viewer
}

function reportPageStatsPDFBug({ pageNumber }) {
  if (!globalThis.Stats?.enabled) {
    return;
  }
  const pageView = PDFViewerApplication.pdfViewer.getPageView(
    /* index = */ pageNumber - 1
  );
  globalThis.Stats.add(pageNumber, pageView?.pdfPage?.stats);
}

function webViewerPageRender({ pageNumber }) {
  // If the page is (the most) visible when it starts rendering,
  // ensure that the page number input loading indicator is displayed.
  if (pageNumber === PDFViewerApplication.page) {
    PDFViewerApplication.toolbar?.updateLoadingIndicatorState(true);
  }
}

function webViewerPageRendered({ pageNumber, error }) {
  // If the page is still visible when it has finished rendering,
  // ensure that the page number input loading indicator is hidden.
  if (pageNumber === PDFViewerApplication.page) {
    PDFViewerApplication.toolbar?.updateLoadingIndicatorState(false);
  }

  // Use the rendered page to set the corresponding thumbnail image.
  if (PDFViewerApplication.pdfSidebar?.visibleView === SidebarView.THUMBS) {
    const pageView = PDFViewerApplication.pdfViewer.getPageView(
      /* index = */ pageNumber - 1
    );
    const thumbnailView = PDFViewerApplication.pdfThumbnailViewer?.getThumbnail(
      /* index = */ pageNumber - 1
    );
    if (pageView) {
      thumbnailView?.setImage(pageView);
    }
  }

  if (error) {
    PDFViewerApplication.l10n.get("pdfjs-rendering-error").then(msg => {
      PDFViewerApplication._otherError(msg, error);
    });
  }
}

function webViewerPageMode({ mode }) {
  // Handle the 'pagemode' hash parameter, see also `PDFLinkService_setHash`.
  let view;
  switch (mode) {
    case "thumbs":
      view = SidebarView.THUMBS;
      break;
    case "bookmarks":
    case "outline": // non-standard
      view = SidebarView.OUTLINE;
      break;
    case "attachments": // non-standard
      view = SidebarView.ATTACHMENTS;
      break;
    case "layers": // non-standard
      view = SidebarView.LAYERS;
      break;
    case "none":
      view = SidebarView.NONE;
      break;
    default:
      globalThis.ngxConsole.error('Invalid "pagemode" hash parameter: ' + mode);
      return;
  }
  PDFViewerApplication.pdfSidebar?.switchView(view, /* forceOpen = */ true);
}

function webViewerNamedAction(evt) {
  // Processing a couple of named actions that might be useful, see also
  // `PDFLinkService.executeNamedAction`.
  switch (evt.action) {
    case "GoToPage":
      PDFViewerApplication.appConfig.toolbar?.pageNumber.select();
      break;

    case "Find":
      if (!PDFViewerApplication.supportsIntegratedFind) {
        PDFViewerApplication.findBar?.toggle();
      }
      break;

    case "Print":
      PDFViewerApplication.triggerPrinting();
      break;

    case "SaveAs":
      PDFViewerApplication.downloadOrSave();
      break;
  }
}

function webViewerPresentationModeChanged(evt) {
  PDFViewerApplication.pdfViewer.presentationModeState = evt.state;
}

function webViewerSidebarViewChanged({ view }) {
  PDFViewerApplication.pdfRenderingQueue.isThumbnailViewEnabled =
    view === SidebarView.THUMBS;

  if (PDFViewerApplication.isInitialViewSet) {
    // Only update the storage when the document has been loaded *and* rendered.
    PDFViewerApplication.store?.set("sidebarView", view).catch(() => {
      // Unable to write to storage.
    });
  }
}

function webViewerUpdateViewarea({ location }) {
   if (PDFViewerApplication.isInitialViewSet) {
    // Only update the storage when the document has been loaded *and* rendered.
    // #90 #543 modified by ngx-extended-pdf-viewer
    const settings = {};
    if (location.pageNumber !== undefined || location.pageNumber !== null) {
      settings.page = location.pageNumber;
    }
    if (location.scale) {
      settings.zoom = location.scale;
    }
    if (location.left) {
      settings.scrollLeft = location.left;
    }
    if (location.top) {
      settings.scrollTop = location.top;
    }
    if (location.rotation !== undefined || location.rotation !== null) {
      settings.rotation = location.rotation;
    }
    PDFViewerApplication.store
      ?.setMultiple(settings)
      .catch(() => {
        // Unable to write to storage.
      });
  }
  if (PDFViewerApplication.appConfig.secondaryToolbar) {
    const href = PDFViewerApplication.pdfLinkService.getAnchorUrl(
      location.pdfOpenParams
    );
    PDFViewerApplication.appConfig.secondaryToolbar.viewBookmarkButton.href =
      href;
  }
}

function webViewerScrollModeChanged(evt) {
  if (
    PDFViewerApplication.isInitialViewSet &&
    !PDFViewerApplication.pdfViewer.isInPresentationMode
  ) {
    // Only update the storage when the document has been loaded *and* rendered.
    PDFViewerApplication.store?.set("scrollMode", evt.mode).catch(() => {
      // Unable to write to storage.
    });
  }
}

function webViewerSpreadModeChanged(evt) {
  if (
    PDFViewerApplication.isInitialViewSet &&
    !PDFViewerApplication.pdfViewer.isInPresentationMode
  ) {
    // Only update the storage when the document has been loaded *and* rendered.
    PDFViewerApplication.store?.set("spreadMode", evt.mode).catch(() => {
      // Unable to write to storage.
    });
  }
}

function webViewerResize() {
  const { pdfDocument, pdfViewer, pdfRenderingQueue } = PDFViewerApplication;

  if (pdfRenderingQueue.printing && window.matchMedia("print").matches) {
    // Work-around issue 15324 by ignoring "resize" events during printing.
    return;
  }

  if (!pdfDocument) {
    return;
  }
  const currentScaleValue = pdfViewer.currentScaleValue;
  if (
    currentScaleValue === "auto" ||
    currentScaleValue === "page-fit" ||
    currentScaleValue === "page-width"
  ) {
    // Note: the scale is constant for 'page-actual'.
    pdfViewer.currentScaleValue = currentScaleValue;
  }
  pdfViewer.update();
}

function webViewerHashchange(evt) {
  const hash = evt.hash;
  if (!hash) {
    return;
  }
  if (!PDFViewerApplication.isInitialViewSet) {
    PDFViewerApplication.initialBookmark = hash;
  } else if (!PDFViewerApplication.pdfHistory?.popStateInProgress) {
    PDFViewerApplication.pdfLinkService.setHash(hash);
  }
}

if (typeof PDFJSDev === "undefined" || PDFJSDev.test("GENERIC")) {
  // eslint-disable-next-line no-var
  var webViewerFileInputChange = function (evt) {
    if (PDFViewerApplication.pdfViewer?.isInPresentationMode) {
      return; // Opening a new PDF file isn't supported in Presentation Mode.
    }
    const file = evt.fileInput.files[0];

    PDFViewerApplication.open({
      url: URL.createObjectURL(file),
      originalUrl: file.name,
    });
    if (globalThis.setNgxExtendedPdfViewerSource) {
      globalThis.setNgxExtendedPdfViewerSource(file.name ?? URL.createObjectURL(file));
    }
  };

  // eslint-disable-next-line no-var
  var webViewerOpenFile = function (evt) {
    PDFViewerApplication._openFileInput?.click();
  };
}

function webViewerPresentationMode() {
  PDFViewerApplication.requestPresentationMode();
}
function webViewerSwitchAnnotationEditorMode(evt) {
  PDFViewerApplication.pdfViewer.annotationEditorMode = evt;
}
function webViewerSwitchAnnotationEditorParams(evt) {
  PDFViewerApplication.pdfViewer.annotationEditorParams = evt;
}
function webViewerPrint() {
  PDFViewerApplication.triggerPrinting();
}
function webViewerDownload() {
  PDFViewerApplication.downloadOrSave();
}
function webViewerOpenInExternalApp() {
  PDFViewerApplication.openInExternalApp();
}
function webViewerFirstPage() {
  PDFViewerApplication.page = 1;
}
function webViewerLastPage() {
  PDFViewerApplication.page = PDFViewerApplication.pagesCount;
}
function webViewerNextPage() {
  PDFViewerApplication.pdfViewer.nextPage();
}
function webViewerPreviousPage() {
  PDFViewerApplication.pdfViewer.previousPage();
}
function webViewerZoomIn() {
  PDFViewerApplication.zoomIn();
}
function webViewerZoomOut() {
  PDFViewerApplication.zoomOut();
}
function webViewerZoomReset() {
  PDFViewerApplication.zoomReset();
}
function webViewerPageNumberChanged(evt) {
  const pdfViewer = PDFViewerApplication.pdfViewer;
  // Note that for `<input type="number">` HTML elements, an empty string will
  // be returned for non-number inputs; hence we simply do nothing in that case.
  if (evt.value !== "") {
    PDFViewerApplication.pdfLinkService.goToPage(evt.value);
  }

  // Ensure that the page number input displays the correct value, even if the
  // value entered by the user was invalid (e.g. a floating point number).
  if (
    evt.value !== pdfViewer.currentPageNumber.toString() &&
    evt.value !== pdfViewer.currentPageLabel
  ) {
    PDFViewerApplication.toolbar?.setPageNumber(
      pdfViewer.currentPageNumber,
      pdfViewer.currentPageLabel
    );
  }
}
function webViewerScaleChanged(evt) {
  PDFViewerApplication.pdfViewer.currentScaleValue = evt.value;
}
function webViewerRotateCw() {
  PDFViewerApplication.rotatePages(90);
}
function webViewerRotateCcw() {
  PDFViewerApplication.rotatePages(-90);
}
function webViewerOptionalContentConfig(evt) {
  PDFViewerApplication.pdfViewer.optionalContentConfigPromise = evt.promise;
}
function webViewerSwitchScrollMode(evt) {
  PDFViewerApplication.pdfViewer.scrollMode = evt.mode;
}
function webViewerSwitchSpreadMode(evt) {
  PDFViewerApplication.pdfViewer.spreadMode = evt.mode;
}
function webViewerDocumentProperties() {
  PDFViewerApplication.pdfDocumentProperties?.open();
}

function webViewerFindFromUrlHash(evt) {
  PDFViewerApplication.eventBus.dispatch("find", {
    source: evt.source,
    type: "",
    query: evt.query,
    caseSensitive: false,
    entireWord: false,
    highlightAll: true,
    findPrevious: false,
    matchDiacritics: true,
  });
}

function webViewerUpdateFindMatchesCount({ matchesCount }) {
  if (PDFViewerApplication.supportsIntegratedFind) {
    PDFViewerApplication.externalServices.updateFindMatchesCount(matchesCount);
  } else {
    PDFViewerApplication.findBar?.updateResultsCount(matchesCount);
  }
}

function webViewerUpdateFindControlState({
  state,
  previous,
  matchesCount,
  rawQuery,
}) {
  if (PDFViewerApplication.supportsIntegratedFind) {
    PDFViewerApplication.externalServices.updateFindControlState({
      result: state,
      findPrevious: previous,
      matchesCount,
      rawQuery,
    });
  } else {
    PDFViewerApplication.findBar?.updateUIState(state, previous, matchesCount);
  }
}

function webViewerScaleChanging(evt) {
  PDFViewerApplication.toolbar?.setPageScale(evt.presetValue, evt.scale);

  PDFViewerApplication.pdfViewer.update();
}

function webViewerRotationChanging(evt) {
  if (PDFViewerApplication.pdfThumbnailViewer) {
    PDFViewerApplication.pdfThumbnailViewer.pagesRotation = evt.pagesRotation;
  }

  PDFViewerApplication.forceRendering();
  // Ensure that the active page doesn't change during rotation.
  PDFViewerApplication.pdfViewer.currentPageNumber = evt.pageNumber;
}

function webViewerPageChanging({ pageNumber, pageLabel }) {
  PDFViewerApplication.toolbar?.setPageNumber(pageNumber, pageLabel);
  PDFViewerApplication.secondaryToolbar?.setPageNumber(pageNumber);

  if (PDFViewerApplication.pdfSidebar?.visibleView === SidebarView.THUMBS) {
    PDFViewerApplication.pdfThumbnailViewer?.scrollThumbnailIntoView(
      pageNumber
    );
  }

  // Show/hide the loading indicator in the page number input element.
  const currentPage = PDFViewerApplication.pdfViewer.getPageView(
    /* index = */ pageNumber - 1
  );
  PDFViewerApplication.toolbar?.updateLoadingIndicatorState(
    currentPage?.renderingState === RenderingStates.RUNNING
  );
  // modified by ngx-extended-pdf-viewer
  const pageNumberInput = document.getElementById("pageNumber");
  if (pageNumberInput) {
    const pageScrollEvent = new CustomEvent("page-change");
    pageNumberInput.dispatchEvent(pageScrollEvent);
  }
  // end of modification by ngx-extended-pdf-viewer
}

function webViewerResolutionChange(evt) {
  PDFViewerApplication.pdfViewer.refresh();
}

function webViewerVisibilityChange(evt) {
  if (document.visibilityState === "visible") {
    // Ignore mouse wheel zooming during tab switches (bug 1503412).
    setZoomDisabledTimeout();
  }
}

let zoomDisabledTimeout = null;
function setZoomDisabledTimeout() {
  if (zoomDisabledTimeout) {
    clearTimeout(zoomDisabledTimeout);
  }
  zoomDisabledTimeout = setTimeout(function () {
    zoomDisabledTimeout = null;
  }, WHEEL_ZOOM_DISABLED_TIMEOUT);
}

function webViewerWheel(evt) {
  // #1302 modified by ngx-extended-pdf-viewer
  const element = document.getElementById("viewerContainer");
  const hover = element.parentNode.querySelector(":hover");
  if (hover !== element) {
    return;
  }
  // end of modification by ngx-extended-pdf-viewer

  const {
    pdfViewer,
    supportsMouseWheelZoomCtrlKey,
    supportsMouseWheelZoomMetaKey,
    supportsPinchToZoom,
  } = PDFViewerApplication;

  if (pdfViewer.isInPresentationMode) {
    return;
  }

  const cmd =
    (evt.ctrlKey ? 1 : 0) |
    (evt.altKey ? 2 : 0) |
    (evt.shiftKey ? 4 : 0) |
    (evt.metaKey ? 8 : 0);

  if (window.isKeyIgnored && window.isKeyIgnored(cmd, "WHEEL")) {
    return;
  }


  // Pinch-to-zoom on a trackpad maps to a wheel event with ctrlKey set to true
  // https://developer.mozilla.org/en-US/docs/Web/API/WheelEvent#browser_compatibility
  // Hence if ctrlKey is true but ctrl key hasn't been pressed then we can
  // infer that we have a pinch-to-zoom.
  // But the ctrlKey could have been pressed outside of the browser window,
  // hence we try to do some magic to guess if the scaleFactor is likely coming
  // from a pinch-to-zoom or not.

  // It is important that we query deltaMode before delta{X,Y}, so that
  // Firefox doesn't switch to DOM_DELTA_PIXEL mode for compat with other
  // browsers, see https://bugzilla.mozilla.org/show_bug.cgi?id=1392460.
  const deltaMode = evt.deltaMode;

  // The following formula is a bit strange but it comes from:
  // https://searchfox.org/mozilla-central/rev/d62c4c4d5547064487006a1506287da394b64724/widget/InputData.cpp#618-626
  let scaleFactor = Math.exp(-evt.deltaY / 100);

  const isBuiltInMac =
    typeof PDFJSDev !== "undefined" &&
    PDFJSDev.test("MOZCENTRAL") &&
    FeatureTest.platform.isMac;
  const isPinchToZoom =
    evt.ctrlKey &&
    !PDFViewerApplication._isCtrlKeyDown &&
    deltaMode === WheelEvent.DOM_DELTA_PIXEL &&
    evt.deltaX === 0 &&
    (Math.abs(scaleFactor - 1) < 0.05 || isBuiltInMac) &&
    evt.deltaZ === 0;

  if (
    isPinchToZoom ||
    (evt.ctrlKey && supportsMouseWheelZoomCtrlKey) ||
    (evt.metaKey && supportsMouseWheelZoomMetaKey)
  ) {
    // Only zoom the pages, not the entire viewer.
    evt.preventDefault();
    // NOTE: this check must be placed *after* preventDefault.
    if (
      zoomDisabledTimeout ||
      document.visibilityState === "hidden" ||
      PDFViewerApplication.overlayManager.active
    ) {
      return;
    }

    const previousScale = pdfViewer.currentScale;
    if (isPinchToZoom && supportsPinchToZoom) {
      scaleFactor = PDFViewerApplication._accumulateFactor(
        previousScale,
        scaleFactor,
        "_wheelUnusedFactor"
      );
      if (scaleFactor < 1) {
        PDFViewerApplication.zoomOut(null, scaleFactor);
      } else if (scaleFactor > 1) {
        PDFViewerApplication.zoomIn(null, scaleFactor);
      } else {
        return;
      }
    } else {
      const delta = normalizeWheelEventDirection(evt);

      let ticks = 0;
      if (
        deltaMode === WheelEvent.DOM_DELTA_LINE ||
        deltaMode === WheelEvent.DOM_DELTA_PAGE
      ) {
        // For line-based devices, use one tick per event, because different
        // OSs have different defaults for the number lines. But we generally
        // want one "clicky" roll of the wheel (which produces one event) to
        // adjust the zoom by one step.
        if (Math.abs(delta) >= 1) {
          ticks = Math.sign(delta);
        } else {
          // If we're getting fractional lines (I can't think of a scenario
          // this might actually happen), be safe and use the accumulator.
          ticks = PDFViewerApplication._accumulateTicks(
            delta,
            "_wheelUnusedTicks"
          );
        }
      } else {
        // pixel-based devices
        const PIXELS_PER_LINE_SCALE = 30;
        ticks = PDFViewerApplication._accumulateTicks(
          delta / PIXELS_PER_LINE_SCALE,
          "_wheelUnusedTicks"
        );
      }

      if (ticks < 0) {
        PDFViewerApplication.zoomOut(-ticks);
      } else if (ticks > 0) {
        PDFViewerApplication.zoomIn(ticks);
      } else {
        return;
      }
    }

    // After scaling the page via zoomIn/zoomOut, the position of the upper-
    // left corner is restored. When the mouse wheel is used, the position
    // under the cursor should be restored instead.
    PDFViewerApplication._centerAtPos(previousScale, evt.clientX, evt.clientY);
  } else {
    setZoomDisabledTimeout();
  }
}

function webViewerTouchStart(evt) {
  if (
    PDFViewerApplication.pdfViewer.isInPresentationMode ||
    evt.touches.length < 2
  ) {
    return;
  }
  evt.preventDefault();

  if (evt.touches.length !== 2 || PDFViewerApplication.overlayManager.active) {
    PDFViewerApplication._touchInfo = null;
    return;
  }

  let [touch0, touch1] = evt.touches;
  if (touch0.identifier > touch1.identifier) {
    [touch0, touch1] = [touch1, touch0];
  }
  PDFViewerApplication._touchInfo = {
    touch0X: touch0.pageX,
    touch0Y: touch0.pageY,
    touch1X: touch1.pageX,
    touch1Y: touch1.pageY,
  };
}

function webViewerTouchMove(evt) {
  if (!PDFViewerApplication._touchInfo || evt.touches.length !== 2) {
    return;
  }

  const { pdfViewer, _touchInfo, supportsPinchToZoom } = PDFViewerApplication;
  let [touch0, touch1] = evt.touches;
  if (touch0.identifier > touch1.identifier) {
    [touch0, touch1] = [touch1, touch0];
  }
  const { pageX: page0X, pageY: page0Y } = touch0;
  const { pageX: page1X, pageY: page1Y } = touch1;
  const {
    touch0X: pTouch0X,
    touch0Y: pTouch0Y,
    touch1X: pTouch1X,
    touch1Y: pTouch1Y,
  } = _touchInfo;

  if (
    Math.abs(pTouch0X - page0X) <= 1 &&
    Math.abs(pTouch0Y - page0Y) <= 1 &&
    Math.abs(pTouch1X - page1X) <= 1 &&
    Math.abs(pTouch1Y - page1Y) <= 1
  ) {
    // Touches are really too close and it's hard do some basic
    // geometry in order to guess something.
    return;
  }

  _touchInfo.touch0X = page0X;
  _touchInfo.touch0Y = page0Y;
  _touchInfo.touch1X = page1X;
  _touchInfo.touch1Y = page1Y;

  if (pTouch0X === page0X && pTouch0Y === page0Y) {
    // First touch is fixed, if the vectors are collinear then we've a pinch.
    const v1X = pTouch1X - page0X;
    const v1Y = pTouch1Y - page0Y;
    const v2X = page1X - page0X;
    const v2Y = page1Y - page0Y;
    const det = v1X * v2Y - v1Y * v2X;
    // 0.02 is approximatively sin(0.15deg).
    if (Math.abs(det) > 0.02 * Math.hypot(v1X, v1Y) * Math.hypot(v2X, v2Y)) {
      return;
    }
  } else if (pTouch1X === page1X && pTouch1Y === page1Y) {
    // Second touch is fixed, if the vectors are collinear then we've a pinch.
    const v1X = pTouch0X - page1X;
    const v1Y = pTouch0Y - page1Y;
    const v2X = page0X - page1X;
    const v2Y = page0Y - page1Y;
    const det = v1X * v2Y - v1Y * v2X;
    if (Math.abs(det) > 0.02 * Math.hypot(v1X, v1Y) * Math.hypot(v2X, v2Y)) {
      return;
    }
  } else {
    const diff0X = page0X - pTouch0X;
    const diff1X = page1X - pTouch1X;
    const diff0Y = page0Y - pTouch0Y;
    const diff1Y = page1Y - pTouch1Y;
    const dotProduct = diff0X * diff1X + diff0Y * diff1Y;
    if (dotProduct >= 0) {
      // The two touches go in almost the same direction.
      return;
    }
  }

  evt.preventDefault();

  const distance = Math.hypot(page0X - page1X, page0Y - page1Y) || 1;
  const pDistance = Math.hypot(pTouch0X - pTouch1X, pTouch0Y - pTouch1Y) || 1;
  const previousScale = pdfViewer.currentScale;
  if (supportsPinchToZoom) {
    const newScaleFactor = PDFViewerApplication._accumulateFactor(
      previousScale,
      distance / pDistance,
      "_touchUnusedFactor"
    );
    if (newScaleFactor < 1) {
      PDFViewerApplication.zoomOut(null, newScaleFactor);
    } else if (newScaleFactor > 1) {
      PDFViewerApplication.zoomIn(null, newScaleFactor);
    } else {
      return;
    }
  } else {
    const PIXELS_PER_LINE_SCALE = 30;
    const ticks = PDFViewerApplication._accumulateTicks(
      (distance - pDistance) / PIXELS_PER_LINE_SCALE,
      "_touchUnusedTicks"
    );
    if (ticks < 0) {
      PDFViewerApplication.zoomOut(-ticks);
    } else if (ticks > 0) {
      PDFViewerApplication.zoomIn(ticks);
    } else {
      return;
    }
  }

  PDFViewerApplication._centerAtPos(
    previousScale,
    (page0X + page1X) / 2,
    (page0Y + page1Y) / 2
  );
}

function webViewerTouchEnd(evt) {
  if (!PDFViewerApplication._touchInfo) {
    return;
  }

  evt.preventDefault();
  PDFViewerApplication._touchInfo = null;
  PDFViewerApplication._touchUnusedTicks = 0;
  PDFViewerApplication._touchUnusedFactor = 1;
}

function webViewerClick(evt) {
  if (!PDFViewerApplication.secondaryToolbar?.isOpen) {
    return;
  }
  const appConfig = PDFViewerApplication.appConfig;
  if (
    PDFViewerApplication.pdfViewer.containsElement(evt.target) ||
    (appConfig.toolbar?.container.contains(evt.target) &&
      evt.target !== appConfig.secondaryToolbar?.toggleButton)
  ) {
    // modified by ngx-extended-pdf-viewer?
    if (
      evt.target &&
      evt.target.parentElement === appConfig.secondaryToolbar.toggleButton
    ) {
      return;
    }
    if (
      evt.target &&
      evt.target.parentElement &&
      evt.target.parentElement.parentElement ===
        appConfig.secondaryToolbar.toggleButton
    ) {
      return;
    }
    // end of modification by ngx-extended-pdf-viewer

    PDFViewerApplication.secondaryToolbar.close();
  }
}

function webViewerKeyUp(evt) {
  // evt.ctrlKey is false hence we use evt.key.
  if (evt.key === "Control") {
    PDFViewerApplication._isCtrlKeyDown = false;
  }
}

function webViewerKeyDown(evt) {
  PDFViewerApplication._isCtrlKeyDown = evt.key === "Control";

  if (PDFViewerApplication.overlayManager.active) {
    return;
  }
  const { eventBus, pdfViewer } = PDFViewerApplication;
  const isViewerInPresentationMode = pdfViewer.isInPresentationMode;

  let handled = false,
    ensureViewerFocused = false;
  const cmd =
    (evt.ctrlKey ? 1 : 0) |
    (evt.altKey ? 2 : 0) |
    (evt.shiftKey ? 4 : 0) |
    (evt.metaKey ? 8 : 0);

  // modified by ngx-extended-pdf-viewer
  if (window.isKeyIgnored && window.isKeyIgnored(cmd, evt.keyCode)) {
    return;
  }
  // end of modification by ngx-extended-pdf-viewer

  // First, handle the key bindings that are independent whether an input
  // control is selected or not.
  if (cmd === 1 || cmd === 8 || cmd === 5 || cmd === 12) {
    // either CTRL or META key with optional SHIFT.
    switch (evt.keyCode) {
      case 70: // f
        if (!PDFViewerApplication.supportsIntegratedFind && !evt.shiftKey) {
          PDFViewerApplication.findBar?.open();
          handled = true;
        }
        break;
      case 71: // g
        if (!PDFViewerApplication.supportsIntegratedFind) {
          const { state } = PDFViewerApplication.findController;
          if (state) {
            const newState = {
              source: window,
              type: "again",
              findPrevious: cmd === 5 || cmd === 12,
            };
            eventBus.dispatch("find", { ...state, ...newState });
          }
          handled = true;
        }
        break;
      case 61: // FF/Mac '='
      case 107: // FF '+' and '='
      case 187: // Chrome '+'
      case 171: // FF with German keyboard
        PDFViewerApplication.zoomIn();
        handled = true;
        break;
      case 173: // FF/Mac '-'
      case 109: // FF '-'
      case 189: // Chrome '-'
        PDFViewerApplication.zoomOut();
        handled = true;
        break;
      case 48: // '0'
      case 96: // '0' on Numpad of Swedish keyboard
        if (!isViewerInPresentationMode) {
          // keeping it unhandled (to restore page zoom to 100%)
          setTimeout(function () {
            // ... and resetting the scale after browser adjusts its scale
            PDFViewerApplication.zoomReset();
          });
          handled = false;
        }
        break;

      case 38: // up arrow
        if (isViewerInPresentationMode || PDFViewerApplication.page > 1) {
          PDFViewerApplication.page = 1;
          handled = true;
          ensureViewerFocused = true;
        }
        break;
      case 40: // down arrow
        if (
          isViewerInPresentationMode ||
          PDFViewerApplication.page < PDFViewerApplication.pagesCount
        ) {
          PDFViewerApplication.page = PDFViewerApplication.pagesCount;
          handled = true;
          ensureViewerFocused = true;
        }
        break;
    }
  }

  if (typeof PDFJSDev === "undefined" || PDFJSDev.test("GENERIC || CHROME")) {
    // CTRL or META without shift
    if (cmd === 1 || cmd === 8) {
      switch (evt.keyCode) {
        case 83: // s
          eventBus.dispatch("download", { source: window });
          handled = true;
          break;

        case 79: // o
          if (typeof PDFJSDev === "undefined" || PDFJSDev.test("GENERIC")) {
            eventBus.dispatch("openfile", { source: window });
            handled = true;
          }
          break;
      }
    }
  }

  // CTRL+ALT or Option+Command
  if (cmd === 3 || cmd === 10) {
    switch (evt.keyCode) {
      case 80: // p
        PDFViewerApplication.requestPresentationMode();
        handled = true;
        PDFViewerApplication.externalServices.reportTelemetry({
          type: "buttons",
          data: { id: "presentationModeKeyboard" },
        });
        break;
      case 71: // g
        // focuses input#pageNumber field
        if (PDFViewerApplication.appConfig.toolbar) {
          PDFViewerApplication.appConfig.toolbar.pageNumber.select();
          handled = true;
        }
        break;
    }
  }

  if (handled) {
    if (ensureViewerFocused && !isViewerInPresentationMode) {
      pdfViewer.focus();
    }
    evt.preventDefault();
    return;
  }

  // Some shortcuts should not get handled if a control/input element
  // is selected.
  const curElement = getActiveOrFocusedElement();
  const curElementTagName = curElement?.tagName.toUpperCase();
  if (
    curElementTagName === "INPUT" ||
    curElementTagName === "TEXTAREA" ||
    curElementTagName === "SELECT" ||
    (curElementTagName === "BUTTON" &&
      (evt.keyCode === /* Enter = */ 13 || evt.keyCode === /* Space = */ 32)) ||
    curElement?.isContentEditable
  ) {
    // Make sure that the secondary toolbar is closed when Escape is pressed.
    if (evt.keyCode !== /* Esc = */ 27) {
      return;
    }
  }

  // No control key pressed at all.
  if (cmd === 0) {
    let turnPage = 0,
      turnOnlyIfPageFit = false;
    switch (evt.keyCode) {
      case 38: // up arrow
        if (PDFViewerApplication.supportsCaretBrowsingMode) {
          PDFViewerApplication.moveCaret(
            /* isUp = */ true,
            /* select = */ false
          );
          handled = true;
          break;
        }
      /* falls through */
      case 33: // pg up
        // vertical scrolling using arrow/pg keys
        if (pdfViewer.isVerticalScrollbarEnabled) {
          turnOnlyIfPageFit = true;
        }
        turnPage = -1;
        break;
      case 8: // backspace
        if (!isViewerInPresentationMode) {
          turnOnlyIfPageFit = true;
        }
        turnPage = -1;
        break;
      case 37: // left arrow
        if (PDFViewerApplication.supportsCaretBrowsingMode) {
          return;
        }
        // horizontal scrolling using arrow keys
        if (pdfViewer.isHorizontalScrollbarEnabled) {
          turnOnlyIfPageFit = true;
        }
      /* falls through */
      case 75: // 'k'
      case 80: // 'p'
        turnPage = -1;
        break;
      case 27: // esc key
        if (PDFViewerApplication.secondaryToolbar?.isOpen) {
          PDFViewerApplication.secondaryToolbar.close();
          handled = true;
        }
        if (
          !PDFViewerApplication.supportsIntegratedFind &&
          PDFViewerApplication.findBar?.opened
        ) {
          PDFViewerApplication.findBar.close();
          handled = true;
        }
        break;
      case 40: // down arrow
        if (PDFViewerApplication.supportsCaretBrowsingMode) {
          PDFViewerApplication.moveCaret(
            /* isUp = */ false,
            /* select = */ false
          );
          handled = true;
          break;
        }
      /* falls through */
      case 34: // pg down
        // vertical scrolling using arrow/pg keys
        if (pdfViewer.isVerticalScrollbarEnabled) {
          turnOnlyIfPageFit = true;
        }
        turnPage = 1;
        break;
      case 13: // enter key
      case 32: // spacebar
        if (!isViewerInPresentationMode) {
          turnOnlyIfPageFit = true;
        }
        turnPage = 1;
        break;
      case 39: // right arrow
        if (PDFViewerApplication.supportsCaretBrowsingMode) {
          return;
        }
        // horizontal scrolling using arrow keys
        if (pdfViewer.isHorizontalScrollbarEnabled) {
          turnOnlyIfPageFit = true;
        }
      /* falls through */
      case 74: // 'j'
      case 78: // 'n'
        turnPage = 1;
        break;

      case 36: // home
        if (isViewerInPresentationMode || PDFViewerApplication.page > 1) {
          PDFViewerApplication.page = 1;
          handled = true;
          ensureViewerFocused = true;
        }
        break;
      case 35: // end
        if (
          isViewerInPresentationMode ||
          PDFViewerApplication.page < PDFViewerApplication.pagesCount
        ) {
          PDFViewerApplication.page = PDFViewerApplication.pagesCount;
          handled = true;
          ensureViewerFocused = true;
        }
        break;

      case 83: // 's'
        PDFViewerApplication.pdfCursorTools?.switchTool(CursorTool.SELECT);
        break;
      case 72: // 'h'
        PDFViewerApplication.pdfCursorTools?.switchTool(CursorTool.HAND);
        break;

      case 82: // 'r'
        PDFViewerApplication.rotatePages(90);
        break;

      case 115: // F4
        PDFViewerApplication.pdfSidebar?.toggle();
        break;
    }

    if (
      turnPage !== 0 &&
      (!turnOnlyIfPageFit || pdfViewer.currentScaleValue === "page-fit")
    ) {
      if (turnPage > 0) {
        pdfViewer.nextPage();
      } else {
        pdfViewer.previousPage();
      }
      handled = true;
    }
  }

  // shift-key
  if (cmd === 4) {
    switch (evt.keyCode) {
      case 13: // enter key
      case 32: // spacebar
        if (
          !isViewerInPresentationMode &&
          pdfViewer.currentScaleValue !== "page-fit"
        ) {
          break;
        }
        pdfViewer.previousPage();

        handled = true;
        break;

      case 38: // up arrow
        PDFViewerApplication.moveCaret(/* isUp = */ true, /* select = */ true);
        handled = true;
        break;
      case 40: // down arrow
        PDFViewerApplication.moveCaret(/* isUp = */ false, /* select = */ true);
        handled = true;
        break;
      case 82: // 'r'
        PDFViewerApplication.rotatePages(-90);
        break;
    }
  }

  // ngx-extended-pdf-viewer must not enforce getting the focus

  if (ensureViewerFocused && !pdfViewer.containsElement(curElement)) {
    // The page container is not focused, but a page navigation key has been
    // pressed. Change the focus to the viewer container to make sure that
    // navigation by keyboard works as expected.
    pdfViewer.focus();
  }

  if (handled) {
    evt.preventDefault();
  }
}

function beforeUnload(evt) {
  evt.preventDefault();
  evt.returnValue = "";
  return false;
}

function webViewerAnnotationEditorStatesChanged(data) {
  PDFViewerApplication.externalServices.updateEditorStates(data);
}

function webViewerReportTelemetry({ details }) {
  PDFViewerApplication.externalServices.reportTelemetry(details);
}

export { PDFViewerApplication };<|MERGE_RESOLUTION|>--- conflicted
+++ resolved
@@ -1921,24 +1921,6 @@
       return;
     }
 
-<<<<<<< HEAD
-    const pagesOverview = this.pdfViewer.getPagesOverview();
-    const printContainer = this.appConfig.printContainer;
-    const printResolution = AppOptions.get("printResolution");
-    const optionalContentConfigPromise =
-      this.pdfViewer.optionalContentConfigPromise;
-
-    const printService = PDFPrintServiceFactory.createPrintService(
-      this.pdfDocument,
-      pagesOverview,
-      printContainer,
-      printResolution,
-      optionalContentConfigPromise,
-      this._printAnnotationStoragePromise,
-      this.pdfViewer.eventBus // #588 modified by ngx-extended-pdf-viewer
-    );
-    this.printService = printService;
-=======
     this.printService = PDFPrintServiceFactory.createPrintService({
       pdfDocument: this.pdfDocument,
       pagesOverview: this.pdfViewer.getPagesOverview(),
@@ -1946,8 +1928,8 @@
       printResolution: AppOptions.get("printResolution"),
       optionalContentConfigPromise: this.pdfViewer.optionalContentConfigPromise,
       printAnnotationStoragePromise: this._printAnnotationStoragePromise,
+      eventBus: this.pdfViewer.eventBus, // #588 modified by ngx-extended-pdf-viewer
     });
->>>>>>> d96fd80c
     this.forceRendering();
     // Disable the editor-indicator during printing (fixes bug 1790552).
     this.setTitle();
