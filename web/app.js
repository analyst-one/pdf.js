--- conflicted
+++ resolved
@@ -1226,14 +1226,8 @@
         options
       );
     } catch (reason) {
-<<<<<<< HEAD
-      // When the PDF document isn't ready, or the PDF file is still
-      // downloading, simply fallback to a "regular" download.
+      // When the PDF document isn't ready, fallback to a "regular" download.
       globalThis.ngxConsole.error(`Error when saving the document: ${reason.message}`);
-=======
-      // When the PDF document isn't ready, fallback to a "regular" download.
-      console.error(`Error when saving the document: ${reason.message}`);
->>>>>>> a609bd89
       await this.download(options);
     } finally {
       await this.pdfScriptingManager.dispatchDidSave();
