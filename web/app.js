/* eslint-disable prettier/prettier */
/* Copyright 2012 Mozilla Foundation
 *
 * Licensed under the Apache License, Version 2.0 (the "License");
 * you may not use this file except in compliance with the License.
 * You may obtain a copy of the License at
 *
 *     http://www.apache.org/licenses/LICENSE-2.0
 *
 * Unless required by applicable law or agreed to in writing, software
 * distributed under the License is distributed on an "AS IS" BASIS,
 * WITHOUT WARRANTIES OR CONDITIONS OF ANY KIND, either express or implied.
 * See the License for the specific language governing permissions and
 * limitations under the License.
 */

/** @typedef {import("./interfaces.js").IL10n} IL10n */
// eslint-disable-next-line max-len
/** @typedef {import("../src/display/api.js").PDFDocumentProxy} PDFDocumentProxy */
// eslint-disable-next-line max-len
/** @typedef {import("../src/display/api.js").PDFDocumentLoadingTask} PDFDocumentLoadingTask */

import {
  animationStarted,
  apiPageLayoutToViewerModes,
  apiPageModeToSidebarView,
  AutoPrintRegExp,
  CursorTool,
  DEFAULT_SCALE_VALUE,
  getActiveOrFocusedElement,
  isValidRotation,
  isValidScrollMode,
  isValidSpreadMode,
  normalizeWheelEventDirection,
  parseQueryString,
  ProgressBar,
  RenderingStates,
  ScrollMode,
  SidebarView,
  SpreadMode,
  TextLayerMode,
} from "./ui_utils.js";
import {
  AnnotationEditorType,
  build,
  FeatureTest,
  getDocument,
  getPdfFilenameFromUrl,
  GlobalWorkerOptions,
  InvalidPDFException,
  isDataScheme,
  isPdfFile,
  MissingPDFException,
  PDFWorker,
  shadow,
  UnexpectedResponseException,
  version,
} from "pdfjs-lib";
import { ngxExtendedPdfViewerVersion } from "./ngx-extended-pdf-viewer-version.js";
import { AppOptions, OptionKind } from "./app_options.js";
import { AutomationEventBus, EventBus } from "./event_utils.js";
import { ExternalServices, initCom, MLManager } from "web-external_services";
import { LinkTarget, PDFLinkService } from "./pdf_link_service.js";
import { AltTextManager } from "web-alt_text_manager";
import { AnnotationEditorParams } from "web-annotation_editor_params";
import { CaretBrowsingMode } from "./caret_browsing.js";
import { DownloadManager } from "web-download_manager";
import { OverlayManager } from "./overlay_manager.js";
import { PasswordPrompt } from "./password_prompt.js";
import { PDFAttachmentViewer } from "web-pdf_attachment_viewer";
import { PDFCursorTools } from "web-pdf_cursor_tools";
import { PDFDocumentProperties } from "web-pdf_document_properties";
import { PDFFindBar } from "web-pdf_find_bar";
import { PDFFindController } from "./pdf_find_controller.js";
import { PDFHistory } from "./pdf_history.js";
import { PDFLayerViewer } from "web-pdf_layer_viewer";
import { PDFOutlineViewer } from "web-pdf_outline_viewer";
import { PDFPresentationMode } from "web-pdf_presentation_mode";
import { PDFPrintServiceFactory } from "web-print_service";
import { PDFRenderingQueue } from "./pdf_rendering_queue.js";
import { PDFScriptingManager } from "./pdf_scripting_manager.js";
import { PDFSidebar } from "web-pdf_sidebar";
import { PDFThumbnailViewer } from "web-pdf_thumbnail_viewer";
import { PDFViewer } from "./pdf_viewer.js";
import { Preferences } from "web-preferences";
import { SecondaryToolbar } from "web-secondary_toolbar";
import { Toolbar } from "web-toolbar";
import { ViewHistory } from "./view_history.js";

const FORCE_PAGES_LOADED_TIMEOUT = 10; // ms
const WHEEL_ZOOM_DISABLED_TIMEOUT = 1000; // ms

const ViewOnLoad = {
  UNKNOWN: -1,
  PREVIOUS: 0, // Default value.
  INITIAL: 1,
};

const PDFViewerApplication = {
  initialBookmark: document.location.hash.substring(1),
  _initializedCapability: {
    ...Promise.withResolvers(),
    settled: false,
  },
  appConfig: null,
  /** @type {PDFDocumentProxy} */
  pdfDocument: null,
  /** @type {PDFDocumentLoadingTask} */
  pdfLoadingTask: null,
  printService: null,
  /** @type {PDFViewer} */
  pdfViewer: null,
  /** @type {PDFThumbnailViewer} */
  pdfThumbnailViewer: null,
  /** @type {PDFRenderingQueue} */
  pdfRenderingQueue: null,
  /** @type {PDFPresentationMode} */
  pdfPresentationMode: null,
  /** @type {PDFDocumentProperties} */
  pdfDocumentProperties: null,
  /** @type {PDFLinkService} */
  pdfLinkService: null,
  /** @type {PDFHistory} */
  pdfHistory: null,
  /** @type {PDFSidebar} */
  pdfSidebar: null,
  /** @type {PDFOutlineViewer} */
  pdfOutlineViewer: null,
  /** @type {PDFAttachmentViewer} */
  pdfAttachmentViewer: null,
  /** @type {PDFLayerViewer} */
  pdfLayerViewer: null,
  /** @type {PDFCursorTools} */
  pdfCursorTools: null,
  /** @type {PDFScriptingManager} */
  pdfScriptingManager: null,
  /** @type {ViewHistory} */
  store: null,
  /** @type {DownloadManager} */
  downloadManager: null,
  /** @type {OverlayManager} */
  overlayManager: null,
  /** @type {Preferences} */
  preferences: null,
  /** @type {Toolbar} */
  toolbar: null,
  /** @type {SecondaryToolbar} */
  secondaryToolbar: null,
  /** @type {EventBus} */
  eventBus: null,
  /** @type {IL10n} */
  l10n: null,
  /** @type {AnnotationEditorParams} */
  annotationEditorParams: null,
  isInitialViewSet: false,
  downloadComplete: false,
  isViewerEmbedded: window.parent !== window,
  url: "",
  baseUrl: "",
  _downloadUrl: "",
  _eventBusAbortController: null,
  _windowAbortController: null,
  documentInfo: null,
  metadata: null,
  _contentDispositionFilename: null,
  _contentLength: null,
  _saveInProgress: false,
  _wheelUnusedTicks: 0,
  _wheelUnusedFactor: 1,
  _touchUnusedTicks: 0,
  _touchUnusedFactor: 1,
  _PDFBug: null,
  _hasAnnotationEditors: false,
  _title: document.title,
  _printAnnotationStoragePromise: null,
  _touchInfo: null,
  _isCtrlKeyDown: false,
  _nimbusDataPromise: null,
  _caretBrowsing: null,
  _isScrolling: false,

  // Called once when the document is loaded.
  async initialize(appConfig) {
    let l10nPromise;
    // In the (various) extension builds, where the locale is set automatically,
    // initialize the `L10n`-instance as soon as possible.
    if (typeof PDFJSDev !== "undefined" && !PDFJSDev.test("GENERIC")) {
      l10nPromise = this.externalServices.createL10n();
    }
    this.appConfig = appConfig;

    if (
      typeof PDFJSDev === "undefined"
        ? window.isGECKOVIEW
        : PDFJSDev.test("GECKOVIEW")
    ) {
      this._nimbusDataPromise = this.externalServices.getNimbusExperimentData();
    }

    // Ensure that `Preferences`, and indirectly `AppOptions`, have initialized
    // before creating e.g. the various viewer components.
    try {
      await this.preferences.initializedPromise;
    } catch (ex) {
      console.error(`initialize: "${ex.message}".`);
    }
    if (AppOptions.get("pdfBugEnabled")) {
      await this._parseHashParams();
    }

    if (typeof PDFJSDev === "undefined" || !PDFJSDev.test("MOZCENTRAL")) {
      let mode;
      switch (AppOptions.get("viewerCssTheme")) {
        case 1:
          mode = "is-light";
          break;
        case 2:
          mode = "is-dark";
          break;
      }
      if (mode) {
        document.documentElement.classList.add(mode);
      }
    }

    // Ensure that the `L10n`-instance has been initialized before creating
    // e.g. the various viewer components.
    if (typeof PDFJSDev === "undefined" || PDFJSDev.test("GENERIC")) {
      l10nPromise = this.externalServices.createL10n();
    }
    this.l10n = await l10nPromise;
    document.getElementsByTagName("html")[0].dir = this.l10n.getDirection();
    // Connect Fluent, when necessary, and translate what we already have.
    if (typeof PDFJSDev === "undefined" || !PDFJSDev.test("MOZCENTRAL")) {
      this.l10n.translate(appConfig.appContainer || document.documentElement);
    }

    if (
      this.isViewerEmbedded &&
      AppOptions.get("externalLinkTarget") === LinkTarget.NONE
    ) {
      // Prevent external links from "replacing" the viewer,
      // when it's embedded in e.g. an <iframe> or an <object>.
      AppOptions.set("externalLinkTarget", LinkTarget.TOP);
    }
    await this._initializeViewerComponents();

    // Bind the various event handlers *after* the viewer has been
    // initialized, to prevent errors if an event arrives too soon.
    this.bindEvents();
    this.bindWindowEvents();

    this._initializedCapability.settled = true;
    this._initializedCapability.resolve();

    /* modified by ngx-extended-pdf-viewer #633.
       The shadow() function must be called each time the PDF viewer is initialized. */
    this.initializeLoadingBar();
    /* #633 end of modification */
  },

  /**
  },

  /**
   * Potentially parse special debugging flags in the hash section of the URL.
   * @private
   */
  async _parseHashParams() {
    const hash = document.location.hash.substring(1);
    if (!hash) {
      return;
    }
    const { mainContainer, viewerContainer } = this.appConfig,
      params = parseQueryString(hash);

    const loadPDFBug = async () => {
      if (this._PDFBug) {
        return;
      }
      const { PDFBug } =
        typeof PDFJSDev === "undefined"
          ? await import(AppOptions.get("debuggerSrc")) // eslint-disable-line no-unsanitized/method
          : await __non_webpack_import__(AppOptions.get("debuggerSrc"));

      this._PDFBug = PDFBug;
    };

    if (params.get("disableworker") === "true") {
      try {
        GlobalWorkerOptions.workerSrc ||= AppOptions.get("workerSrc");

        if (typeof PDFJSDev === "undefined") {
          globalThis.pdfjsWorker = await import("pdfjs/pdf.worker.js");
        } else {
          await __non_webpack_import__(PDFWorker.workerSrc);
        }
      } catch (ex) {
        console.error(`_parseHashParams: "${ex.message}".`);
      }
    }
    if (params.has("disablerange")) {
      AppOptions.set("disableRange", params.get("disablerange") === "true");
    }
    if (params.has("disablestream")) {
      AppOptions.set("disableStream", params.get("disablestream") === "true");
    }
    if (params.has("disableautofetch")) {
      AppOptions.set(
        "disableAutoFetch",
        params.get("disableautofetch") === "true"
      );
    }
    if (params.has("disablefontface")) {
      AppOptions.set(
        "disableFontFace",
        params.get("disablefontface") === "true"
      );
    }
    if (params.has("disablehistory")) {
      AppOptions.set("disableHistory", params.get("disablehistory") === "true");
    }
    if (params.has("verbosity")) {
      AppOptions.set("verbosity", params.get("verbosity") | 0);
    }
    if (params.has("textlayer")) {
      switch (params.get("textlayer")) {
        case "off":
          AppOptions.set("textLayerMode", TextLayerMode.DISABLE);
          break;
        case "visible":
        case "shadow":
        case "hover":
          viewerContainer.classList.add(`textLayer-${params.get("textlayer")}`);
          try {
            await loadPDFBug();
            this._PDFBug.loadCSS();
          } catch (ex) {
            console.error(`_parseHashParams: "${ex.message}".`);
          }
          break;
      }
    }
    if (params.has("pdfbug")) {
      AppOptions.setAll({ pdfBug: true, fontExtraProperties: true });

      const enabled = params.get("pdfbug").split(",");
      try {
        await loadPDFBug();
        this._PDFBug.init(mainContainer, enabled);
      } catch (ex) {
        console.error(`_parseHashParams: "${ex.message}".`);
      }
    }
    // It is not possible to change locale for the (various) extension builds.
    if (
      (typeof PDFJSDev === "undefined" || PDFJSDev.test("GENERIC")) &&
      params.has("locale")
    ) {
      AppOptions.set("locale", params.get("locale"));
    }

    // Set some specific preferences for tests.
    if (typeof PDFJSDev !== "undefined" && PDFJSDev.test("TESTING")) {
      if (params.has("highlighteditorcolors")) {
        AppOptions.set(
          "highlightEditorColors",
          params.get("highlighteditorcolors")
        );
      }
      if (params.has("supportscaretbrowsingmode")) {
        AppOptions.set(
          "supportsCaretBrowsingMode",
          params.get("supportscaretbrowsingmode") === "true"
        );
      }
    }
  },

  /**
   * @private
   */
  async _initializeViewerComponents() {
    const { appConfig, externalServices, l10n } = this;

    const eventBus = AppOptions.get("isInAutomation")
      ? new AutomationEventBus()
      : new EventBus();
    this.eventBus = eventBus;

    this.overlayManager = new OverlayManager();

    const pdfRenderingQueue = new PDFRenderingQueue();
    pdfRenderingQueue.onIdle = this._cleanup.bind(this);
    this.pdfRenderingQueue = pdfRenderingQueue;

    const pdfLinkService = new PDFLinkService({
      eventBus,
      externalLinkTarget: AppOptions.get("externalLinkTarget"),
      externalLinkRel: AppOptions.get("externalLinkRel"),
      ignoreDestinationZoom: AppOptions.get("ignoreDestinationZoom"),
    });
    this.pdfLinkService = pdfLinkService;

    const downloadManager = (this.downloadManager = new DownloadManager());

    const findController = new PDFFindController({
      linkService: pdfLinkService,
      eventBus,
      // #492 modified by ngx-extended-pdf-viewer
      pageViewMode: AppOptions.get("pageViewMode"),
      // #492 modification end
      updateMatchesCountOnProgress:
        typeof PDFJSDev === "undefined"
          ? !window.isGECKOVIEW
          : !PDFJSDev.test("GECKOVIEW"),
    });
    this.findController = findController;

    const pdfScriptingManager = new PDFScriptingManager({
      eventBus,
      externalServices,
      docProperties: this._scriptingDocProperties.bind(this),
    });
    this.pdfScriptingManager = pdfScriptingManager;

    const container = appConfig.mainContainer,
      viewer = appConfig.viewerContainer;
    const annotationEditorMode = AppOptions.get("annotationEditorMode");
    const pageColors =
      AppOptions.get("forcePageColors") ||
      window.matchMedia("(forced-colors: active)").matches
        ? {
            background: AppOptions.get("pageColorsBackground"),
            foreground: AppOptions.get("pageColorsForeground"),
          }
        : null;
    const altTextManager = appConfig.altTextDialog
      ? new AltTextManager(
          appConfig.altTextDialog,
          container,
          this.overlayManager,
          eventBus
        )
      : null;

    const pdfViewer = new PDFViewer({
      container,
      viewer,
      eventBus,
      renderingQueue: pdfRenderingQueue,
      linkService: pdfLinkService,
      downloadManager,
      altTextManager,
      findController,
      scriptingManager:
        AppOptions.get("enableScripting") && pdfScriptingManager,
      l10n,
      textLayerMode: AppOptions.get("textLayerMode"),
      annotationMode: AppOptions.get("annotationMode"),
      annotationEditorMode,
      annotationEditorHighlightColors: AppOptions.get("highlightEditorColors"),
      enableHighlightFloatingButton: AppOptions.get(
        "enableHighlightFloatingButton"
      ),
      imageResourcesPath: AppOptions.get("imageResourcesPath"),
      removePageBorders: AppOptions.get("removePageBorders"), // #194
      enablePrintAutoRotate: AppOptions.get("enablePrintAutoRotate"),
      maxCanvasPixels: AppOptions.get("maxCanvasPixels"),
      /** #495 modified by ngx-extended-pdf-viewer */
      pageViewMode: AppOptions.get("pageViewMode"),
      /** end of modification */
      enablePermissions: AppOptions.get("enablePermissions"),
      pageColors,
      mlManager: this.mlManager,
    });
    this.pdfViewer = pdfViewer;

    pdfRenderingQueue.setViewer(pdfViewer);
    pdfLinkService.setViewer(pdfViewer);
    pdfScriptingManager.setViewer(pdfViewer);

    if (appConfig.sidebar?.thumbnailView) {
      this.pdfThumbnailViewer = new PDFThumbnailViewer({
        container: appConfig.sidebar.thumbnailView,
        eventBus,
        renderingQueue: pdfRenderingQueue,
        linkService: pdfLinkService,
        pageColors,
      });
      pdfRenderingQueue.setThumbnailViewer(this.pdfThumbnailViewer);
    }

    // The browsing history is only enabled when the viewer is standalone,
    // i.e. not when it is embedded in a web page.
    if (!this.isViewerEmbedded && !AppOptions.get("disableHistory")) {
      this.pdfHistory = new PDFHistory({
        linkService: pdfLinkService,
        eventBus,
      });
      pdfLinkService.setHistory(this.pdfHistory);
    }

    if (!this.supportsIntegratedFind && appConfig.findBar) {
      this.findBar = new PDFFindBar(appConfig.findBar, eventBus);
    }

    if (appConfig.annotationEditorParams) {
      if (annotationEditorMode !== AnnotationEditorType.DISABLE) {
        if (AppOptions.get("enableStampEditor")) {
          appConfig.toolbar?.editorStampButton?.classList.remove("hidden");
        }

        const editorHighlightButton = appConfig.toolbar?.editorHighlightButton;
        if (editorHighlightButton && AppOptions.get("enableHighlightEditor")) {
          editorHighlightButton.hidden = false;
        }

        this.annotationEditorParams = new AnnotationEditorParams(
          appConfig.annotationEditorParams,
          eventBus
        );
      } else {
        for (const id of ["editorModeButtons", "editorModeSeparator"]) {
          document.getElementById(id)?.classList.add("hidden");
        }
      }
    }

    if (appConfig.documentProperties) {
      this.pdfDocumentProperties = new PDFDocumentProperties(
        appConfig.documentProperties,
        this.overlayManager,
        eventBus,
        l10n,
        /* fileNameLookup = */ () => this._docFilename
      );
    }

    // NOTE: The cursor-tools are unlikely to be helpful/useful in GeckoView,
    // in particular the `HandTool` which basically simulates touch scrolling.
    if (appConfig.secondaryToolbar?.cursorHandToolButton) {
      this.pdfCursorTools = new PDFCursorTools({
        container,
        eventBus,
        cursorToolOnLoad: AppOptions.get("cursorToolOnLoad"),
      });
    }

    if (appConfig.toolbar) {
      if (
        typeof PDFJSDev === "undefined"
          ? window.isGECKOVIEW
          : PDFJSDev.test("GECKOVIEW")
      ) {
        this.toolbar = new Toolbar(
          appConfig.toolbar,
          eventBus,
          await this._nimbusDataPromise
        );
      } else {
        this.toolbar = new Toolbar(appConfig.toolbar, eventBus);
      }
    }

    if (appConfig.secondaryToolbar) {
      this.secondaryToolbar = new SecondaryToolbar(
        appConfig.secondaryToolbar,
        eventBus
      );
    }

    if (
      this.supportsFullscreen &&
      (appConfig.toolbar?.presentationModeButton || // #1807 modified by ngx-extended-pdf-viewer
      appConfig.secondaryToolbar?.presentationModeButton)
    ) {
      this.pdfPresentationMode = new PDFPresentationMode({
        container,
        pdfViewer,
        eventBus,
      });
    }

    // #763 modified by ngx-extended-pdf-viewer
    const prompt = AppOptions.get("passwordPrompt");
    if (!prompt) {
      if (appConfig.passwordOverlay) {
        this.passwordPrompt = new PasswordPrompt(
          appConfig.passwordOverlay,
          this.overlayManager,
          this.isViewerEmbedded
        );
      }
    } else {
      this.passwordPrompt = prompt;
    }
    // #763 end of modification by ngx-extended-pdf-viewer=======

    if (appConfig.sidebar?.outlineView) {
      this.pdfOutlineViewer = new PDFOutlineViewer({
        container: appConfig.sidebar.outlineView,
        eventBus,
        l10n,
        linkService: pdfLinkService,
        downloadManager,
      });
    }

    if (appConfig.sidebar?.attachmentsView) {
      this.pdfAttachmentViewer = new PDFAttachmentViewer({
        container: appConfig.sidebar.attachmentsView,
        eventBus,
        l10n,
        downloadManager,
      });
    }

    if (appConfig.sidebar?.layersView) {
      this.pdfLayerViewer = new PDFLayerViewer({
        container: appConfig.sidebar.layersView,
        eventBus,
        l10n,
      });
    }

    if (appConfig.sidebar) {
      this.pdfSidebar = new PDFSidebar({
        elements: appConfig.sidebar,
        eventBus,
        l10n,
      });
      this.pdfSidebar.onToggled = this.forceRendering.bind(this);
      this.pdfSidebar.onUpdateThumbnails = () => {
        // Use the rendered pages to set the corresponding thumbnail images.
        for (const pageView of pdfViewer.getCachedPageViews()) {
          if (pageView.renderingState === RenderingStates.FINISHED) {
            this.pdfThumbnailViewer
              .getThumbnail(pageView.id - 1)
              ?.setImage(pageView);
          }
        }
        this.pdfThumbnailViewer.scrollThumbnailIntoView(
          pdfViewer.currentPageNumber
        );
      };
    }
  },

  async run(config) {
    this.preferences = new Preferences();
    await this.initialize(config);

    const { appConfig, eventBus } = this;
    let file;
    if (typeof PDFJSDev === "undefined" || PDFJSDev.test("GENERIC")) {
      const queryString = document.location.search.substring(1);
      const params = parseQueryString(queryString);
      file = params.get("file") ?? AppOptions.get("defaultUrl");
      validateFileURL(file);
    } else if (PDFJSDev.test("MOZCENTRAL")) {
      file = window.location.href;
    } else if (PDFJSDev.test("CHROME")) {
      file = AppOptions.get("defaultUrl");
    }

    if (typeof PDFJSDev === "undefined" || PDFJSDev.test("GENERIC")) {
      const fileInput = (this._openFileInput = document.createElement("input"));
      fileInput.id = "fileInput";
      fileInput.hidden = true;
      fileInput.type = "file";
      fileInput.value = null;
      fileInput.accept = ".pdf,application/pdf";
      document.body.append(fileInput);

      fileInput.addEventListener("change", function (evt) {
        const { files } = evt.target;
        if (!files || files.length === 0) {
          return;
        }
        eventBus.dispatch("fileinputchange", {
          source: this,
          fileInput: evt.target,
        });
      });

      // Enable dragging-and-dropping a new PDF file onto the viewerContainer.
      appConfig.mainContainer.addEventListener("dragover", function (evt) {
        if (AppOptions.get("enableDragAndDrop")) { // #686 modified by ngx-extended-pdf-viewer
          evt.preventDefault();

        evt.dataTransfer.dropEffect =
          evt.dataTransfer.effectAllowed === "copy" ? "copy" : "move";
        } // #686 end of modification
      });
      appConfig.mainContainer.addEventListener("drop", function (evt) {
        evt.preventDefault();

        const { files } = evt.dataTransfer;
        if (!files || files.length === 0) {
          return;
        }
        eventBus.dispatch("fileinputchange", {
          source: this,
          fileInput: evt.dataTransfer,
          dropEvent: evt // #972 allowing users to read the drop coordinates
        });
      });
    }

    if (!AppOptions.get("supportsDocumentFonts")) {
      AppOptions.set("disableFontFace", true);
      this.l10n.get("pdfjs-web-fonts-disabled").then(msg => {
        console.warn(msg);
      });
    }

    if (!this.supportsPrinting) {
      appConfig.toolbar?.print?.classList.add("hidden");
      appConfig.secondaryToolbar?.printButton.classList.add("hidden");
    }

    if (!this.supportsFullscreen) {
      appConfig.toolbar.presentationModeButton.classList.add("hidden"); // #1807 modified by ngx-extended-pdf-viewer
      appConfig.secondaryToolbar?.presentationModeButton.classList.add(
        "hidden"
      );
    }

    if (this.supportsIntegratedFind) {
      appConfig.toolbar?.viewFind?.classList.add("hidden");
    }

    if (typeof PDFJSDev === "undefined" || PDFJSDev.test("GENERIC")) {
      if (file) {
        this.open({ url: file });
      } else {
        this._hideViewBookmark();
      }
    } else if (PDFJSDev.test("MOZCENTRAL || CHROME")) {
      this.setTitleUsingUrl(file, /* downloadUrl = */ file);

      this.externalServices.initPassiveLoading();
    } else {
      throw new Error("Not implemented: run");
    }
  },

  get externalServices() {
    return shadow(this, "externalServices", new ExternalServices());
  },

  get mlManager() {
    return shadow(
      this,
      "mlManager",
      AppOptions.get("enableML") === true ? new MLManager() : null
    );
  },

  get initialized() {
    return this._initializedCapability.settled;
  },

  get initializedPromise() {
    return this._initializedCapability.promise;
  },

  zoomIn(steps, scaleFactor) {
    if (this.pdfViewer.isInPresentationMode) {
      return;
    }
    this.pdfViewer.increaseScale({
      drawingDelay: AppOptions.get("defaultZoomDelay"),
      steps,
      scaleFactor,
    });
  },

  zoomOut(steps, scaleFactor) {
    if (this.pdfViewer.isInPresentationMode) {
      return;
    }
    this.pdfViewer.decreaseScale({
      drawingDelay: AppOptions.get("defaultZoomDelay"),
      steps,
      scaleFactor,
    });
  },

  zoomReset() {
    if (this.pdfViewer.isInPresentationMode) {
      return;
    }
    this.pdfViewer.currentScaleValue = DEFAULT_SCALE_VALUE;
  },

  get pagesCount() {
    return this.pdfDocument ? this.pdfDocument.numPages : 0;
  },

  get page() {
    return this.pdfViewer.currentPageNumber;
  },

  set page(val) {
    this.pdfViewer.currentPageNumber = val;
  },

  get supportsPrinting() {
    return PDFPrintServiceFactory.supportsPrinting;
  },

  get supportsFullscreen() {
    return shadow(this, "supportsFullscreen", document.fullscreenEnabled);
  },

  get supportsPinchToZoom() {
    return shadow(
      this,
      "supportsPinchToZoom",
      AppOptions.get("supportsPinchToZoom")
    );
  },

  get supportsIntegratedFind() {
    return shadow(
      this,
      "supportsIntegratedFind",
      AppOptions.get("supportsIntegratedFind")
    );
  },

  /* modified by ngx-extended-pdf-viewer #633. The shadow() function        */
  /* replaces the getter by a property,so when a new instance of            */
  /* ngx-extended-pdf-viewer is opened, it still references the old viewer. */
  /** The bug fix solves this problem.                                      */
  initializeLoadingBar() {
    const barElement = document.getElementById("loadingBar");
    const bar = barElement ? new ProgressBar(barElement) : null;
    bar?.hide();
    return shadow(this, "loadingBar", bar);
  },
  // get loadingBar() {
  //  const bar = new ProgressBar("#loadingBar");
  //  return shadow(this, "loadingBar", bar);
  // },
  /** end of modification */

  get supportsMouseWheelZoomCtrlKey() {
    return shadow(
      this,
      "supportsMouseWheelZoomCtrlKey",
      AppOptions.get("supportsMouseWheelZoomCtrlKey")
    );
  },

  get supportsMouseWheelZoomMetaKey() {
    return shadow(
      this,
      "supportsMouseWheelZoomMetaKey",
      AppOptions.get("supportsMouseWheelZoomMetaKey")
    );
  },

  get supportsCaretBrowsingMode() {
    return AppOptions.get("supportsCaretBrowsingMode");
  },

  moveCaret(isUp, select) {
    this._caretBrowsing ||= new CaretBrowsingMode(
      this.appConfig.mainContainer,
      this.appConfig.viewerContainer,
      this.appConfig.toolbar?.container
    );
    this._caretBrowsing.moveCaret(isUp, select);
  },

  setTitleUsingUrl(url = "", downloadUrl = null) {
    // #1669 modified by ngx-extended-pdf-viewer because of NPEs when opening a BLOB
    /*
    this.url = url;
    this.baseUrl = url.split("#", 1)[0];
    if (downloadUrl) {
      this._downloadUrl =
        downloadUrl === url ? this.baseUrl : downloadUrl.split("#", 1)[0];
    }
    if (isDataScheme(url)) {
      this._hideViewBookmark();
    }
    let title = getPdfFilenameFromUrl(url, "");
    if (!title) {
      try {
        title = decodeURIComponent(getFilenameFromUrl(url)) || url;
      } catch {
        // decodeURIComponent may throw URIError,
        // fall back to using the unprocessed url in that case
        title = url;
      }
    }
    this.setTitle(title);
    */
   // #1669 end of modification by ngx-extended-pdf-viewer
  },

  setTitle(title = this._title) {
    this._title = title;

    if (this.isViewerEmbedded) {
      // Embedded PDF viewers should not be changing their parent page's title.
      return;
    }
    const editorIndicator =
      this._hasAnnotationEditors && !this.pdfRenderingQueue.printing;
    document.title = `${editorIndicator ? "* " : ""}${title}`;
  },

  get _docFilename() {
    // Use `this.url` instead of `this.baseUrl` to perform filename detection
    // based on the reference fragment as ultimate fallback if needed.
    return this._contentDispositionFilename || getPdfFilenameFromUrl(this.url);
  },

  /**
   * @private
   */
  _hideViewBookmark() {
    // #1799 modified by ngx-extended-pdf-viewer
    if (!this.appConfig) {
      return;
    }
    // #1799 end of modification by ngx-extended-pdf-viewer
    const { secondaryToolbar } = this.appConfig;
    // URL does not reflect proper document location - hiding some buttons.
    secondaryToolbar?.viewBookmarkButton.classList.add("hidden");

    // Avoid displaying multiple consecutive separators in the secondaryToolbar.
    if (secondaryToolbar?.presentationModeButton.classList.contains("hidden")) {
      document.getElementById("viewBookmarkSeparator")?.classList.add("hidden");
    }
  },

  /**
   * Closes opened PDF document.
   * @returns {Promise} - Returns the promise, which is resolved when all
   *                      destruction is completed.
   */
  async close() {
    this._unblockDocumentLoadEvent();
    this._hideViewBookmark();

    if (!this.pdfLoadingTask) {
      return;
    }
    if (
      (typeof PDFJSDev === "undefined" || PDFJSDev.test("GENERIC")) &&
      this.pdfDocument?.annotationStorage.size > 0 &&
      this._annotationStorageModified
    ) {
      try {
        // Trigger saving, to prevent data loss in forms; see issue 12257.
        await this.save();
      } catch {
        // Ignoring errors, to ensure that document closing won't break.
      }
    }
    const promises = [];

    promises.push(this.pdfLoadingTask.destroy());
    this.pdfLoadingTask = null;

    if (this.pdfDocument) {
      this.pdfDocument = null;

      this.pdfThumbnailViewer?.setDocument(null);
      this.pdfViewer.setDocument(null);
      this.pdfLinkService.setDocument(null);
      this.pdfDocumentProperties?.setDocument(null);
    }
    this.pdfLinkService.externalLinkEnabled = true;
    this.store = null;
    this.isInitialViewSet = false;
    this.downloadComplete = false;
    this.url = "";
    this.baseUrl = "";
    this._downloadUrl = "";
    this.documentInfo = null;
    this.metadata = null;
    this._contentDispositionFilename = null;
    this._contentLength = null;
    this._saveInProgress = false;
    this._hasAnnotationEditors = false;

    promises.push(
      this.pdfScriptingManager.destroyPromise,
      this.passwordPrompt.close()
    );

    this.setTitle();
    this.pdfSidebar?.reset();
    this.pdfOutlineViewer?.reset();
    this.pdfAttachmentViewer?.reset();
    this.pdfLayerViewer?.reset();

    this.pdfHistory?.reset();
    this.findBar?.reset();
    this.toolbar?.reset();
    this.secondaryToolbar?.reset();
    this._PDFBug?.cleanup();

    await Promise.all(promises);
  },

  /**
   * Opens a new PDF document.
   * @param {Object} args - Accepts any/all of the properties from
   *   {@link DocumentInitParameters}, and also a `originalUrl` string.
   * @returns {Promise} - Promise that is resolved when the document is opened.
   */
  async open(args) {
    // #1203 modified by ngx-extended-pdf-viewer
    window.adjacentPagesLoader = undefined;
    // #1203 end of modification by ngx-extended-pdf-viewer
    // #1665 modified by ngx-extended-pdf-viewer
    this.pdfViewer?.destroyBookMode();
    // #1665 end of modification by ngx-extended-pdf-viewer
    window.ngxZone.runOutsideAngular(async () => {

      if (this.pdfLoadingTask) {
        // We need to destroy already opened document.
        await this.close();
      }
      // Set the necessary global worker parameters, using the available options.
      const workerParams = AppOptions.getAll(OptionKind.WORKER);
      if (workerParams.workerSrc.constructor.name === "Function") {
        workerParams.workerSrc = workerParams.workerSrc();
      }
      Object.assign(GlobalWorkerOptions, workerParams);

      if (typeof PDFJSDev !== "undefined" && PDFJSDev.test("MOZCENTRAL")) {
        if (args.data && isPdfFile(args.filename)) {
          this._contentDispositionFilename = args.filename;
        }
      } else if (args.url) {
        // The Firefox built-in viewer always calls `setTitleUsingUrl`, before
        // `initPassiveLoading`, and it never provides an `originalUrl` here.
        this.setTitleUsingUrl(
          args.originalUrl || args.url,
          /* downloadUrl = */ args.url
        );
      }
      // Always set `docBaseUrl` in development mode, and in the (various)
      // extension builds.
      if (typeof PDFJSDev === "undefined") {
        AppOptions.set("docBaseUrl", document.URL.split("#", 1)[0]);
      } else if (PDFJSDev.test("MOZCENTRAL || CHROME")) {
        AppOptions.set("docBaseUrl", this.baseUrl);
      }

      // Set the necessary API parameters, using all the available options.
      const apiParams = AppOptions.getAll(OptionKind.API);
      const loadingTask = getDocument({
        ...apiParams,
        ...args,
      });
      this.pdfLoadingTask = loadingTask;

      loadingTask.onPassword = (updateCallback, reason) => {
        if (this.isViewerEmbedded) {
          // The load event can't be triggered until the password is entered, so
          // if the viewer is in an iframe and its visibility depends on the
          // onload callback then the viewer never shows (bug 1801341).
          this._unblockDocumentLoadEvent();
        }

        this.pdfLinkService.externalLinkEnabled = false;
        this.passwordPrompt.setUpdateCallback(updateCallback, reason);
        this.passwordPrompt.open();
      };

      loadingTask.onProgress = ({ loaded, total }) => {
          this.progress(loaded / total);
          // #588 modified by ngx-extended-pdf-viewer
          this.eventBus?.dispatch("progress", {
            source: this,
            type: "load",
            total,
            loaded,
            percent: (100 * loaded) / total,
          });
      };

      return loadingTask.promise.then(
        pdfDocument => {
          this.load(pdfDocument);
        },
        reason => {
          if (loadingTask !== this.pdfLoadingTask) {
            return undefined; // Ignore errors for previously opened PDF files.
          }

          let key = "pdfjs-loading-error";
          if (reason instanceof InvalidPDFException) {
            key = "pdfjs-invalid-file-error";
          } else if (reason instanceof MissingPDFException) {
            key = "pdfjs-missing-file-error";
          } else if (reason instanceof UnexpectedResponseException) {
            key = "pdfjs-unexpected-response-error";
          }
          // #1401 modified by ngx-extended-pdf-viewer
          if (PDFViewerApplication.onError) {
            PDFViewerApplication.onError(reason);
          }
          // end of modification
          return this._documentError(key, { message: reason.message }).then(
            () => {
              throw reason;
            }
          );
        }
      );
    });
  },

  /**
   * @private
   */
  _ensureDownloadComplete() {
    if (this.pdfDocument && this.downloadComplete) {
      return;
    }
    throw new Error("PDF document not downloaded.");
  },

  async download(options = {}) {
    const url = this._downloadUrl,
      filename = this._docFilename;
    try {
      this._ensureDownloadComplete();

      const data = await this.pdfDocument.getData();
      const blob = new Blob([data], { type: "application/pdf" });

      await this.downloadManager.download(blob, url, filename, options);
    } catch {
      // When the PDF document isn't ready, or the PDF file is still
      // downloading, simply download using the URL.
      await this.downloadManager.downloadUrl(url, filename, options);
    }
  },

  async save(options = {}) {
    if (this._saveInProgress) {
      return;
    }
    this._saveInProgress = true;
    await this.pdfScriptingManager.dispatchWillSave();

    const url = this._downloadUrl,
      filename = this._docFilename;
    try {
      this._ensureDownloadComplete();

      const data = await this.pdfDocument.saveDocument();
      const blob = new Blob([data], { type: "application/pdf" });

      await this.downloadManager.download(blob, url, filename, options);
    } catch (reason) {
      // When the PDF document isn't ready, or the PDF file is still
      // downloading, simply fallback to a "regular" download.
      globalThis.ngxConsole.error(`Error when saving the document: ${reason.message}`);
      await this.download(options);
    } finally {
      await this.pdfScriptingManager.dispatchDidSave();
      this._saveInProgress = false;
    }

    if (this._hasAnnotationEditors) {
      this.externalServices.reportTelemetry({
        type: "editing",
        data: {
          type: "save",
          stats: this.pdfDocument?.annotationStorage.editorStats,
        },
      });
    }
  },

  downloadOrSave(options = {}) {
    if (this.pdfDocument?.annotationStorage.size > 0) {
      this.save(options);
    } else {
      this.download(options);
    }
  },

  // #1685 modified by ngx-extended-pdf-viewer
  async _exportWithAnnotations() {
    if (this._saveInProgress) {
      throw new Error(`Already downloading`);
    }
    this._saveInProgress = true;
    await this.pdfScriptingManager.dispatchWillSave();

    try {
      this._ensureDownloadComplete();

      const data = await this.pdfDocument.saveDocument();
      const blob = new Blob([data], { type: "application/pdf" });

      return blob;
    } catch (reason) {
      throw new Error(`Error when saving the document: ${reason.message}`);
    } finally {
      await this.pdfScriptingManager.dispatchDidSave();
      this._saveInProgress = false;
    }
  },

  async _exportWithoutAnnotations() {
    try {
      this._ensureDownloadComplete();

      const data = await this.pdfDocument.getData();
      const blob = new Blob([data], { type: "application/pdf" });
      return blob;
    } catch (reason) {
      throw new Error(`Error when saving the document: ${reason.message}`);
    }
  },

  async export() {
    if (this.pdfDocument?.annotationStorage.size > 0) {
      return this._exportWithAnnotations();
    }
    return this._exportWithoutAnnotations();
  },
  // #1685 end of modification by ngx-extended-pdf-viewer

  openInExternalApp() {
    this.downloadOrSave({ openInExternalApp: true });
  },

  /**
   * Report the error; used for errors affecting loading and/or parsing of
   * the entire PDF document.
   */
  async _documentError(key, moreInfo = null) {
    this._unblockDocumentLoadEvent();

    const message = await this._otherError(
      key || "pdfjs-loading-error",
      moreInfo
    );

    this.eventBus.dispatch("documenterror", {
      source: this,
      message,
      reason: moreInfo?.message ?? null,
    });
  },

  /**
   * Report the error; used for errors affecting e.g. only a single page.
   * @param {string} key - The localization key for the error.
   * @param {Object} [moreInfo] - Further information about the error that is
   *                              more technical. Should have a 'message' and
   *                              optionally a 'stack' property.
   * @returns {string} A (localized) error message that is human readable.
   */
  async _otherError(key, moreInfo = null) {
    const message = await this.l10n.get(key);

    const moreInfoText = [`PDF.js v${version || "?"} (build: ${build || "?"})`];
    if (moreInfo) {
      moreInfoText.push(`Message: ${moreInfo.message}`);

      if (moreInfo.stack) {
        moreInfoText.push(`Stack: ${moreInfo.stack}`);
      } else {
        if (moreInfo.filename) {
          moreInfoText.push(`File: ${moreInfo.filename}`);
        }
        if (moreInfo.lineNumber) {
          moreInfoText.push(`Line: ${moreInfo.lineNumber}`);
        }
      }
    }

    console.error(`${message}\n\n${moreInfoText.join("\n")}`);
    return message;
  },

  progress(level) {
    if (!this.loadingBar || this.downloadComplete) {
      // Don't accidentally show the loading bar again when the entire file has
      // already been fetched (only an issue when disableAutoFetch is enabled).
      return;
    }
    const percent = Math.round(level * 100);
    // When we transition from full request to range requests, it's possible
    // that we discard some of the loaded data. This can cause the loading
    // bar to move backwards. So prevent this by only updating the bar if it
    // increases.
    if (percent <= this.loadingBar.percent) {
      return;
    }
    this.loadingBar.percent = percent;

    // When disableAutoFetch is enabled, it's not uncommon for the entire file
    // to never be fetched (depends on e.g. the file structure). In this case
    // the loading bar will not be completely filled, nor will it be hidden.
    // To prevent displaying a partially filled loading bar permanently, we
    // hide it when no data has been loaded during a certain amount of time.
    if (
      this.pdfDocument?.loadingParams.disableAutoFetch ??
      AppOptions.get("disableAutoFetch")
    ) {
      this.loadingBar.setDisableAutoFetch();
    }
  },

  load(pdfDocument) {
    this.pdfDocument = pdfDocument;

    pdfDocument.getDownloadInfo().then(({ length }) => {
      this._contentLength = length; // Ensure that the correct length is used.
      this.downloadComplete = true;
      this.loadingBar?.hide();

      firstPagePromise.then(() => {
        this.eventBus?.dispatch("documentloaded", { source: this });
      });
    });

    // Since the `setInitialView` call below depends on this being resolved,
    // fetch it early to avoid delaying initial rendering of the PDF document.
    const pageLayoutPromise = pdfDocument.getPageLayout().catch(() => {
      /* Avoid breaking initial rendering; ignoring errors. */
    });
    const pageModePromise = pdfDocument.getPageMode().catch(() => {
      /* Avoid breaking initial rendering; ignoring errors. */
    });
    const openActionPromise = pdfDocument.getOpenAction().catch(() => {
      /* Avoid breaking initial rendering; ignoring errors. */
    });

    this.toolbar?.setPagesCount(pdfDocument.numPages, false);
    this.secondaryToolbar?.setPagesCount(pdfDocument.numPages);

    if (typeof PDFJSDev !== "undefined" && PDFJSDev.test("CHROME")) {
      const baseUrl = location.href.split("#", 1)[0];
      // Ignore "data:"-URLs for performance reasons, even though it may cause
      // internal links to not work perfectly in all cases (see bug 1803050).
      this.pdfLinkService.setDocument(
        pdfDocument,
        isDataScheme(baseUrl) ? null : baseUrl
      );
    } else {
      this.pdfLinkService.setDocument(pdfDocument);
    }
    this.pdfDocumentProperties?.setDocument(pdfDocument);

    const pdfViewer = this.pdfViewer;
    pdfViewer.setDocument(pdfDocument);
    const { firstPagePromise, onePageRendered, pagesPromise } = pdfViewer;

    this.pdfThumbnailViewer?.setDocument(pdfDocument);

    const storedPromise = (this.store = new ViewHistory(
      pdfDocument.fingerprints[0]
    ))
      .getMultiple({
        page: null,
        zoom: DEFAULT_SCALE_VALUE,
        scrollLeft: "0",
        scrollTop: "0",
        rotation: null,
        sidebarView: SidebarView.UNKNOWN,
        scrollMode: ScrollMode.UNKNOWN,
        spreadMode: SpreadMode.UNKNOWN,
      })
      .catch(() => {
        /* Unable to read from storage; ignoring errors. */
      });

    firstPagePromise.then(pdfPage => {
      this.loadingBar?.setWidth(this.appConfig.viewerContainer);
      this._initializeAnnotationStorageCallbacks(pdfDocument);

      Promise.all([
        animationStarted,
        storedPromise,
        pageLayoutPromise,
        pageModePromise,
        openActionPromise,
      ])
        .then(async ([timeStamp, stored, pageLayout, pageMode, openAction]) => {
          const viewOnLoad = AppOptions.get("viewOnLoad");

          this._initializePdfHistory({
            fingerprint: pdfDocument.fingerprints[0],
            viewOnLoad,
            initialDest: openAction?.dest,
          });
          const initialBookmark = this.initialBookmark;

          // Initialize the default values, from user preferences.
          const zoom = AppOptions.get("defaultZoomValue");
          let hash = zoom ? `zoom=${zoom}` : null;

          let rotation = null;
          let sidebarView = AppOptions.get("sidebarViewOnLoad");
          let scrollMode = AppOptions.get("scrollModeOnLoad");
          let spreadMode = AppOptions.get("spreadModeOnLoad");

          if (stored?.page && viewOnLoad !== ViewOnLoad.INITIAL) {
            hash =
              `page=${stored.page}&zoom=${zoom || stored.zoom},` +
              `${stored.scrollLeft},${stored.scrollTop}`;

            rotation = parseInt(stored.rotation, 10);
            // Always let user preference take precedence over the view history.
            if (sidebarView === SidebarView.UNKNOWN) {
              sidebarView = stored.sidebarView | 0;
            }
            if (scrollMode === ScrollMode.UNKNOWN) {
              scrollMode = stored.scrollMode | 0;
            }
            if (spreadMode === SpreadMode.UNKNOWN) {
              spreadMode = stored.spreadMode | 0;
            }
          }
          // Always let the user preference/view history take precedence.
          if (pageMode && sidebarView === SidebarView.UNKNOWN) {
            sidebarView = apiPageModeToSidebarView(pageMode);
          }
          if (
            pageLayout &&
            scrollMode === ScrollMode.UNKNOWN &&
            spreadMode === SpreadMode.UNKNOWN
          ) {
            const modes = apiPageLayoutToViewerModes(pageLayout);
            // TODO: Try to improve page-switching when using the mouse-wheel
            // and/or arrow-keys before allowing the document to control this.
            // scrollMode = modes.scrollMode;
            spreadMode = modes.spreadMode;
          }

          this.setInitialView(hash, {
            rotation,
            sidebarView,
            scrollMode,
            spreadMode,
          });
          this.eventBus.dispatch("documentinit", { source: this });
          // Make all navigation keys work on document load,
          // unless the viewer is embedded in a web page.
          if (!this.isViewerEmbedded) {
            pdfViewer.focus();
          }

          // For documents with different page sizes, once all pages are
          // resolved, ensure that the correct location becomes visible on load.
          // (To reduce the risk, in very large and/or slow loading documents,
          //  that the location changes *after* the user has started interacting
          //  with the viewer, wait for either `pagesPromise` or a timeout.)
          await Promise.race([
            pagesPromise,
            new Promise(resolve => {
              setTimeout(resolve, FORCE_PAGES_LOADED_TIMEOUT);
            }),
          ]);
          if (!initialBookmark && !hash) {
            return;
          }
          if (pdfViewer.hasEqualPageSizes) {
            return;
          }
          this.initialBookmark = initialBookmark;

          // eslint-disable-next-line no-self-assign
          pdfViewer.currentScaleValue = pdfViewer.currentScaleValue;
          // Re-apply the initial document location.
          this.setInitialView(hash);
        })
        .catch(() => {
          // Ensure that the document is always completely initialized,
          // even if there are any errors thrown above.
          this.setInitialView();
        })
        .then(function () {
          // At this point, rendering of the initial page(s) should always have
          // started (and may even have completed).
          // To prevent any future issues, e.g. the document being completely
          // blank on load, always trigger rendering here.
          pdfViewer.update();
        });
    });

    pagesPromise.then(
      () => {
        this._unblockDocumentLoadEvent();

        this._initializeAutoPrint(pdfDocument, openActionPromise);
      },
      reason => {
        // #1401 modified by ngx-extended-pdf-viewer
        if (PDFViewerApplication.onError) {
          PDFViewerApplication.onError(reason);
        }
        // end of modification
        this._documentError("pdfjs-loading-error", { message: reason.message });
      }
    );

    onePageRendered.then(data => {
      this.externalServices.reportTelemetry({
        type: "pageInfo",
        timestamp: data.timestamp,
      });

      if (this.pdfOutlineViewer) {
        pdfDocument.getOutline().then(outline => {
          if (pdfDocument !== this.pdfDocument) {
            return; // The document was closed while the outline resolved.
          }
          this.pdfOutlineViewer.render({ outline, pdfDocument });
        });
      }
      if (this.pdfAttachmentViewer) {
        pdfDocument.getAttachments().then(attachments => {
          if (pdfDocument !== this.pdfDocument) {
            return; // The document was closed while the attachments resolved.
          }
          this.pdfAttachmentViewer.render({ attachments });
        });
      }
      if (this.pdfLayerViewer) {
        // Ensure that the layers accurately reflects the current state in the
        // viewer itself, rather than the default state provided by the API.
        pdfViewer.optionalContentConfigPromise.then(optionalContentConfig => {
          if (pdfDocument !== this.pdfDocument) {
            return; // The document was closed while the layers resolved.
          }
          this.pdfLayerViewer.render({ optionalContentConfig, pdfDocument });
        });
      }
    });

    this._initializePageLabels(pdfDocument);
    this._initializeMetadata(pdfDocument);
  },

  /**
   * @private
   */
  async _scriptingDocProperties(pdfDocument) {
    if (!this.documentInfo) {
      // It should be *extremely* rare for metadata to not have been resolved
      // when this code runs, but ensure that we handle that case here.
      await new Promise(resolve => {
        this.eventBus._on("metadataloaded", resolve, { once: true });
      });
      if (pdfDocument !== this.pdfDocument) {
        return null; // The document was closed while the metadata resolved.
      }
    }
    if (!this._contentLength) {
      // Always waiting for the entire PDF document to be loaded will, most
      // likely, delay sandbox-creation too much in the general case for all
      // PDF documents which are not provided as binary data to the API.
      // Hence we'll simply have to trust that the `contentLength` (as provided
      // by the server), when it exists, is accurate enough here.
      await new Promise(resolve => {
        this.eventBus._on("documentloaded", resolve, { once: true });
      });
      if (pdfDocument !== this.pdfDocument) {
        return null; // The document was closed while the downloadInfo resolved.
      }
    }

    return {
      ...this.documentInfo,
      baseURL: this.baseUrl,
      filesize: this._contentLength,
      filename: this._docFilename,
      metadata: this.metadata?.getRaw(),
      authors: this.metadata?.get("dc:creator"),
      numPages: this.pagesCount,
      URL: this.url,
    };
  },

  /**
   * @private
   */
  async _initializeAutoPrint(pdfDocument, openActionPromise) {
    const [openAction, jsActions] = await Promise.all([
      openActionPromise,
      this.pdfViewer.enableScripting ? null : pdfDocument.getJSActions(),
    ]);

    if (pdfDocument !== this.pdfDocument) {
      return; // The document was closed while the auto print data resolved.
    }
    let triggerAutoPrint = openAction?.action === "Print";

    if (jsActions) {
      globalThis.ngxConsole.warn("Warning: JavaScript support is not enabled");

      // Hack to support auto printing.
      for (const name in jsActions) {
        if (triggerAutoPrint) {
          break;
        }
        switch (name) {
          case "WillClose":
          case "WillSave":
          case "DidSave":
          case "WillPrint":
          case "DidPrint":
            continue;
        }
        triggerAutoPrint = jsActions[name].some(js => AutoPrintRegExp.test(js));
      }
    }

    if (triggerAutoPrint) {
      this.triggerPrinting();
    }
  },

  /**
   * @private
   */
  async _initializeMetadata(pdfDocument) {
    const { info, metadata, contentDispositionFilename, contentLength } =
      await pdfDocument.getMetadata();

    if (pdfDocument !== this.pdfDocument) {
      return; // The document was closed while the metadata resolved.
    }
    this.documentInfo = info;
    this.metadata = metadata;
    this._contentDispositionFilename ??= contentDispositionFilename;
    this._contentLength ??= contentLength; // See `getDownloadInfo`-call above.

    // Provides some basic debug information
    // #1793 modified by ngx-extended-pdf-vieweer
    const options = window.PDFViewerApplicationOptions;
    if (!options || options.get("verbosity") > 0) {
      globalThis.ngxConsole.log(
        `PDF ${pdfDocument.fingerprints[0]} [${info.PDFFormatVersion} ` +
          `${(info.Producer || "-").trim()} / ${(info.Creator || "-").trim()}] ` +
          `(PDF.js: ${version || "?"} [${build || "?"}])  modified by ngx-extended-pdf-viewer ${ngxExtendedPdfViewerVersion}`
      );
    }
     // #1793 end of modification by ngx-extended-pdf-viewer
    let pdfTitle = info.Title;

    const metadataTitle = metadata?.get("dc:title");
    if (metadataTitle) {
      // Ghostscript can produce invalid 'dc:title' Metadata entries:
      //  - The title may be "Untitled" (fixes bug 1031612).
      //  - The title may contain incorrectly encoded characters, which thus
      //    looks broken, hence we ignore the Metadata entry when it contains
      //    characters from the Specials Unicode block (fixes bug 1605526).
      if (
        metadataTitle !== "Untitled" &&
        !/[\uFFF0-\uFFFF]/g.test(metadataTitle)
      ) {
        pdfTitle = metadataTitle;
      }
    }
    if (pdfTitle) {
      this.setTitle(
        `${pdfTitle} - ${this._contentDispositionFilename || this._title}`
      );
    } else if (this._contentDispositionFilename) {
      this.setTitle(this._contentDispositionFilename);
    }

    if (
      info.IsXFAPresent &&
      !info.IsAcroFormPresent &&
      !pdfDocument.isPureXfa
    ) {
      if (pdfDocument.loadingParams.enableXfa) {
        globalThis.ngxConsole.warn("Warning: XFA Foreground documents are not supported");
      } else {
        globalThis.ngxConsole.warn("Warning: XFA support is not enabled");
      }
    } else if (
      (info.IsAcroFormPresent || info.IsXFAPresent) &&
      !this.pdfViewer.renderForms
    ) {
      console.warn("Warning: Interactive form support is not enabled");
    }

    if (info.IsSignaturesPresent) {
      console.warn("Warning: Digital signatures validation is not supported");
    }

    this.eventBus.dispatch("metadataloaded", { source: this });
  },

  /**
   * @private
   */
  async _initializePageLabels(pdfDocument) {
    if (
      typeof PDFJSDev === "undefined"
        ? window.isGECKOVIEW
        : PDFJSDev.test("GECKOVIEW")
    ) {
      return;
    }
    const labels = await pdfDocument.getPageLabels();

    if (pdfDocument !== this.pdfDocument) {
      return; // The document was closed while the page labels resolved.
    }
    if (!labels || AppOptions.get("disablePageLabels")) {
      return;
    }
    const numLabels = labels.length;
    // Ignore page labels that correspond to standard page numbering,
    // or page labels that are all empty.
    let standardLabels = 0,
      emptyLabels = 0;
    for (let i = 0; i < numLabels; i++) {
      const label = labels[i];
      if (label === (i + 1).toString()) {
        standardLabels++;
      } else if (label === "") {
        emptyLabels++;
      } else {
        break;
      }
    }
    if (standardLabels >= numLabels || emptyLabels >= numLabels) {
      return;
    }
    const { pdfViewer, pdfThumbnailViewer, toolbar } = this;

    pdfViewer.setPageLabels(labels);
    pdfThumbnailViewer?.setPageLabels(labels);

    // Changing toolbar page display to use labels and we need to set
    // the label of the current page.
    toolbar?.setPagesCount(numLabels, true);
    toolbar?.setPageNumber(
      pdfViewer.currentPageNumber,
      pdfViewer.currentPageLabel
    );
  },

  /**
   * @private
   */
  _initializePdfHistory({ fingerprint, viewOnLoad, initialDest = null }) {
    if (!this.pdfHistory) {
      return;
    }
    this.pdfHistory.initialize({
      fingerprint,
      resetHistory: viewOnLoad === ViewOnLoad.INITIAL,
      updateUrl: AppOptions.get("historyUpdateUrl"),
    });

    if (this.pdfHistory.initialBookmark) {
      this.initialBookmark = this.pdfHistory.initialBookmark;

      this.initialRotation = this.pdfHistory.initialRotation;
    }

    // Always let the browser history/document hash take precedence.
    if (
      initialDest &&
      !this.initialBookmark &&
      viewOnLoad === ViewOnLoad.UNKNOWN
    ) {
      this.initialBookmark = JSON.stringify(initialDest);
      // TODO: Re-factor the `PDFHistory` initialization to remove this hack
      // that's currently necessary to prevent weird initial history state.
      this.pdfHistory.push({ explicitDest: initialDest, pageNumber: null });
    }
  },

  /**
   * @private
   */
  _initializeAnnotationStorageCallbacks(pdfDocument) {
    if (pdfDocument !== this.pdfDocument) {
      return;
    }
    const { annotationStorage } = pdfDocument;

    annotationStorage.onSetModified = () => {
      window.addEventListener("beforeunload", beforeUnload);

      if (typeof PDFJSDev === "undefined" || PDFJSDev.test("GENERIC")) {
        this._annotationStorageModified = true;
      }
    };
    annotationStorage.onResetModified = () => {
      window.removeEventListener("beforeunload", beforeUnload);

      if (typeof PDFJSDev === "undefined" || PDFJSDev.test("GENERIC")) {
        delete this._annotationStorageModified;
      }
    };
    annotationStorage.onAnnotationEditor = typeStr => {
      this._hasAnnotationEditors = !!typeStr;
      this.setTitle();
    };
  },

  setInitialView(
    storedHash,
    { rotation, sidebarView, scrollMode, spreadMode } = {}
  ) {
    const setRotation = angle => {
      if (isValidRotation(angle)) {
        this.pdfViewer.pagesRotation = angle;
      }
    };
    const setViewerModes = (scroll, spread) => {
      if (isValidScrollMode(scroll)) {
        this.pdfViewer.scrollMode = scroll;
      }
      if (isValidSpreadMode(spread)) {
        this.pdfViewer.spreadMode = spread;
      }
    };
    this.isInitialViewSet = true;
    this.pdfSidebar?.setInitialView(sidebarView);

    setViewerModes(scrollMode, spreadMode);

    if (this.initialBookmark) {
      setRotation(this.initialRotation);
      delete this.initialRotation;

      this.pdfLinkService.setHash(this.initialBookmark);
      this.initialBookmark = null;
    } else if (storedHash) {
      setRotation(rotation);

      this.pdfLinkService.setHash(storedHash);
    }

    // Ensure that the correct page number is displayed in the UI,
    // even if the active page didn't change during document load.
    this.toolbar?.setPageNumber(
      this.pdfViewer.currentPageNumber,
      this.pdfViewer.currentPageLabel
    );
    this.secondaryToolbar?.setPageNumber(this.pdfViewer.currentPageNumber);

    if (!this.pdfViewer.currentScaleValue) {
      // Scale was not initialized: invalid bookmark or scale was not specified.
      // Setting the default one.
      // eslint-disable-next-line no-undef
      const defaultZoomOption = PDFViewerApplicationOptions.get('defaultZoomValue');
      // #556 #543 modified by ngx-extended-pdf-viewer
      if (defaultZoomOption) {
        this.pdfViewer.currentScaleValue = defaultZoomOption;
      }
      // #556 #543 end of modification
    }
  },

  /**
   * @private
   */
  _cleanup() {
    if (!this.pdfDocument) {
      return; // run cleanup when document is loaded
    }
    this.pdfViewer.cleanup();
    this.pdfThumbnailViewer?.cleanup();

    this.pdfDocument.cleanup(
      /* keepLoadedFonts = */ AppOptions.get("fontExtraProperties")
    );
  },

  forceRendering() {
    this.pdfRenderingQueue.printing = !!this.printService;
    this.pdfRenderingQueue.isThumbnailViewEnabled =
      this.pdfSidebar?.visibleView === SidebarView.THUMBS;
    this.pdfRenderingQueue.renderHighestPriority();
  },

  beforePrint() {
    this._printAnnotationStoragePromise = this.pdfScriptingManager
      .dispatchWillPrint()
      .catch(() => {
        /* Avoid breaking printing; ignoring errors. */
      })
      .then(() => this.pdfDocument?.annotationStorage.print);

    if (this.printService) {
      // There is no way to suppress beforePrint/afterPrint events,
      // but PDFPrintService may generate double events -- this will ignore
      // the second event that will be coming from native window.printPDF().
      return;
    }

    if (!this.supportsPrinting) {
      this._otherError("pdfjs-printing-not-supported");
      return;
    }

    // The beforePrint is a sync method and we need to know layout before
    // returning from this method. Ensure that we can get sizes of the pages.
    if (!this.pdfViewer.pageViewsReady) {
      this.l10n.get("pdfjs-printing-not-ready").then(msg => {
        // eslint-disable-next-line no-alert
        window.alert(msg);
      });
      return;
    }

    this.printService = PDFPrintServiceFactory.createPrintService({
      pdfDocument: this.pdfDocument,
      pagesOverview: this.pdfViewer.getPagesOverview(),
      printContainer: this.appConfig.printContainer,
      printResolution: AppOptions.get("printResolution"),
      printAnnotationStoragePromise: this._printAnnotationStoragePromise,
      eventBus: this.pdfViewer.eventBus, // #588 modified by ngx-extended-pdf-viewer
    });
    this.forceRendering();
    // Disable the editor-indicator during printing (fixes bug 1790552).
    this.setTitle();

    this.printService.layout();

    if (this._hasAnnotationEditors) {
      this.externalServices.reportTelemetry({
        type: "editing",
        data: {
          type: "print",
          stats: this.pdfDocument?.annotationStorage.editorStats,
        },
      });
    }
  },

  afterPrint() {
    if (this._printAnnotationStoragePromise) {
      this._printAnnotationStoragePromise.then(() => {
        this.pdfScriptingManager.dispatchDidPrint();
      });
      this._printAnnotationStoragePromise = null;
    }

    if (this.printService) {
      this.printService.destroy();
      this.printService = null;

      this.pdfDocument?.annotationStorage.resetModified();
    }
    this.forceRendering();
    // Re-enable the editor-indicator after printing (fixes bug 1790552).
    this.setTitle();
  },

  rotatePages(delta) {
    this.pdfViewer.pagesRotation += delta;
    // Note that the thumbnail viewer is updated, and rendering is triggered,
    // in the 'rotationchanging' event handler.
  },

  requestPresentationMode() {
    this.pdfPresentationMode?.request();
  },

  triggerPrinting() {
    if (!this.supportsPrinting) {
      return;
    }
    window.printPDF();
  },

  bindEvents() {
    if (this._eventBusAbortController) {
      return;
    }
    this._eventBusAbortController = new AbortController();

    const {
      eventBus,
      _eventBusAbortController: { signal },
    } = this;

    eventBus._on("resize", webViewerResize, { signal });
    eventBus._on("hashchange", webViewerHashchange, { signal });
    eventBus._on("beforeprint", this.beforePrint.bind(this), { signal });
    eventBus._on("afterprint", this.afterPrint.bind(this), { signal });
    eventBus._on("pagerender", webViewerPageRender, { signal });
    eventBus._on("pagerendered", webViewerPageRendered, { signal });
    eventBus._on("updateviewarea", webViewerUpdateViewarea, { signal });
    eventBus._on("pagechanging", webViewerPageChanging, { signal });
    eventBus._on("scalechanging", webViewerScaleChanging, { signal });
    eventBus._on("rotationchanging", webViewerRotationChanging, { signal });
    eventBus._on("sidebarviewchanged", webViewerSidebarViewChanged, { signal });
    eventBus._on("pagemode", webViewerPageMode, { signal });
    eventBus._on("namedaction", webViewerNamedAction, { signal });
    eventBus._on("presentationmodechanged", webViewerPresentationModeChanged, {
      signal,
    });
    eventBus._on("presentationmode", webViewerPresentationMode, { signal });
    eventBus._on(
      "switchannotationeditormode",
      webViewerSwitchAnnotationEditorMode,
      { signal }
    );
    eventBus._on(
      "switchannotationeditorparams",
      webViewerSwitchAnnotationEditorParams,
      { signal }
    );
    eventBus._on("print", webViewerPrint, { signal });
    eventBus._on("download", webViewerDownload, { signal });
    eventBus._on("firstpage", webViewerFirstPage, { signal });
    eventBus._on("lastpage", webViewerLastPage, { signal });
    eventBus._on("nextpage", webViewerNextPage, { signal });
    eventBus._on("previouspage", webViewerPreviousPage, { signal });
    eventBus._on("zoomin", webViewerZoomIn, { signal });
    eventBus._on("zoomout", webViewerZoomOut, { signal });
    eventBus._on("zoomreset", webViewerZoomReset, { signal });
    eventBus._on("pagenumberchanged", webViewerPageNumberChanged, { signal });
    eventBus._on("scalechanged", webViewerScaleChanged, { signal });
    eventBus._on("rotatecw", webViewerRotateCw, { signal });
    eventBus._on("rotateccw", webViewerRotateCcw, { signal });
    eventBus._on("optionalcontentconfig", webViewerOptionalContentConfig, {
      signal,
    });
    eventBus._on("switchscrollmode", webViewerSwitchScrollMode, { signal });
    eventBus._on("scrollmodechanged", webViewerScrollModeChanged, { signal });
    eventBus._on("switchspreadmode", webViewerSwitchSpreadMode, { signal });
    eventBus._on("spreadmodechanged", webViewerSpreadModeChanged, { signal });
    eventBus._on("documentproperties", webViewerDocumentProperties, { signal });
    eventBus._on("findfromurlhash", webViewerFindFromUrlHash, { signal });
    eventBus._on("updatefindmatchescount", webViewerUpdateFindMatchesCount, {
      signal,
    });
    eventBus._on("updatefindcontrolstate", webViewerUpdateFindControlState, {
      signal,
    });

    if (typeof PDFJSDev === "undefined" || PDFJSDev.test("GENERIC")) {
      eventBus._on("fileinputchange", webViewerFileInputChange, { signal });
      eventBus._on("openfile", webViewerOpenFile, { signal });
    }
    if (typeof PDFJSDev !== "undefined" && PDFJSDev.test("MOZCENTRAL")) {
      eventBus._on(
        "annotationeditorstateschanged",
        webViewerAnnotationEditorStatesChanged,
        { signal }
      );
      eventBus._on("reporttelemetry", webViewerReportTelemetry, { signal });
    }
  },

  bindWindowEvents() {
    if (this._windowAbortController) {
      return;
    }
    this._windowAbortController = new AbortController();

    const {
      eventBus,
      appConfig: { mainContainer },
      _windowAbortController: { signal },
    } = this;

    function addWindowResolutionChange(evt = null) {
      if (evt) {
        webViewerResolutionChange(evt);
      }
      const mediaQueryList = window.matchMedia(
        `(resolution: ${window.devicePixelRatio || 1}dppx)`
      );
      mediaQueryList.addEventListener("change", addWindowResolutionChange, {
        once: true,
        signal,
      });
    }
    addWindowResolutionChange();

    window.addEventListener("visibilitychange", webViewerVisibilityChange, {
      signal,
    });

    // #1830 modified by ngx-extended-pdf-viewer
    const viewerContainer  = document.getElementById("viewerContainer");
    viewerContainer?.addEventListener("wheel", webViewerWheel, {
      passive: false,
      signal,
    });
    // #1830 end of modification by ngx-extended-pdf-viewer
    // #1799 modified by ngx-extended-pdf-viewer (added the ? operator)

    mainContainer?.addEventListener("touchstart", webViewerTouchStart, {
      passive: false,
      signal,
    });
    mainContainer?.addEventListener("touchmove", webViewerTouchMove, {
      passive: false,
      signal,
    });
    mainContainer?.addEventListener("touchend", webViewerTouchEnd, {
      passive: false,
      signal,
    });
    // #1799 end of modification by ngx-extended-pdf-viewer
    window.addEventListener("click", webViewerClick, { signal });
    window.addEventListener("keydown", webViewerKeyDown, { signal });
    window.addEventListener("keyup", webViewerKeyUp, { signal });
    window.addEventListener(
      "resize",
      () => {
        eventBus.dispatch("resize", { source: window });
      },
      { signal }
    );
    window.addEventListener(
      "hashchange",
      () => {
        eventBus.dispatch("hashchange", {
          source: window,
          hash: document.location.hash.substring(1),
        });
      },
      { signal }
    );
    window.addEventListener(
      "beforeprint",
      () => {
        eventBus.dispatch("beforeprint", { source: window });
      },
      { signal }
    );
    window.addEventListener(
      "afterprint",
      () => {
        eventBus.dispatch("afterprint", { source: window });
      },
      { signal }
    );
    window.addEventListener(
      "updatefromsandbox",
      event => {
        eventBus.dispatch("updatefromsandbox", {
          source: window,
          detail: event.detail,
        });
      },
      { signal }
    );

    if (
      (typeof PDFJSDev === "undefined" || !PDFJSDev.test("MOZCENTRAL")) &&
      !("onscrollend" in document.documentElement)
    ) {
      return;
    }
    if (typeof PDFJSDev === "undefined" || !PDFJSDev.test("MOZCENTRAL")) {
      // Using the values lastScrollTop and lastScrollLeft is a workaround to
      // https://bugzilla.mozilla.org/show_bug.cgi?id=1881974.
      // TODO: remove them once the bug is fixed.
      ({ scrollTop: this._lastScrollTop, scrollLeft: this._lastScrollLeft } =
        mainContainer);
    }

    const scrollend = () => {
      if (typeof PDFJSDev === "undefined" || !PDFJSDev.test("MOZCENTRAL")) {
        ({ scrollTop: this._lastScrollTop, scrollLeft: this._lastScrollLeft } =
          mainContainer);
      }

      this._isScrolling = false;
      mainContainer.addEventListener("scroll", scroll, {
        passive: true,
        signal,
      });
      mainContainer.removeEventListener("scrollend", scrollend);
      mainContainer.removeEventListener("blur", scrollend);
    };
    const scroll = () => {
      if (this._isCtrlKeyDown) {
        return;
      }
      if (
        (typeof PDFJSDev === "undefined" || !PDFJSDev.test("MOZCENTRAL")) &&
        this._lastScrollTop === mainContainer.scrollTop &&
        this._lastScrollLeft === mainContainer.scrollLeft
      ) {
        return;
      }

      mainContainer.removeEventListener("scroll", scroll, { passive: true });
      this._isScrolling = true;
      mainContainer.addEventListener("scrollend", scrollend, { signal });
      mainContainer.addEventListener("blur", scrollend, { signal });
    };
    mainContainer.addEventListener("scroll", scroll, {
      passive: true,
      signal,
    });
  },

  unbindEvents() {
    this._eventBusAbortController?.abort();
    this._eventBusAbortController = null;
  },

  unbindWindowEvents() {
    this._windowAbortController?.abort();
    this._windowAbortController = null;
  },

  _accumulateTicks(ticks, prop) {
    // If the direction changed, reset the accumulated ticks.
    if ((this[prop] > 0 && ticks < 0) || (this[prop] < 0 && ticks > 0)) {
      this[prop] = 0;
    }
    this[prop] += ticks;
    const wholeTicks = Math.trunc(this[prop]);
    this[prop] -= wholeTicks;
    return wholeTicks;
  },

  _accumulateFactor(previousScale, factor, prop) {
    if (factor === 1) {
      return 1;
    }
    // If the direction changed, reset the accumulated factor.
    if ((this[prop] > 1 && factor < 1) || (this[prop] < 1 && factor > 1)) {
      this[prop] = 1;
    }

    const newFactor =
      Math.floor(previousScale * factor * this[prop] * 100) /
      (100 * previousScale);
    this[prop] = factor / newFactor;

    return newFactor;
  },

  _centerAtPos(previousScale, x, y) {
    const { pdfViewer } = this;
    const scaleDiff = pdfViewer.currentScale / previousScale - 1;
    if (scaleDiff !== 0) {
      const [top, left] = pdfViewer.containerTopLeft;
      pdfViewer.container.scrollLeft += (x - left) * scaleDiff;
      pdfViewer.container.scrollTop += (y - top) * scaleDiff;
    }
  },

  /**
   * Should be called *after* all pages have loaded, or if an error occurred,
   * to unblock the "load" event; see https://bugzilla.mozilla.org/show_bug.cgi?id=1618553
   * @private
   */
  _unblockDocumentLoadEvent() {
    document.blockUnblockOnload?.(false);

    // Ensure that this method is only ever run once.
    this._unblockDocumentLoadEvent = () => {};
  },

  /**
   * Used together with the integration-tests, to enable awaiting full
   * initialization of the scripting/sandbox.
   */
  get scriptingReady() {
    return this.pdfScriptingManager.ready;
  },
};

initCom(PDFViewerApplication);

if (typeof PDFJSDev === "undefined" || !PDFJSDev.test("MOZCENTRAL")) {
  PDFPrintServiceFactory.initGlobals(PDFViewerApplication);
}

if (typeof PDFJSDev === "undefined" || PDFJSDev.test("GENERIC")) {
  const HOSTED_VIEWER_ORIGINS = [
    "null",
    "http://mozilla.github.io",
    "https://mozilla.github.io",
  ];
  // eslint-disable-next-line no-var
  var validateFileURL = function (file) {
    if (!file) {
      return;
    }
    try {
      const viewerOrigin = new URL(window.location.href).origin || "null";
      if (HOSTED_VIEWER_ORIGINS.includes(viewerOrigin)) {
        // Hosted or local viewer, allow for any file locations
        return;
      }
      const fileOrigin = new URL(file, window.location.href).origin;
      // Removing of the following line will not guarantee that the viewer will
      // start accepting URLs from foreign origin -- CORS headers on the remote
      // server must be properly configured.
      if (fileOrigin !== viewerOrigin) {
        throw new Error("file origin does not match viewer's");
      }
    } catch (ex) {
      // #1401 modified by ngx-extended-pdf-viewer
      if (PDFViewerApplication.onError) {
        PDFViewerApplication.onError(ex);
      }
      // end of modification
      PDFViewerApplication._documentError("pdfjs-loading-error", {
        message: ex.message,
      });
      throw ex;
    }
  };
}

<<<<<<< HEAD
async function loadFakeWorker() {
  GlobalWorkerOptions.workerSrc ||= AppOptions.get("workerSrc");

  // modified by ngx-extended-pdf-viewer #376
  if (GlobalWorkerOptions.workerSrc.constructor.name === "Function") {
    GlobalWorkerOptions.workerSrc = GlobalWorkerOptions.workerSrc();
  }
  // end of modification
  // #1864 modified by ngx-extended-pdf-viewer because the code confused Vite
  /*
  if (typeof PDFJSDev === "undefined") {
    globalThis.pdfjsWorker = await import("pdfjs/pdf.worker.js");
    return;
  }
  await __non_webpack_import__(PDFWorker.workerSrc);
   */
 // #1864 end of modification by ngx-extended-pdf-viewer

}

async function loadPDFBug(self) {
  // #1864 modified by ngx-extended-pdf-viewer
  /*
  const { PDFBug } =
    typeof PDFJSDev === "undefined"
      ? await import(AppOptions.get("debuggerSrc")) // eslint-disable-line no-unsanitized/method
      : await __non_webpack_import__(AppOptions.get("debuggerSrc"));

  self._PDFBug = PDFBug;
  */
 // #1864 end of modification by ngx-extended-pdf-viewer
}

function reportPageStatsPDFBug({ pageNumber }) {
  if (!globalThis.Stats?.enabled) {
    return;
  }
  const pageView = PDFViewerApplication.pdfViewer.getPageView(
    /* index = */ pageNumber - 1
  );
  globalThis.Stats.add(pageNumber, pageView?.pdfPage?.stats);
}

=======
>>>>>>> ab9574fc
function webViewerPageRender({ pageNumber }) {
  // If the page is (the most) visible when it starts rendering,
  // ensure that the page number input loading indicator is displayed.
  if (pageNumber === PDFViewerApplication.page) {
    PDFViewerApplication.toolbar?.updateLoadingIndicatorState(true);
  }
}

function webViewerPageRendered({ pageNumber, error }) {
  // If the page is still visible when it has finished rendering,
  // ensure that the page number input loading indicator is hidden.
  if (pageNumber === PDFViewerApplication.page) {
    PDFViewerApplication.toolbar?.updateLoadingIndicatorState(false);
  }

  // Use the rendered page to set the corresponding thumbnail image.
  if (PDFViewerApplication.pdfSidebar?.visibleView === SidebarView.THUMBS) {
    const pageView = PDFViewerApplication.pdfViewer.getPageView(
      /* index = */ pageNumber - 1
    );
    const thumbnailView = PDFViewerApplication.pdfThumbnailViewer?.getThumbnail(
      /* index = */ pageNumber - 1
    );
    if (pageView) {
      thumbnailView?.setImage(pageView);
    }
  }

  if (error) {
    PDFViewerApplication._otherError("pdfjs-rendering-error", error);
  }
}

function webViewerPageMode({ mode }) {
  // Handle the 'pagemode' hash parameter, see also `PDFLinkService_setHash`.
  let view;
  switch (mode) {
    case "thumbs":
      view = SidebarView.THUMBS;
      break;
    case "bookmarks":
    case "outline": // non-standard
      view = SidebarView.OUTLINE;
      break;
    case "attachments": // non-standard
      view = SidebarView.ATTACHMENTS;
      break;
    case "layers": // non-standard
      view = SidebarView.LAYERS;
      break;
    case "none":
      view = SidebarView.NONE;
      break;
    default:
      globalThis.ngxConsole.error('Invalid "pagemode" hash parameter: ' + mode);
      return;
  }
  PDFViewerApplication.pdfSidebar?.switchView(view, /* forceOpen = */ true);
}

function webViewerNamedAction(evt) {
  // Processing a couple of named actions that might be useful, see also
  // `PDFLinkService.executeNamedAction`.
  switch (evt.action) {
    case "GoToPage":
      PDFViewerApplication.appConfig.toolbar?.pageNumber.select();
      break;

    case "Find":
      if (!PDFViewerApplication.supportsIntegratedFind) {
        PDFViewerApplication.findBar?.toggle();
      }
      break;

    case "Print":
      PDFViewerApplication.triggerPrinting();
      break;

    case "SaveAs":
      PDFViewerApplication.downloadOrSave();
      break;
  }
}

function webViewerPresentationModeChanged(evt) {
  PDFViewerApplication.pdfViewer.presentationModeState = evt.state;
}

function webViewerSidebarViewChanged({ view }) {
  PDFViewerApplication.pdfRenderingQueue.isThumbnailViewEnabled =
    view === SidebarView.THUMBS;

  if (PDFViewerApplication.isInitialViewSet) {
    // Only update the storage when the document has been loaded *and* rendered.
    PDFViewerApplication.store?.set("sidebarView", view).catch(() => {
      // Unable to write to storage.
    });
  }
}

function webViewerUpdateViewarea({ location }) {
   if (PDFViewerApplication.isInitialViewSet) {
    // Only update the storage when the document has been loaded *and* rendered.
    // #90 #543 modified by ngx-extended-pdf-viewer
    const settings = {};
    if (location.pageNumber !== undefined || location.pageNumber !== null) {
      settings.page = location.pageNumber;
    }
    if (location.scale) {
      settings.zoom = location.scale;
    }
    if (location.left) {
      settings.scrollLeft = location.left;
    }
    if (location.top) {
      settings.scrollTop = location.top;
    }
    if (location.rotation !== undefined || location.rotation !== null) {
      settings.rotation = location.rotation;
    }
    PDFViewerApplication.store
      ?.setMultiple(settings)
      .catch(() => {
        // Unable to write to storage.
      });
  }
  if (PDFViewerApplication.appConfig.secondaryToolbar) {
    const href = PDFViewerApplication.pdfLinkService.getAnchorUrl(
      location.pdfOpenParams
    );
    PDFViewerApplication.appConfig.secondaryToolbar.viewBookmarkButton.href =
      href;
  }
}

function webViewerScrollModeChanged(evt) {
  if (
    PDFViewerApplication.isInitialViewSet &&
    !PDFViewerApplication.pdfViewer.isInPresentationMode
  ) {
    // Only update the storage when the document has been loaded *and* rendered.
    PDFViewerApplication.store?.set("scrollMode", evt.mode).catch(() => {
      // Unable to write to storage.
    });
  }
}

function webViewerSpreadModeChanged(evt) {
  if (
    PDFViewerApplication.isInitialViewSet &&
    !PDFViewerApplication.pdfViewer.isInPresentationMode
  ) {
    // Only update the storage when the document has been loaded *and* rendered.
    PDFViewerApplication.store?.set("spreadMode", evt.mode).catch(() => {
      // Unable to write to storage.
    });
  }
}

function webViewerResize() {
  const { pdfDocument, pdfViewer, pdfRenderingQueue } = PDFViewerApplication;

  if (pdfRenderingQueue.printing && window.matchMedia("print").matches) {
    // Work-around issue 15324 by ignoring "resize" events during printing.
    return;
  }

  if (!pdfDocument) {
    return;
  }
  const currentScaleValue = pdfViewer.currentScaleValue;
  if (
    currentScaleValue === "auto" ||
    currentScaleValue === "page-fit" ||
    currentScaleValue === "page-width"
  ) {
    // Note: the scale is constant for 'page-actual'.
    pdfViewer.currentScaleValue = currentScaleValue;
  }
  pdfViewer.update();
}

function webViewerHashchange(evt) {
  const hash = evt.hash;
  if (!hash) {
    return;
  }
  if (!PDFViewerApplication.isInitialViewSet) {
    PDFViewerApplication.initialBookmark = hash;
  } else if (!PDFViewerApplication.pdfHistory?.popStateInProgress) {
    PDFViewerApplication.pdfLinkService.setHash(hash);
  }
}

if (typeof PDFJSDev === "undefined" || PDFJSDev.test("GENERIC")) {
  // eslint-disable-next-line no-var
  var webViewerFileInputChange = function (evt) {
    if (PDFViewerApplication.pdfViewer?.isInPresentationMode) {
      return; // Opening a new PDF file isn't supported in Presentation Mode.
    }
    const file = evt.fileInput.files[0];

    PDFViewerApplication.open({
      url: URL.createObjectURL(file),
      originalUrl: file.name,
    });
    if (globalThis.setNgxExtendedPdfViewerSource) {
      globalThis.setNgxExtendedPdfViewerSource(file.name ?? URL.createObjectURL(file));
    }
  };

  // eslint-disable-next-line no-var
  var webViewerOpenFile = function (evt) {
    PDFViewerApplication._openFileInput?.click();
  };
}

function webViewerPresentationMode() {
  PDFViewerApplication.requestPresentationMode();
}
function webViewerSwitchAnnotationEditorMode(evt) {
  PDFViewerApplication.pdfViewer.annotationEditorMode = evt;
}
function webViewerSwitchAnnotationEditorParams(evt) {
  PDFViewerApplication.pdfViewer.annotationEditorParams = evt;
}
function webViewerPrint() {
  PDFViewerApplication.triggerPrinting();
}
function webViewerDownload() {
  PDFViewerApplication.downloadOrSave();
}
function webViewerFirstPage() {
  PDFViewerApplication.page = 1;
}
function webViewerLastPage() {
  PDFViewerApplication.page = PDFViewerApplication.pagesCount;
}
function webViewerNextPage() {
  PDFViewerApplication.pdfViewer.nextPage();
}
function webViewerPreviousPage() {
  PDFViewerApplication.pdfViewer.previousPage();
}
function webViewerZoomIn() {
  PDFViewerApplication.zoomIn();
}
function webViewerZoomOut() {
  PDFViewerApplication.zoomOut();
}
function webViewerZoomReset() {
  PDFViewerApplication.zoomReset();
}
function webViewerPageNumberChanged(evt) {
  const pdfViewer = PDFViewerApplication.pdfViewer;
  // Note that for `<input type="number">` HTML elements, an empty string will
  // be returned for non-number inputs; hence we simply do nothing in that case.
  if (evt.value !== "") {
    PDFViewerApplication.pdfLinkService.goToPage(evt.value);
  }

  // Ensure that the page number input displays the correct value, even if the
  // value entered by the user was invalid (e.g. a floating point number).
  if (
    evt.value !== pdfViewer.currentPageNumber.toString() &&
    evt.value !== pdfViewer.currentPageLabel
  ) {
    PDFViewerApplication.toolbar?.setPageNumber(
      pdfViewer.currentPageNumber,
      pdfViewer.currentPageLabel
    );
  }
}
function webViewerScaleChanged(evt) {
  PDFViewerApplication.pdfViewer.currentScaleValue = evt.value;
}
function webViewerRotateCw() {
  PDFViewerApplication.rotatePages(90);
}
function webViewerRotateCcw() {
  PDFViewerApplication.rotatePages(-90);
}
function webViewerOptionalContentConfig(evt) {
  PDFViewerApplication.pdfViewer.optionalContentConfigPromise = evt.promise;
}
function webViewerSwitchScrollMode(evt) {
  PDFViewerApplication.pdfViewer.scrollMode = evt.mode;
}
function webViewerSwitchSpreadMode(evt) {
  PDFViewerApplication.pdfViewer.spreadMode = evt.mode;
}
function webViewerDocumentProperties() {
  PDFViewerApplication.pdfDocumentProperties?.open();
}

function webViewerFindFromUrlHash(evt) {
  PDFViewerApplication.eventBus.dispatch("find", {
    source: evt.source,
    type: "",
    query: evt.query,
    caseSensitive: false,
    entireWord: false,
    highlightAll: true,
    findPrevious: false,
    matchDiacritics: true,
  });
}

function webViewerUpdateFindMatchesCount({ matchesCount }) {
  if (PDFViewerApplication.supportsIntegratedFind) {
    PDFViewerApplication.externalServices.updateFindMatchesCount(matchesCount);
  } else {
    PDFViewerApplication.findBar?.updateResultsCount(matchesCount);
  }
}

function webViewerUpdateFindControlState({
  state,
  previous,
  matchesCount,
  rawQuery,
}) {
  if (PDFViewerApplication.supportsIntegratedFind) {
    PDFViewerApplication.externalServices.updateFindControlState({
      result: state,
      findPrevious: previous,
      matchesCount,
      rawQuery,
    });
  } else {
    PDFViewerApplication.findBar?.updateUIState(state, previous, matchesCount);
  }
}

function webViewerScaleChanging(evt) {
  PDFViewerApplication.toolbar?.setPageScale(evt.presetValue, evt.scale);
  PDFViewerApplication.pdfViewer.update(evt.noScroll); // #2275 modified by ngx-extended-pdf-viewer
}

function webViewerRotationChanging(evt) {
  if (PDFViewerApplication.pdfThumbnailViewer) {
    PDFViewerApplication.pdfThumbnailViewer.pagesRotation = evt.pagesRotation;
  }

  PDFViewerApplication.forceRendering();
  // Ensure that the active page doesn't change during rotation.
  PDFViewerApplication.pdfViewer.currentPageNumber = evt.pageNumber;
}

function webViewerPageChanging({ pageNumber, pageLabel }) {
  PDFViewerApplication.toolbar?.setPageNumber(pageNumber, pageLabel);
  PDFViewerApplication.secondaryToolbar?.setPageNumber(pageNumber);

  if (PDFViewerApplication.pdfSidebar?.visibleView === SidebarView.THUMBS) {
    PDFViewerApplication.pdfThumbnailViewer?.scrollThumbnailIntoView(
      pageNumber
    );
  }

  // Show/hide the loading indicator in the page number input element.
  const currentPage = PDFViewerApplication.pdfViewer.getPageView(
    /* index = */ pageNumber - 1
  );
  PDFViewerApplication.toolbar?.updateLoadingIndicatorState(
    currentPage?.renderingState === RenderingStates.RUNNING
  );
  // modified by ngx-extended-pdf-viewer
  const pageNumberInput = document.getElementById("pageNumber");
  if (pageNumberInput) {
    const pageScrollEvent = new CustomEvent("page-change");
    pageNumberInput.dispatchEvent(pageScrollEvent);
  }
  // end of modification by ngx-extended-pdf-viewer
}

function webViewerResolutionChange(evt) {
  PDFViewerApplication.pdfViewer.refresh();
}

function webViewerVisibilityChange(evt) {
  if (document.visibilityState === "visible") {
    // Ignore mouse wheel zooming during tab switches (bug 1503412).
    setZoomDisabledTimeout();
  }
}

let zoomDisabledTimeout = null;
function setZoomDisabledTimeout() {
  if (zoomDisabledTimeout) {
    clearTimeout(zoomDisabledTimeout);
  }
  zoomDisabledTimeout = setTimeout(function () {
    zoomDisabledTimeout = null;
  }, WHEEL_ZOOM_DISABLED_TIMEOUT);
}

function webViewerWheel(evt) {
  // #1302 modified by ngx-extended-pdf-viewer
  const element = document.getElementById("viewerContainer");
  const hover = element.parentNode.querySelector(":hover");
  if (hover !== element) {
    return;
  }
  // end of modification by ngx-extended-pdf-viewer

  const {
    pdfViewer,
    supportsMouseWheelZoomCtrlKey,
    supportsMouseWheelZoomMetaKey,
    supportsPinchToZoom,
  } = PDFViewerApplication;

  if (pdfViewer.isInPresentationMode) {
    return;
  }

  const cmd =
    (evt.ctrlKey ? 1 : 0) |
    (evt.altKey ? 2 : 0) |
    (evt.shiftKey ? 4 : 0) |
    (evt.metaKey ? 8 : 0);

  if (window.isKeyIgnored && window.isKeyIgnored(cmd, "WHEEL")) {
    return;
  }


  // Pinch-to-zoom on a trackpad maps to a wheel event with ctrlKey set to true
  // https://developer.mozilla.org/en-US/docs/Web/API/WheelEvent#browser_compatibility
  // Hence if ctrlKey is true but ctrl key hasn't been pressed then we can
  // infer that we have a pinch-to-zoom.
  // But the ctrlKey could have been pressed outside of the browser window,
  // hence we try to do some magic to guess if the scaleFactor is likely coming
  // from a pinch-to-zoom or not.

  // It is important that we query deltaMode before delta{X,Y}, so that
  // Firefox doesn't switch to DOM_DELTA_PIXEL mode for compat with other
  // browsers, see https://bugzilla.mozilla.org/show_bug.cgi?id=1392460.
  const deltaMode = evt.deltaMode;

  // The following formula is a bit strange but it comes from:
  // https://searchfox.org/mozilla-central/rev/d62c4c4d5547064487006a1506287da394b64724/widget/InputData.cpp#618-626
  let scaleFactor = Math.exp(-evt.deltaY / 100);

  const isBuiltInMac =
    typeof PDFJSDev !== "undefined" &&
    PDFJSDev.test("MOZCENTRAL") &&
    FeatureTest.platform.isMac;
  const isPinchToZoom =
    evt.ctrlKey &&
    !PDFViewerApplication._isCtrlKeyDown &&
    deltaMode === WheelEvent.DOM_DELTA_PIXEL &&
    evt.deltaX === 0 &&
    (Math.abs(scaleFactor - 1) < 0.05 || isBuiltInMac) &&
    evt.deltaZ === 0;

  if (
    isPinchToZoom ||
    (evt.ctrlKey && supportsMouseWheelZoomCtrlKey) ||
    (evt.metaKey && supportsMouseWheelZoomMetaKey)
  ) {
    // Only zoom the pages, not the entire viewer.
    evt.preventDefault();
    // NOTE: this check must be placed *after* preventDefault.
    if (
      PDFViewerApplication._isScrolling ||
      zoomDisabledTimeout ||
      document.visibilityState === "hidden" ||
      PDFViewerApplication.overlayManager.active
    ) {
      return;
    }

    const previousScale = pdfViewer.currentScale;
    if (isPinchToZoom && supportsPinchToZoom) {
      scaleFactor = PDFViewerApplication._accumulateFactor(
        previousScale,
        scaleFactor,
        "_wheelUnusedFactor"
      );
      if (scaleFactor < 1) {
        PDFViewerApplication.zoomOut(null, scaleFactor);
      } else if (scaleFactor > 1) {
        PDFViewerApplication.zoomIn(null, scaleFactor);
      } else {
        return;
      }
    } else {
      const delta = normalizeWheelEventDirection(evt);

      let ticks = 0;
      if (
        deltaMode === WheelEvent.DOM_DELTA_LINE ||
        deltaMode === WheelEvent.DOM_DELTA_PAGE
      ) {
        // For line-based devices, use one tick per event, because different
        // OSs have different defaults for the number lines. But we generally
        // want one "clicky" roll of the wheel (which produces one event) to
        // adjust the zoom by one step.
        if (Math.abs(delta) >= 1) {
          ticks = Math.sign(delta);
        } else {
          // If we're getting fractional lines (I can't think of a scenario
          // this might actually happen), be safe and use the accumulator.
          ticks = PDFViewerApplication._accumulateTicks(
            delta,
            "_wheelUnusedTicks"
          );
        }
      } else {
        // pixel-based devices
        const PIXELS_PER_LINE_SCALE = 30;
        ticks = PDFViewerApplication._accumulateTicks(
          delta / PIXELS_PER_LINE_SCALE,
          "_wheelUnusedTicks"
        );
      }

      if (ticks < 0) {
        PDFViewerApplication.zoomOut(-ticks);
      } else if (ticks > 0) {
        PDFViewerApplication.zoomIn(ticks);
      } else {
        return;
      }
    }

    // After scaling the page via zoomIn/zoomOut, the position of the upper-
    // left corner is restored. When the mouse wheel is used, the position
    // under the cursor should be restored instead.
    PDFViewerApplication._centerAtPos(previousScale, evt.clientX, evt.clientY);
  }
}

function webViewerTouchStart(evt) {
  if (
    PDFViewerApplication.pdfViewer.isInPresentationMode ||
    evt.touches.length < 2
  ) {
    return;
  }
  evt.preventDefault();

  if (evt.touches.length !== 2 || PDFViewerApplication.overlayManager.active) {
    PDFViewerApplication._touchInfo = null;
    return;
  }

  let [touch0, touch1] = evt.touches;
  if (touch0.identifier > touch1.identifier) {
    [touch0, touch1] = [touch1, touch0];
  }
  PDFViewerApplication._touchInfo = {
    touch0X: touch0.pageX,
    touch0Y: touch0.pageY,
    touch1X: touch1.pageX,
    touch1Y: touch1.pageY,
  };
}

function webViewerTouchMove(evt) {
  if (!PDFViewerApplication._touchInfo || evt.touches.length !== 2) {
    return;
  }

  const { pdfViewer, _touchInfo, supportsPinchToZoom } = PDFViewerApplication;
  let [touch0, touch1] = evt.touches;
  if (touch0.identifier > touch1.identifier) {
    [touch0, touch1] = [touch1, touch0];
  }
  const { pageX: page0X, pageY: page0Y } = touch0;
  const { pageX: page1X, pageY: page1Y } = touch1;
  const {
    touch0X: pTouch0X,
    touch0Y: pTouch0Y,
    touch1X: pTouch1X,
    touch1Y: pTouch1Y,
  } = _touchInfo;

  if (
    Math.abs(pTouch0X - page0X) <= 1 &&
    Math.abs(pTouch0Y - page0Y) <= 1 &&
    Math.abs(pTouch1X - page1X) <= 1 &&
    Math.abs(pTouch1Y - page1Y) <= 1
  ) {
    // Touches are really too close and it's hard do some basic
    // geometry in order to guess something.
    return;
  }

  _touchInfo.touch0X = page0X;
  _touchInfo.touch0Y = page0Y;
  _touchInfo.touch1X = page1X;
  _touchInfo.touch1Y = page1Y;

  if (pTouch0X === page0X && pTouch0Y === page0Y) {
    // First touch is fixed, if the vectors are collinear then we've a pinch.
    const v1X = pTouch1X - page0X;
    const v1Y = pTouch1Y - page0Y;
    const v2X = page1X - page0X;
    const v2Y = page1Y - page0Y;
    const det = v1X * v2Y - v1Y * v2X;
    // 0.02 is approximatively sin(0.15deg).
    if (Math.abs(det) > 0.02 * Math.hypot(v1X, v1Y) * Math.hypot(v2X, v2Y)) {
      return;
    }
  } else if (pTouch1X === page1X && pTouch1Y === page1Y) {
    // Second touch is fixed, if the vectors are collinear then we've a pinch.
    const v1X = pTouch0X - page1X;
    const v1Y = pTouch0Y - page1Y;
    const v2X = page0X - page1X;
    const v2Y = page0Y - page1Y;
    const det = v1X * v2Y - v1Y * v2X;
    if (Math.abs(det) > 0.02 * Math.hypot(v1X, v1Y) * Math.hypot(v2X, v2Y)) {
      return;
    }
  } else {
    const diff0X = page0X - pTouch0X;
    const diff1X = page1X - pTouch1X;
    const diff0Y = page0Y - pTouch0Y;
    const diff1Y = page1Y - pTouch1Y;
    const dotProduct = diff0X * diff1X + diff0Y * diff1Y;
    if (dotProduct >= 0) {
      // The two touches go in almost the same direction.
      return;
    }
  }

  evt.preventDefault();

  const distance = Math.hypot(page0X - page1X, page0Y - page1Y) || 1;
  const pDistance = Math.hypot(pTouch0X - pTouch1X, pTouch0Y - pTouch1Y) || 1;
  const previousScale = pdfViewer.currentScale;
  if (supportsPinchToZoom) {
    const newScaleFactor = PDFViewerApplication._accumulateFactor(
      previousScale,
      distance / pDistance,
      "_touchUnusedFactor"
    );
    if (newScaleFactor < 1) {
      PDFViewerApplication.zoomOut(null, newScaleFactor);
    } else if (newScaleFactor > 1) {
      PDFViewerApplication.zoomIn(null, newScaleFactor);
    } else {
      return;
    }
  } else {
    const PIXELS_PER_LINE_SCALE = 30;
    const ticks = PDFViewerApplication._accumulateTicks(
      (distance - pDistance) / PIXELS_PER_LINE_SCALE,
      "_touchUnusedTicks"
    );
    if (ticks < 0) {
      PDFViewerApplication.zoomOut(-ticks);
    } else if (ticks > 0) {
      PDFViewerApplication.zoomIn(ticks);
    } else {
      return;
    }
  }

  PDFViewerApplication._centerAtPos(
    previousScale,
    (page0X + page1X) / 2,
    (page0Y + page1Y) / 2
  );
}

function webViewerTouchEnd(evt) {
  if (!PDFViewerApplication._touchInfo) {
    return;
  }

  evt.preventDefault();
  PDFViewerApplication._touchInfo = null;
  PDFViewerApplication._touchUnusedTicks = 0;
  PDFViewerApplication._touchUnusedFactor = 1;
}

function webViewerClick(evt) {
  if (!PDFViewerApplication.secondaryToolbar?.isOpen) {
    return;
  }
  const appConfig = PDFViewerApplication.appConfig;
  if (
    PDFViewerApplication.pdfViewer.containsElement(evt.target) ||
    (appConfig.toolbar?.container.contains(evt.target) &&
      evt.target !== appConfig.secondaryToolbar?.toggleButton)
  ) {
    // modified by ngx-extended-pdf-viewer?
    if (
      evt.target &&
      evt.target.parentElement === appConfig.secondaryToolbar.toggleButton
    ) {
      return;
    }
    if (
      evt.target &&
      evt.target.parentElement &&
      evt.target.parentElement.parentElement ===
        appConfig.secondaryToolbar.toggleButton
    ) {
      return;
    }
    // end of modification by ngx-extended-pdf-viewer

    PDFViewerApplication.secondaryToolbar.close();
  }
}

function webViewerKeyUp(evt) {
  // evt.ctrlKey is false hence we use evt.key.
  if (evt.key === "Control") {
    PDFViewerApplication._isCtrlKeyDown = false;
  }
}

function webViewerKeyDown(evt) {
  PDFViewerApplication._isCtrlKeyDown = evt.key === "Control";

  if (PDFViewerApplication.overlayManager.active) {
    return;
  }
  const { eventBus, pdfViewer } = PDFViewerApplication;
  const isViewerInPresentationMode = pdfViewer.isInPresentationMode;

  let handled = false,
    ensureViewerFocused = false;
  const cmd =
    (evt.ctrlKey ? 1 : 0) |
    (evt.altKey ? 2 : 0) |
    (evt.shiftKey ? 4 : 0) |
    (evt.metaKey ? 8 : 0);

  // modified by ngx-extended-pdf-viewer
  if (window.isKeyIgnored && window.isKeyIgnored(cmd, evt.keyCode)) {
    return;
  }
  // end of modification by ngx-extended-pdf-viewer

  // First, handle the key bindings that are independent whether an input
  // control is selected or not.
  if (cmd === 1 || cmd === 8 || cmd === 5 || cmd === 12) {
    // either CTRL or META key with optional SHIFT.
    switch (evt.keyCode) {
      case 70: // f
        if (!PDFViewerApplication.supportsIntegratedFind && !evt.shiftKey) {
          PDFViewerApplication.findBar?.open();
          handled = true;
        }
        break;
      case 71: // g
        if (!PDFViewerApplication.supportsIntegratedFind) {
          const { state } = PDFViewerApplication.findController;
          if (state) {
            const newState = {
              source: window,
              type: "again",
              findPrevious: cmd === 5 || cmd === 12,
            };
            eventBus.dispatch("find", { ...state, ...newState });
          }
          handled = true;
        }
        break;
      case 61: // FF/Mac '='
      case 107: // FF '+' and '='
      case 187: // Chrome '+'
      case 171: // FF with German keyboard
        PDFViewerApplication.zoomIn();
        handled = true;
        break;
      case 173: // FF/Mac '-'
      case 109: // FF '-'
      case 189: // Chrome '-'
        PDFViewerApplication.zoomOut();
        handled = true;
        break;
      case 48: // '0'
      case 96: // '0' on Numpad of Swedish keyboard
        if (!isViewerInPresentationMode) {
          // keeping it unhandled (to restore page zoom to 100%)
          setTimeout(function () {
            // ... and resetting the scale after browser adjusts its scale
            PDFViewerApplication.zoomReset();
          });
          handled = false;
        }
        break;

      case 38: // up arrow
        if (isViewerInPresentationMode || PDFViewerApplication.page > 1) {
          PDFViewerApplication.page = 1;
          handled = true;
          ensureViewerFocused = true;
        }
        break;
      case 40: // down arrow
        if (
          isViewerInPresentationMode ||
          PDFViewerApplication.page < PDFViewerApplication.pagesCount
        ) {
          PDFViewerApplication.page = PDFViewerApplication.pagesCount;
          handled = true;
          ensureViewerFocused = true;
        }
        break;
    }
  }

  if (typeof PDFJSDev === "undefined" || PDFJSDev.test("GENERIC || CHROME")) {
    // CTRL or META without shift
    if (cmd === 1 || cmd === 8) {
      switch (evt.keyCode) {
        case 83: // s
          eventBus.dispatch("download", { source: window });
          handled = true;
          break;

        case 79: // o
          if (typeof PDFJSDev === "undefined" || PDFJSDev.test("GENERIC")) {
            eventBus.dispatch("openfile", { source: window });
            handled = true;
          }
          break;
      }
    }
  }

  // CTRL+ALT or Option+Command
  if (cmd === 3 || cmd === 10) {
    switch (evt.keyCode) {
      case 80: // p
        PDFViewerApplication.requestPresentationMode();
        handled = true;
        PDFViewerApplication.externalServices.reportTelemetry({
          type: "buttons",
          data: { id: "presentationModeKeyboard" },
        });
        break;
      case 71: // g
        // focuses input#pageNumber field
        if (PDFViewerApplication.appConfig.toolbar) {
          PDFViewerApplication.appConfig.toolbar.pageNumber.select();
          handled = true;
        }
        break;
    }
  }

  if (handled) {
    if (ensureViewerFocused && !isViewerInPresentationMode) {
      pdfViewer.focus();
    }
    evt.preventDefault();
    return;
  }

  // Some shortcuts should not get handled if a control/input element
  // is selected.
  const curElement = getActiveOrFocusedElement();
  const curElementTagName = curElement?.tagName.toUpperCase();
  if (
    curElementTagName === "INPUT" ||
    curElementTagName === "TEXTAREA" ||
    curElementTagName === "SELECT" ||
    (curElementTagName === "BUTTON" &&
      (evt.keyCode === /* Enter = */ 13 || evt.keyCode === /* Space = */ 32)) ||
    curElement?.isContentEditable
  ) {
    // Make sure that the secondary toolbar is closed when Escape is pressed.
    if (evt.keyCode !== /* Esc = */ 27) {
      return;
    }
  }

  // No control key pressed at all.
  if (cmd === 0) {
    let turnPage = 0,
      turnOnlyIfPageFit = false;
    switch (evt.keyCode) {
      case 38: // up arrow
        if (PDFViewerApplication.supportsCaretBrowsingMode) {
          PDFViewerApplication.moveCaret(
            /* isUp = */ true,
            /* select = */ false
          );
          handled = true;
          break;
        }
      /* falls through */
      case 33: // pg up
        // vertical scrolling using arrow/pg keys
        if (pdfViewer.isVerticalScrollbarEnabled) {
          turnOnlyIfPageFit = true;
        }
        turnPage = -1;
        break;
      case 8: // backspace
        if (!isViewerInPresentationMode) {
          turnOnlyIfPageFit = true;
        }
        turnPage = -1;
        break;
      case 37: // left arrow
        if (PDFViewerApplication.supportsCaretBrowsingMode) {
          return;
        }
        // horizontal scrolling using arrow keys
        if (pdfViewer.isHorizontalScrollbarEnabled) {
          turnOnlyIfPageFit = true;
        }
      /* falls through */
      case 75: // 'k'
      case 80: // 'p'
        turnPage = -1;
        break;
      case 27: // esc key
        if (PDFViewerApplication.secondaryToolbar?.isOpen) {
          PDFViewerApplication.secondaryToolbar.close();
          handled = true;
        }
        if (
          !PDFViewerApplication.supportsIntegratedFind &&
          PDFViewerApplication.findBar?.opened
        ) {
          PDFViewerApplication.findBar.close();
          handled = true;
        }
        break;
      case 40: // down arrow
        if (PDFViewerApplication.supportsCaretBrowsingMode) {
          PDFViewerApplication.moveCaret(
            /* isUp = */ false,
            /* select = */ false
          );
          handled = true;
          break;
        }
      /* falls through */
      case 34: // pg down
        // vertical scrolling using arrow/pg keys
        if (pdfViewer.isVerticalScrollbarEnabled) {
          turnOnlyIfPageFit = true;
        }
        turnPage = 1;
        break;
      case 13: // enter key
      case 32: // spacebar
        if (!isViewerInPresentationMode) {
          turnOnlyIfPageFit = true;
        }
        turnPage = 1;
        break;
      case 39: // right arrow
        if (PDFViewerApplication.supportsCaretBrowsingMode) {
          return;
        }
        // horizontal scrolling using arrow keys
        if (pdfViewer.isHorizontalScrollbarEnabled) {
          turnOnlyIfPageFit = true;
        }
      /* falls through */
      case 74: // 'j'
      case 78: // 'n'
        turnPage = 1;
        break;

      case 36: // home
        if (isViewerInPresentationMode || PDFViewerApplication.page > 1) {
          PDFViewerApplication.page = 1;
          handled = true;
          ensureViewerFocused = true;
        }
        break;
      case 35: // end
        if (
          isViewerInPresentationMode ||
          PDFViewerApplication.page < PDFViewerApplication.pagesCount
        ) {
          PDFViewerApplication.page = PDFViewerApplication.pagesCount;
          handled = true;
          ensureViewerFocused = true;
        }
        break;

      case 83: // 's'
        PDFViewerApplication.pdfCursorTools?.switchTool(CursorTool.SELECT);
        break;
      case 72: // 'h'
        PDFViewerApplication.pdfCursorTools?.switchTool(CursorTool.HAND);
        break;

      case 82: // 'r'
        PDFViewerApplication.rotatePages(90);
        break;

      case 115: // F4
        PDFViewerApplication.pdfSidebar?.toggle();
        break;
    }

    if (
      turnPage !== 0 &&
      (!turnOnlyIfPageFit || pdfViewer.currentScaleValue === "page-fit")
    ) {
      if (turnPage > 0) {
        pdfViewer.nextPage();
      } else {
        pdfViewer.previousPage();
      }
      handled = true;
    }
  }

  // shift-key
  if (cmd === 4) {
    switch (evt.keyCode) {
      case 13: // enter key
      case 32: // spacebar
        if (
          !isViewerInPresentationMode &&
          pdfViewer.currentScaleValue !== "page-fit"
        ) {
          break;
        }
        pdfViewer.previousPage();

        handled = true;
        break;

      case 38: // up arrow
        PDFViewerApplication.moveCaret(/* isUp = */ true, /* select = */ true);
        handled = true;
        break;
      case 40: // down arrow
        PDFViewerApplication.moveCaret(/* isUp = */ false, /* select = */ true);
        handled = true;
        break;
      case 82: // 'r'
        PDFViewerApplication.rotatePages(-90);
        break;
    }
  }

  // ngx-extended-pdf-viewer must not enforce getting the focus

  if (ensureViewerFocused && !pdfViewer.containsElement(curElement)) {
    // The page container is not focused, but a page navigation key has been
    // pressed. Change the focus to the viewer container to make sure that
    // navigation by keyboard works as expected.
    pdfViewer.focus();
  }

  if (handled) {
    evt.preventDefault();
  }
}

function beforeUnload(evt) {
  evt.preventDefault();
  evt.returnValue = "";
  return false;
}

function webViewerAnnotationEditorStatesChanged(data) {
  PDFViewerApplication.externalServices.updateEditorStates(data);
}

function webViewerReportTelemetry({ details }) {
  PDFViewerApplication.externalServices.reportTelemetry(details);
}

export { PDFViewerApplication };<|MERGE_RESOLUTION|>--- conflicted
+++ resolved
@@ -2327,52 +2327,6 @@
   };
 }
 
-<<<<<<< HEAD
-async function loadFakeWorker() {
-  GlobalWorkerOptions.workerSrc ||= AppOptions.get("workerSrc");
-
-  // modified by ngx-extended-pdf-viewer #376
-  if (GlobalWorkerOptions.workerSrc.constructor.name === "Function") {
-    GlobalWorkerOptions.workerSrc = GlobalWorkerOptions.workerSrc();
-  }
-  // end of modification
-  // #1864 modified by ngx-extended-pdf-viewer because the code confused Vite
-  /*
-  if (typeof PDFJSDev === "undefined") {
-    globalThis.pdfjsWorker = await import("pdfjs/pdf.worker.js");
-    return;
-  }
-  await __non_webpack_import__(PDFWorker.workerSrc);
-   */
- // #1864 end of modification by ngx-extended-pdf-viewer
-
-}
-
-async function loadPDFBug(self) {
-  // #1864 modified by ngx-extended-pdf-viewer
-  /*
-  const { PDFBug } =
-    typeof PDFJSDev === "undefined"
-      ? await import(AppOptions.get("debuggerSrc")) // eslint-disable-line no-unsanitized/method
-      : await __non_webpack_import__(AppOptions.get("debuggerSrc"));
-
-  self._PDFBug = PDFBug;
-  */
- // #1864 end of modification by ngx-extended-pdf-viewer
-}
-
-function reportPageStatsPDFBug({ pageNumber }) {
-  if (!globalThis.Stats?.enabled) {
-    return;
-  }
-  const pageView = PDFViewerApplication.pdfViewer.getPageView(
-    /* index = */ pageNumber - 1
-  );
-  globalThis.Stats.add(pageNumber, pageView?.pdfPage?.stats);
-}
-
-=======
->>>>>>> ab9574fc
 function webViewerPageRender({ pageNumber }) {
   // If the page is (the most) visible when it starts rendering,
   // ensure that the page number input loading indicator is displayed.
