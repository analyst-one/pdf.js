--- conflicted
+++ resolved
@@ -797,13 +797,18 @@
       true
     );
 
-    if (typeof PDFJSDev === "undefined" || PDFJSDev.test("GENERIC")) {
-      if (file) {
-        this.open({ url: file });
-      } else {
-        this._hideViewBookmark();
-      }
-<<<<<<< HEAD
+    try {
+	    if (typeof PDFJSDev === "undefined" || PDFJSDev.test("GENERIC")) {
+	      if (file) {
+	        this.open({ url: file });
+	      } else {
+	        this._hideViewBookmark();
+	      }
+	    } else if (PDFJSDev.test("MOZCENTRAL || CHROME")) {
+	      this.initPassiveLoading(file);
+	    } else {
+	      throw new Error("Not implemented: run");
+	    }
     } catch (reason) {
       l10n.get("loading_error").then(msg => {
         this._documentError(msg, reason);
@@ -813,12 +818,6 @@
         }
         // end of modification
       });
-=======
-    } else if (PDFJSDev.test("MOZCENTRAL || CHROME")) {
-      this.initPassiveLoading(file);
-    } else {
-      throw new Error("Not implemented: run");
->>>>>>> 7ae5a0fe
     }
   },
 
