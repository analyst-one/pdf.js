/* eslint-disable prettier/prettier */
/* Copyright 2012 Mozilla Foundation
 *
 * Licensed under the Apache License, Version 2.0 (the "License");
 * you may not use this file except in compliance with the License.
 * You may obtain a copy of the License at
 *
 *     http://www.apache.org/licenses/LICENSE-2.0
 *
 * Unless required by applicable law or agreed to in writing, software
 * distributed under the License is distributed on an "AS IS" BASIS,
 * WITHOUT WARRANTIES OR CONDITIONS OF ANY KIND, either express or implied.
 * See the License for the specific language governing permissions and
 * limitations under the License.
 */

import {
  animationStarted,
  apiPageLayoutToViewerModes,
  apiPageModeToSidebarView,
  AutoPrintRegExp,
  CursorTool,
  DEFAULT_SCALE_VALUE,
  getActiveOrFocusedElement,
  isValidRotation,
  isValidScrollMode,
  isValidSpreadMode,
  normalizeWheelEventDirection,
  parseQueryString,
  ProgressBar,
  RenderingStates,
  ScrollMode,
  SidebarView,
  SpreadMode,
  TextLayerMode,
} from "./ui_utils.js";
import {
  AnnotationEditorType,
  build,
  FeatureTest,
  getDocument,
  getPdfFilenameFromUrl,
  GlobalWorkerOptions,
  InvalidPDFException,
  isDataScheme,
  isPdfFile,
  MissingPDFException,
  PDFWorker,
  PromiseCapability,
  shadow,
  UnexpectedResponseException,
  version,
} from "pdfjs-lib";
import { ngxExtendedPdfViewerVersion } from "./ngx-extended-pdf-viewer-version.js";
import { AppOptions, OptionKind } from "./app_options.js";
import { AutomationEventBus, EventBus } from "./event_utils.js";
import { LinkTarget, PDFLinkService } from "./pdf_link_service.js";
import { AltTextManager } from "web-alt_text_manager";
import { AnnotationEditorParams } from "web-annotation_editor_params";
import { CaretBrowsingMode } from "./caret_browsing.js";
import { DownloadManager } from "web-download_manager";
import { ExternalServices } from "web-external_services";
import { OverlayManager } from "./overlay_manager.js";
import { PasswordPrompt } from "./password_prompt.js";
import { PDFAttachmentViewer } from "web-pdf_attachment_viewer";
import { PDFCursorTools } from "web-pdf_cursor_tools";
import { PDFDocumentProperties } from "web-pdf_document_properties";
import { PDFFindBar } from "web-pdf_find_bar";
import { PDFFindController } from "./pdf_find_controller.js";
import { PDFHistory } from "./pdf_history.js";
import { PDFLayerViewer } from "web-pdf_layer_viewer";
import { PDFOutlineViewer } from "web-pdf_outline_viewer";
import { PDFPresentationMode } from "web-pdf_presentation_mode";
import { PDFRenderingQueue } from "./pdf_rendering_queue.js";
import { PDFScriptingManager } from "./pdf_scripting_manager.js";
import { PDFSidebar } from "web-pdf_sidebar";
import { PDFThumbnailViewer } from "web-pdf_thumbnail_viewer";
import { PDFViewer } from "./pdf_viewer.js";
import { Preferences } from "web-preferences";
import { SecondaryToolbar } from "web-secondary_toolbar";
import { Toolbar } from "web-toolbar";
import { ViewHistory } from "./view_history.js";

const FORCE_PAGES_LOADED_TIMEOUT = 10; // ms
const WHEEL_ZOOM_DISABLED_TIMEOUT = 1000; // ms

const ViewOnLoad = {
  UNKNOWN: -1,
  PREVIOUS: 0, // Default value.
  INITIAL: 1,
};

const PDFViewerApplication = {
  initialBookmark: document.location.hash.substring(1),
  _initializedCapability: new PromiseCapability(),
  appConfig: null,
  pdfDocument: null,
  pdfLoadingTask: null,
  printService: null,
  /** @type {PDFViewer} */
  pdfViewer: null,
  /** @type {PDFThumbnailViewer} */
  pdfThumbnailViewer: null,
  /** @type {PDFRenderingQueue} */
  pdfRenderingQueue: null,
  /** @type {PDFPresentationMode} */
  pdfPresentationMode: null,
  /** @type {PDFDocumentProperties} */
  pdfDocumentProperties: null,
  /** @type {PDFLinkService} */
  pdfLinkService: null,
  /** @type {PDFHistory} */
  pdfHistory: null,
  /** @type {PDFSidebar} */
  pdfSidebar: null,
  /** @type {PDFOutlineViewer} */
  pdfOutlineViewer: null,
  /** @type {PDFAttachmentViewer} */
  pdfAttachmentViewer: null,
  /** @type {PDFLayerViewer} */
  pdfLayerViewer: null,
  /** @type {PDFCursorTools} */
  pdfCursorTools: null,
  /** @type {PDFScriptingManager} */
  pdfScriptingManager: null,
  /** @type {ViewHistory} */
  store: null,
  /** @type {DownloadManager} */
  downloadManager: null,
  /** @type {OverlayManager} */
  overlayManager: null,
  /** @type {Preferences} */
  preferences: null,
  /** @type {Toolbar} */
  toolbar: null,
  /** @type {SecondaryToolbar} */
  secondaryToolbar: null,
  /** @type {EventBus} */
  eventBus: null,
  /** @type {IL10n} */
  l10n: null,
  /** @type {AnnotationEditorParams} */
  annotationEditorParams: null,
  isInitialViewSet: false,
  downloadComplete: false,
  isViewerEmbedded: window.parent !== window,
  url: "",
  baseUrl: "",
  _downloadUrl: "",
  _boundEvents: Object.create(null),
  documentInfo: null,
  metadata: null,
  _contentDispositionFilename: null,
  _contentLength: null,
  _saveInProgress: false,
  _wheelUnusedTicks: 0,
  _wheelUnusedFactor: 1,
  _touchUnusedTicks: 0,
  _touchUnusedFactor: 1,
  _PDFBug: null,
  _hasAnnotationEditors: false,
  _title: document.title,
  _printAnnotationStoragePromise: null,
  _touchInfo: null,
  _isCtrlKeyDown: false,
  _nimbusDataPromise: null,
  _caretBrowsing: null,

  // Called once when the document is loaded.
  async initialize(appConfig) {
    let l10nPromise;
    // In the (various) extension builds, where the locale is set automatically,
    // initialize the `L10n`-instance as soon as possible.
    if (typeof PDFJSDev !== "undefined" && !PDFJSDev.test("GENERIC")) {
      l10nPromise = this.externalServices.createL10n();
    }
    this.appConfig = appConfig;

    if (
      typeof PDFJSDev === "undefined"
        ? window.isGECKOVIEW
        : PDFJSDev.test("GECKOVIEW")
    ) {
      this._nimbusDataPromise = this.externalServices.getNimbusExperimentData();
    }

    // Ensure that `Preferences`, and indirectly `AppOptions`, have initialized
    // before creating e.g. the various viewer components.
    try {
      await this.preferences.initializedPromise;
    } catch (ex) {
      console.error(`initialize: "${ex.message}".`);
    }
    if (AppOptions.get("pdfBugEnabled")) {
      await this._parseHashParams();
    }

    if (typeof PDFJSDev === "undefined" || !PDFJSDev.test("MOZCENTRAL")) {
      let mode;
      switch (AppOptions.get("viewerCssTheme")) {
        case 1:
          mode = "is-light";
          break;
        case 2:
          mode = "is-dark";
          break;
      }
      if (mode) {
        document.documentElement.classList.add(mode);
      }
    }

    // Ensure that the `L10n`-instance has been initialized before creating
    // e.g. the various viewer components.
    if (typeof PDFJSDev === "undefined" || PDFJSDev.test("GENERIC")) {
      l10nPromise = this.externalServices.createL10n();
    }
    this.l10n = await l10nPromise;
    document.getElementsByTagName("html")[0].dir = this.l10n.getDirection();
    // Connect Fluent, when necessary, and translate what we already have.
    if (typeof PDFJSDev === "undefined" || !PDFJSDev.test("MOZCENTRAL")) {
      this.l10n.translate(appConfig.appContainer || document.documentElement);
    }

    if (
      this.isViewerEmbedded &&
      AppOptions.get("externalLinkTarget") === LinkTarget.NONE
    ) {
      // Prevent external links from "replacing" the viewer,
      // when it's embedded in e.g. an <iframe> or an <object>.
      AppOptions.set("externalLinkTarget", LinkTarget.TOP);
    }
    await this._initializeViewerComponents();

    // Bind the various event handlers *after* the viewer has been
    // initialized, to prevent errors if an event arrives too soon.
    this.bindEvents();
    this.bindWindowEvents();

    this._initializedCapability.resolve();

    /* modified by ngx-extended-pdf-viewer #633.
       The shadow() function must be called each time the PDF viewer is initialized. */
    this.initializeLoadingBar();
    /* #633 end of modification */
  },

  /**
  },

  /**
   * Potentially parse special debugging flags in the hash section of the URL.
   * @private
   */
  async _parseHashParams() {
    const hash = document.location.hash.substring(1);
    if (!hash) {
      return;
    }
    const { mainContainer, viewerContainer } = this.appConfig,
      params = parseQueryString(hash);

    if (params.get("disableworker") === "true") {
      try {
        await loadFakeWorker();
      } catch (ex) {
        console.error(`_parseHashParams: "${ex.message}".`);
      }
    }
    if (params.has("disablerange")) {
      AppOptions.set("disableRange", params.get("disablerange") === "true");
    }
    if (params.has("disablestream")) {
      AppOptions.set("disableStream", params.get("disablestream") === "true");
    }
    if (params.has("disableautofetch")) {
      AppOptions.set(
        "disableAutoFetch",
        params.get("disableautofetch") === "true"
      );
    }
    if (params.has("disablefontface")) {
      AppOptions.set(
        "disableFontFace",
        params.get("disablefontface") === "true"
      );
    }
    if (params.has("disablehistory")) {
      AppOptions.set("disableHistory", params.get("disablehistory") === "true");
    }
    if (params.has("verbosity")) {
      AppOptions.set("verbosity", params.get("verbosity") | 0);
    }
    if (params.has("textlayer")) {
      switch (params.get("textlayer")) {
        case "off":
          AppOptions.set("textLayerMode", TextLayerMode.DISABLE);
          break;
        case "visible":
        case "shadow":
        case "hover":
          viewerContainer.classList.add(`textLayer-${params.get("textlayer")}`);
          try {
            await loadPDFBug(this);
            this._PDFBug.loadCSS();
          } catch (ex) {
            console.error(`_parseHashParams: "${ex.message}".`);
          }
          break;
      }
    }
    if (params.has("pdfbug")) {
      AppOptions.set("pdfBug", true);
      AppOptions.set("fontExtraProperties", true);

      const enabled = params.get("pdfbug").split(",");
      try {
        await loadPDFBug(this);
        this._PDFBug.init(mainContainer, enabled);
      } catch (ex) {
        console.error(`_parseHashParams: "${ex.message}".`);
      }
    }
    // It is not possible to change locale for the (various) extension builds.
    if (
      (typeof PDFJSDev === "undefined" || PDFJSDev.test("GENERIC")) &&
      params.has("locale")
    ) {
      AppOptions.set("locale", params.get("locale"));
    }

    // Set some specific preferences for tests.
    if (typeof PDFJSDev !== "undefined" && PDFJSDev.test("TESTING")) {
      if (params.has("highlighteditorcolors")) {
        AppOptions.set(
          "highlightEditorColors",
          params.get("highlighteditorcolors")
        );
      }
    }
  },

  /**
   * @private
   */
  async _initializeViewerComponents() {
    const { appConfig, externalServices, l10n } = this;

    const eventBus = AppOptions.get("isInAutomation")
      ? new AutomationEventBus()
      : new EventBus();
    this.eventBus = eventBus;

    this.overlayManager = new OverlayManager();

    const pdfRenderingQueue = new PDFRenderingQueue();
    pdfRenderingQueue.onIdle = this._cleanup.bind(this);
    this.pdfRenderingQueue = pdfRenderingQueue;

    const pdfLinkService = new PDFLinkService({
      eventBus,
      externalLinkTarget: AppOptions.get("externalLinkTarget"),
      externalLinkRel: AppOptions.get("externalLinkRel"),
      ignoreDestinationZoom: AppOptions.get("ignoreDestinationZoom"),
    });
    this.pdfLinkService = pdfLinkService;

    const downloadManager = (this.downloadManager = new DownloadManager());

    const findController = new PDFFindController({
      linkService: pdfLinkService,
      eventBus,
      // #492 modified by ngx-extended-pdf-viewer
      pageViewMode: AppOptions.get("pageViewMode"),
      // #492 modification end
      updateMatchesCountOnProgress:
        typeof PDFJSDev === "undefined"
          ? !window.isGECKOVIEW
          : !PDFJSDev.test("GECKOVIEW"),
    });
    this.findController = findController;

    const pdfScriptingManager = new PDFScriptingManager({
      eventBus,
      externalServices,
      docProperties: this._scriptingDocProperties.bind(this),
    });
    this.pdfScriptingManager = pdfScriptingManager;

    const container = appConfig.mainContainer,
      viewer = appConfig.viewerContainer;
    const annotationEditorMode = AppOptions.get("annotationEditorMode");
    const isOffscreenCanvasSupported =
      AppOptions.get("isOffscreenCanvasSupported") &&
      FeatureTest.isOffscreenCanvasSupported;
    const pageColors =
      AppOptions.get("forcePageColors") ||
      window.matchMedia("(forced-colors: active)").matches
        ? {
            background: AppOptions.get("pageColorsBackground"),
            foreground: AppOptions.get("pageColorsForeground"),
          }
        : null;
    const altTextManager = appConfig.altTextDialog
      ? new AltTextManager(
          appConfig.altTextDialog,
          container,
          this.overlayManager,
          eventBus
        )
      : null;

    const pdfViewer = new PDFViewer({
      container,
      viewer,
      eventBus,
      renderingQueue: pdfRenderingQueue,
      linkService: pdfLinkService,
      downloadManager,
      altTextManager,
      findController,
      scriptingManager:
        AppOptions.get("enableScripting") && pdfScriptingManager,
      l10n,
      textLayerMode: AppOptions.get("textLayerMode"),
      annotationMode: AppOptions.get("annotationMode"),
      annotationEditorMode,
      annotationEditorHighlightColors: AppOptions.get("highlightEditorColors"),
      imageResourcesPath: AppOptions.get("imageResourcesPath"),
      removePageBorders: AppOptions.get("removePageBorders"), // #194
      enablePrintAutoRotate: AppOptions.get("enablePrintAutoRotate"),
      maxCanvasPixels: AppOptions.get("maxCanvasPixels"),
      /** #495 modified by ngx-extended-pdf-viewer */
      pageViewMode: AppOptions.get("pageViewMode"),
      /** end of modification */
      enablePermissions: AppOptions.get("enablePermissions"),
      pageColors,
    });
    this.pdfViewer = pdfViewer;

    pdfRenderingQueue.setViewer(pdfViewer);
    pdfLinkService.setViewer(pdfViewer);
    pdfScriptingManager.setViewer(pdfViewer);

    if (appConfig.sidebar?.thumbnailView) {
      this.pdfThumbnailViewer = new PDFThumbnailViewer({
        container: appConfig.sidebar.thumbnailView,
        eventBus,
        renderingQueue: pdfRenderingQueue,
        linkService: pdfLinkService,
        pageColors,
      });
      pdfRenderingQueue.setThumbnailViewer(this.pdfThumbnailViewer);
    }

    // The browsing history is only enabled when the viewer is standalone,
    // i.e. not when it is embedded in a web page.
    if (!this.isViewerEmbedded && !AppOptions.get("disableHistory")) {
      this.pdfHistory = new PDFHistory({
        linkService: pdfLinkService,
        eventBus,
      });
      pdfLinkService.setHistory(this.pdfHistory);
    }

    if (!this.supportsIntegratedFind && appConfig.findBar) {
      this.findBar = new PDFFindBar(appConfig.findBar, eventBus);
    }

    if (appConfig.annotationEditorParams) {
      if (annotationEditorMode !== AnnotationEditorType.DISABLE) {
        if (!isOffscreenCanvasSupported) {
          appConfig.toolbar?.editorStampButton?.classList.add("hidden");
        }

        const editorHighlightButton = appConfig.toolbar?.editorHighlightButton;
        if (editorHighlightButton && AppOptions.get("enableHighlightEditor")) {
          editorHighlightButton.hidden = false;
        }

        this.annotationEditorParams = new AnnotationEditorParams(
          appConfig.annotationEditorParams,
          eventBus
        );
      } else {
        for (const id of ["editorModeButtons", "editorModeSeparator"]) {
          document.getElementById(id)?.classList.add("hidden");
        }
      }
    }

    if (appConfig.documentProperties) {
      this.pdfDocumentProperties = new PDFDocumentProperties(
        appConfig.documentProperties,
        this.overlayManager,
        eventBus,
        l10n,
        /* fileNameLookup = */ () => this._docFilename
      );
    }

    // NOTE: The cursor-tools are unlikely to be helpful/useful in GeckoView,
    // in particular the `HandTool` which basically simulates touch scrolling.
    if (appConfig.secondaryToolbar?.cursorHandToolButton) {
      this.pdfCursorTools = new PDFCursorTools({
        container,
        eventBus,
        cursorToolOnLoad: AppOptions.get("cursorToolOnLoad"),
      });
    }

    if (appConfig.toolbar) {
      if (
        typeof PDFJSDev === "undefined"
          ? window.isGECKOVIEW
          : PDFJSDev.test("GECKOVIEW")
      ) {
        this.toolbar = new Toolbar(
          appConfig.toolbar,
          eventBus,
          await this._nimbusDataPromise
        );
      } else {
        this.toolbar = new Toolbar(appConfig.toolbar, eventBus);
      }
    }

    if (appConfig.secondaryToolbar) {
      this.secondaryToolbar = new SecondaryToolbar(
        appConfig.secondaryToolbar,
        eventBus
      );
    }

    if (
      this.supportsFullscreen &&
      (appConfig.toolbar?.presentationModeButton || // #1807 modified by ngx-extended-pdf-viewer
      appConfig.secondaryToolbar?.presentationModeButton)
    ) {
      this.pdfPresentationMode = new PDFPresentationMode({
        container,
        pdfViewer,
        eventBus,
      });
    }

    // #763 modified by ngx-extended-pdf-viewer
    const prompt = AppOptions.get("passwordPrompt");
    if (!prompt) {
      if (appConfig.passwordOverlay) {
        this.passwordPrompt = new PasswordPrompt(
          appConfig.passwordOverlay,
          this.overlayManager,
          this.isViewerEmbedded
        );
      }
    } else {
      this.passwordPrompt = prompt;
    }
    // #763 end of modification by ngx-extended-pdf-viewer=======

    if (appConfig.sidebar?.outlineView) {
      this.pdfOutlineViewer = new PDFOutlineViewer({
        container: appConfig.sidebar.outlineView,
        eventBus,
        l10n,
        linkService: pdfLinkService,
        downloadManager,
      });
    }

    if (appConfig.sidebar?.attachmentsView) {
      this.pdfAttachmentViewer = new PDFAttachmentViewer({
        container: appConfig.sidebar.attachmentsView,
        eventBus,
        l10n,
        downloadManager,
      });
    }

    if (appConfig.sidebar?.layersView) {
      this.pdfLayerViewer = new PDFLayerViewer({
        container: appConfig.sidebar.layersView,
        eventBus,
        l10n,
      });
    }

    if (appConfig.sidebar) {
      this.pdfSidebar = new PDFSidebar({
        elements: appConfig.sidebar,
        eventBus,
        l10n,
      });
      this.pdfSidebar.onToggled = this.forceRendering.bind(this);
      this.pdfSidebar.onUpdateThumbnails = () => {
        // Use the rendered pages to set the corresponding thumbnail images.
        for (const pageView of pdfViewer.getCachedPageViews()) {
          if (pageView.renderingState === RenderingStates.FINISHED) {
            this.pdfThumbnailViewer
              .getThumbnail(pageView.id - 1)
              ?.setImage(pageView);
          }
        }
        this.pdfThumbnailViewer.scrollThumbnailIntoView(
          pdfViewer.currentPageNumber
        );
      };
    }
  },

  async run(config) {
    this.preferences = new Preferences();
    await this.initialize(config);

    const { appConfig, eventBus } = this;
    let file;
    if (typeof PDFJSDev === "undefined" || PDFJSDev.test("GENERIC")) {
      const queryString = document.location.search.substring(1);
      const params = parseQueryString(queryString);
      file = params.get("file") ?? AppOptions.get("defaultUrl");
      validateFileURL(file);
    } else if (PDFJSDev.test("MOZCENTRAL")) {
      file = window.location.href;
    } else if (PDFJSDev.test("CHROME")) {
      file = AppOptions.get("defaultUrl");
    }

    if (typeof PDFJSDev === "undefined" || PDFJSDev.test("GENERIC")) {
      const fileInput = (this._openFileInput = document.createElement("input"));
      fileInput.id = "fileInput";
      fileInput.hidden = true;
      fileInput.type = "file";
      fileInput.value = null;
      document.body.append(fileInput);

      fileInput.addEventListener("change", function (evt) {
        const { files } = evt.target;
        if (!files || files.length === 0) {
          return;
        }
        eventBus.dispatch("fileinputchange", {
          source: this,
          fileInput: evt.target,
        });
      });

      // Enable dragging-and-dropping a new PDF file onto the viewerContainer.
      appConfig.mainContainer.addEventListener("dragover", function (evt) {
        if (AppOptions.get("enableDragAndDrop")) { // #686 modified by ngx-extended-pdf-viewer
          evt.preventDefault();

        evt.dataTransfer.dropEffect =
          evt.dataTransfer.effectAllowed === "copy" ? "copy" : "move";
        } // #686 end of modification
      });
      appConfig.mainContainer.addEventListener("drop", function (evt) {
        evt.preventDefault();

        const { files } = evt.dataTransfer;
        if (!files || files.length === 0) {
          return;
        }
        eventBus.dispatch("fileinputchange", {
          source: this,
          fileInput: evt.dataTransfer,
          dropEvent: evt // #972 allowing users to read the drop coordinates
        });
      });
    }

    if (!AppOptions.get("supportsDocumentFonts")) {
      AppOptions.set("disableFontFace", true);
      this.l10n.get("pdfjs-web-fonts-disabled").then(msg => {
        console.warn(msg);
      });
    }

    if (!this.supportsPrinting) {
      appConfig.toolbar?.print?.classList.add("hidden");
      appConfig.secondaryToolbar?.printButton.classList.add("hidden");
    }

    if (!this.supportsFullscreen) {
      appConfig.toolbar.presentationModeButton.classList.add("hidden"); // #1807 modified by ngx-extended-pdf-viewer
      appConfig.secondaryToolbar?.presentationModeButton.classList.add(
        "hidden"
      );
    }

    if (this.supportsIntegratedFind) {
      appConfig.toolbar?.viewFind?.classList.add("hidden");
    }

    if (typeof PDFJSDev === "undefined" || PDFJSDev.test("GENERIC")) {
      if (file) {
        this.open({ url: file });
      } else {
        this._hideViewBookmark();
      }
    } else if (PDFJSDev.test("MOZCENTRAL || CHROME")) {
      this.initPassiveLoading(file);
    } else {
      throw new Error("Not implemented: run");
    }
  },

  get externalServices() {
    return shadow(this, "externalServices", new ExternalServices());
  },

  get initialized() {
    return this._initializedCapability.settled;
  },

  get initializedPromise() {
    return this._initializedCapability.promise;
  },

  zoomIn(steps, scaleFactor) {
    if (this.pdfViewer.isInPresentationMode) {
      return;
    }
    this.pdfViewer.increaseScale({
      drawingDelay: AppOptions.get("defaultZoomDelay"),
      steps,
      scaleFactor,
    });
  },

  zoomOut(steps, scaleFactor) {
    if (this.pdfViewer.isInPresentationMode) {
      return;
    }
    this.pdfViewer.decreaseScale({
      drawingDelay: AppOptions.get("defaultZoomDelay"),
      steps,
      scaleFactor,
    });
  },

  zoomReset() {
    if (this.pdfViewer.isInPresentationMode) {
      return;
    }
    this.pdfViewer.currentScaleValue = DEFAULT_SCALE_VALUE;
  },

  get pagesCount() {
    return this.pdfDocument ? this.pdfDocument.numPages : 0;
  },

  get page() {
    return this.pdfViewer.currentPageNumber;
  },

  set page(val) {
    this.pdfViewer.currentPageNumber = val;
  },

  get supportsPrinting() {
    return PDFPrintServiceFactory.instance.supportsPrinting;
  },

  get supportsFullscreen() {
    return shadow(this, "supportsFullscreen", document.fullscreenEnabled);
  },

  get supportsPinchToZoom() {
    return shadow(
      this,
      "supportsPinchToZoom",
      AppOptions.get("supportsPinchToZoom")
    );
  },

  get supportsIntegratedFind() {
    return shadow(
      this,
      "supportsIntegratedFind",
      AppOptions.get("supportsIntegratedFind")
    );
  },

  /* modified by ngx-extended-pdf-viewer #633. The shadow() function        */
  /* replaces the getter by a property,so when a new instance of            */
  /* ngx-extended-pdf-viewer is opened, it still references the old viewer. */
  /** The bug fix solves this problem.                                      */
  initializeLoadingBar() {
    const barElement = document.getElementById("loadingBar");
    const bar = barElement ? new ProgressBar(barElement) : null;
    bar?.hide();
    return shadow(this, "loadingBar", bar);
  },
  // get loadingBar() {
  //  const bar = new ProgressBar("#loadingBar");
  //  return shadow(this, "loadingBar", bar);
  // },
  /** end of modification */

  get supportsMouseWheelZoomCtrlKey() {
    return shadow(
      this,
      "supportsMouseWheelZoomCtrlKey",
      AppOptions.get("supportsMouseWheelZoomCtrlKey")
    );
  },

  get supportsMouseWheelZoomMetaKey() {
    return shadow(
      this,
      "supportsMouseWheelZoomMetaKey",
      AppOptions.get("supportsMouseWheelZoomMetaKey")
    );
  },

  get supportsCaretBrowsingMode() {
    return shadow(
      this,
      "supportsCaretBrowsingMode",
      AppOptions.get("supportsCaretBrowsingMode")
    );
  },

  moveCaret(isUp, select) {
    this._caretBrowsing ||= new CaretBrowsingMode(
      this.appConfig.mainContainer,
      this.appConfig.viewerContainer,
      this.appConfig.toolbar?.container
    );
    this._caretBrowsing.moveCaret(isUp, select);
  },

  initPassiveLoading(file) {
    if (
      typeof PDFJSDev === "undefined" ||
      !PDFJSDev.test("MOZCENTRAL || CHROME")
    ) {
      throw new Error("Not implemented: initPassiveLoading");
    }
    this.setTitleUsingUrl(file, /* downloadUrl = */ file);

    this.externalServices.initPassiveLoading({
      onOpenWithTransport: range => {
        this.open({ range });
      },
      onOpenWithData: (data, contentDispositionFilename) => {
        if (isPdfFile(contentDispositionFilename)) {
          this._contentDispositionFilename = contentDispositionFilename;
        }
        this.open({ data });
      },
      onOpenWithURL: (url, length, originalUrl) => {
        this.open({ url, length, originalUrl });
      },
      onError: err => {
        this.l10n.get("pdfjs-loading-error").then(msg => {
          this._documentError(msg, err);
        });
      },
      onProgress: (loaded, total) => {
        this.progress(loaded / total);
        // #588 modified by ngx-extended-pdf-viewer
        this.eventBus?.dispatch("progress", {
          source: this,
          type: "load",
          total,
          loaded,
          percent: (100 * loaded) / total,
        });
        // #588 end of modification
      },
    });
  },

  setTitleUsingUrl(url = "", downloadUrl = null) {
    // #1669 modified by ngx-extended-pdf-viewer because of NPEs when opening a BLOB
    /*
    this.url = url;
    this.baseUrl = url.split("#", 1)[0];
    if (downloadUrl) {
      this._downloadUrl =
        downloadUrl === url ? this.baseUrl : downloadUrl.split("#", 1)[0];
    }
    if (isDataScheme(url)) {
      this._hideViewBookmark();
    }
    let title = getPdfFilenameFromUrl(url, "");
    if (!title) {
      try {
        title = decodeURIComponent(getFilenameFromUrl(url)) || url;
      } catch {
        // decodeURIComponent may throw URIError,
        // fall back to using the unprocessed url in that case
        title = url;
      }
    }
    this.setTitle(title);
    */
   // #1669 end of modification by ngx-extended-pdf-viewer
  },

  setTitle(title = this._title) {
    this._title = title;

    if (this.isViewerEmbedded) {
      // Embedded PDF viewers should not be changing their parent page's title.
      return;
    }
    const editorIndicator =
      this._hasAnnotationEditors && !this.pdfRenderingQueue.printing;
    document.title = `${editorIndicator ? "* " : ""}${title}`;
  },

  get _docFilename() {
    // Use `this.url` instead of `this.baseUrl` to perform filename detection
    // based on the reference fragment as ultimate fallback if needed.
    return this._contentDispositionFilename || getPdfFilenameFromUrl(this.url);
  },

  /**
   * @private
   */
  _hideViewBookmark() {
    // #1799 modified by ngx-extended-pdf-viewer
    if (!this.appConfig) {
      return;
    }
    // #1799 end of modification by ngx-extended-pdf-viewer
    const { secondaryToolbar } = this.appConfig;
    // URL does not reflect proper document location - hiding some buttons.
    secondaryToolbar?.viewBookmarkButton.classList.add("hidden");

    // Avoid displaying multiple consecutive separators in the secondaryToolbar.
    if (secondaryToolbar?.presentationModeButton.classList.contains("hidden")) {
      document.getElementById("viewBookmarkSeparator")?.classList.add("hidden");
    }
  },

  /**
   * Closes opened PDF document.
   * @returns {Promise} - Returns the promise, which is resolved when all
   *                      destruction is completed.
   */
  async close() {
    this._unblockDocumentLoadEvent();
    this._hideViewBookmark();

    if (!this.pdfLoadingTask) {
      return;
    }
    if (
      (typeof PDFJSDev === "undefined" || PDFJSDev.test("GENERIC")) &&
      this.pdfDocument?.annotationStorage.size > 0 &&
      this._annotationStorageModified
    ) {
      try {
        // Trigger saving, to prevent data loss in forms; see issue 12257.
        await this.save();
      } catch {
        // Ignoring errors, to ensure that document closing won't break.
      }
    }
    const promises = [];

    promises.push(this.pdfLoadingTask.destroy());
    this.pdfLoadingTask = null;

    if (this.pdfDocument) {
      this.pdfDocument = null;

      this.pdfThumbnailViewer?.setDocument(null);
      this.pdfViewer.setDocument(null);
      this.pdfLinkService.setDocument(null);
      this.pdfDocumentProperties?.setDocument(null);
    }
    this.pdfLinkService.externalLinkEnabled = true;
    this.store = null;
    this.isInitialViewSet = false;
    this.downloadComplete = false;
    this.url = "";
    this.baseUrl = "";
    this._downloadUrl = "";
    this.documentInfo = null;
    this.metadata = null;
    this._contentDispositionFilename = null;
    this._contentLength = null;
    this._saveInProgress = false;
    this._hasAnnotationEditors = false;

    promises.push(
      this.pdfScriptingManager.destroyPromise,
      this.passwordPrompt.close()
    );

    this.setTitle();
    this.pdfSidebar?.reset();
    this.pdfOutlineViewer?.reset();
    this.pdfAttachmentViewer?.reset();
    this.pdfLayerViewer?.reset();

    this.pdfHistory?.reset();
    this.findBar?.reset();
    this.toolbar?.reset();
    this.secondaryToolbar?.reset();
    this._PDFBug?.cleanup();

    await Promise.all(promises);
  },

  /**
   * Opens a new PDF document.
   * @param {Object} args - Accepts any/all of the properties from
   *   {@link DocumentInitParameters}, and also a `originalUrl` string.
   * @returns {Promise} - Promise that is resolved when the document is opened.
   */
  async open(args) {
    // #1203 modified by ngx-extended-pdf-viewer
    window.adjacentPagesLoader = undefined;
    // #1203 end of modification by ngx-extended-pdf-viewer
    // #1665 modified by ngx-extended-pdf-viewer
    this.pdfViewer?.destroyBookMode();
    // #1665 end of modification by ngx-extended-pdf-viewer
    window.ngxZone.runOutsideAngular(async () => {

    if (this.pdfLoadingTask) {
      // We need to destroy already opened document.
      await this.close();
    }
    // Set the necessary global worker parameters, using the available options.
    const workerParams = AppOptions.getAll(OptionKind.WORKER);
    if (workerParams.workerSrc.constructor.name === "Function") {
      workerParams.workerSrc = workerParams.workerSrc();
    }
    Object.assign(GlobalWorkerOptions, workerParams);

    if (
      (typeof PDFJSDev === "undefined" || !PDFJSDev.test("MOZCENTRAL")) &&
      args.url
    ) {
      // The Firefox built-in viewer always calls `setTitleUsingUrl`, before
      // `initPassiveLoading`, and it never provides an `originalUrl` here.
      this.setTitleUsingUrl(
        args.originalUrl || args.url,
        /* downloadUrl = */ args.url
      );
    }
    // Always set `docBaseUrl` in development mode, and in the (various)
    // extension builds.
    if (typeof PDFJSDev === "undefined") {
      AppOptions.set("docBaseUrl", document.URL.split("#", 1)[0]);
    } else if (PDFJSDev.test("MOZCENTRAL || CHROME")) {
      AppOptions.set("docBaseUrl", this.baseUrl);
    }

    // Set the necessary API parameters, using all the available options.
    const apiParams = AppOptions.getAll(OptionKind.API);
    const loadingTask = getDocument({
      ...apiParams,
      ...args,
    });
    this.pdfLoadingTask = loadingTask;

    loadingTask.onPassword = (updateCallback, reason) => {
      if (this.isViewerEmbedded) {
        // The load event can't be triggered until the password is entered, so
        // if the viewer is in an iframe and its visibility depends on the
        // onload callback then the viewer never shows (bug 1801341).
        this._unblockDocumentLoadEvent();
      }

      this.pdfLinkService.externalLinkEnabled = false;
      this.passwordPrompt.setUpdateCallback(updateCallback, reason);
      this.passwordPrompt.open();
    };

    loadingTask.onProgress = ({ loaded, total }) => {
        this.progress(loaded / total);
        // #588 modified by ngx-extended-pdf-viewer
        this.eventBus?.dispatch("progress", {
          source: this,
          type: "load",
          total,
          loaded,
          percent: (100 * loaded) / total,
        });
    };

    return loadingTask.promise.then(
      pdfDocument => {
        this.load(pdfDocument);
      },
      reason => {
        if (loadingTask !== this.pdfLoadingTask) {
          return undefined; // Ignore errors for previously opened PDF files.
        }

        let key = "pdfjs-loading-error";
        if (reason instanceof InvalidPDFException) {
          key = "pdfjs-invalid-file-error";
        } else if (reason instanceof MissingPDFException) {
          key = "pdfjs-missing-file-error";
        } else if (reason instanceof UnexpectedResponseException) {
          key = "pdfjs-unexpected-response-error";
        }
        // #1401 modified by ngx-extended-pdf-viewer
        if (PDFViewerApplication.onError) {
          PDFViewerApplication.onError(reason);
        }
        // end of modification
        return this.l10n.get(key).then(msg => {
          this._documentError(msg, { message: reason?.message });
          throw reason;
        });
      }
    );
    });
  },

  /**
   * @private
   */
  _ensureDownloadComplete() {
    if (this.pdfDocument && this.downloadComplete) {
      return;
    }
    throw new Error("PDF document not downloaded.");
  },

  async download(options = {}) {
    const url = this._downloadUrl,
      filename = this._docFilename;
    try {
      this._ensureDownloadComplete();

      const data = await this.pdfDocument.getData();
      const blob = new Blob([data], { type: "application/pdf" });

      await this.downloadManager.download(blob, url, filename, options);
    } catch {
      // When the PDF document isn't ready, or the PDF file is still
      // downloading, simply download using the URL.
      await this.downloadManager.downloadUrl(url, filename, options);
    }
  },

  async save(options = {}) {
    if (this._saveInProgress) {
      return;
    }
    this._saveInProgress = true;
    await this.pdfScriptingManager.dispatchWillSave();

    const url = this._downloadUrl,
      filename = this._docFilename;
    try {
      this._ensureDownloadComplete();

      const data = await this.pdfDocument.saveDocument();
      const blob = new Blob([data], { type: "application/pdf" });

      await this.downloadManager.download(blob, url, filename, options);
    } catch (reason) {
      // When the PDF document isn't ready, or the PDF file is still
      // downloading, simply fallback to a "regular" download.
      globalThis.ngxConsole.error(`Error when saving the document: ${reason.message}`);
      await this.download(options);
    } finally {
      await this.pdfScriptingManager.dispatchDidSave();
      this._saveInProgress = false;
    }

    if (this._hasAnnotationEditors) {
      this.externalServices.reportTelemetry({
        type: "editing",
        data: { type: "save" },
      });
    }
  },

  downloadOrSave(options = {}) {
    if (this.pdfDocument?.annotationStorage.size > 0) {
      this.save(options);
    } else {
      this.download(options);
    }
  },

  // #1685 modified by ngx-extended-pdf-viewer
  async _exportWithAnnotations() {
    if (this._saveInProgress) {
      throw new Error(`Already downloading`);
    }
    this._saveInProgress = true;
    await this.pdfScriptingManager.dispatchWillSave();

    try {
      this._ensureDownloadComplete();

      const data = await this.pdfDocument.saveDocument();
      const blob = new Blob([data], { type: "application/pdf" });

      return blob;
    } catch (reason) {
      throw new Error(`Error when saving the document: ${reason.message}`);
    } finally {
      await this.pdfScriptingManager.dispatchDidSave();
      this._saveInProgress = false;
    }
  },

  async _exportWithoutAnnotations() {
    try {
      this._ensureDownloadComplete();

      const data = await this.pdfDocument.getData();
      const blob = new Blob([data], { type: "application/pdf" });
      return blob;
    } catch (reason) {
      throw new Error(`Error when saving the document: ${reason.message}`);
    }
  },

  async export() {
    if (this.pdfDocument?.annotationStorage.size > 0) {
      return this._exportWithAnnotations();
    }
    return this._exportWithoutAnnotations();
  },
  // #1685 end of modification by ngx-extended-pdf-viewer

  openInExternalApp() {
    this.downloadOrSave({ openInExternalApp: true });
  },

  /**
   * Report the error; used for errors affecting loading and/or parsing of
   * the entire PDF document.
   */
  _documentError(message, moreInfo = null) {
    this._unblockDocumentLoadEvent();

    this._otherError(message, moreInfo);

    this.eventBus.dispatch("documenterror", {
      source: this,
      message,
      reason: moreInfo?.message ?? null,
    });
  },

  /**
   * Report the error; used for errors affecting e.g. only a single page.
   * @param {string} message - A message that is human readable.
   * @param {Object} [moreInfo] - Further information about the error that is
   *                              more technical. Should have a 'message' and
   *                              optionally a 'stack' property.
   */
  _otherError(message, moreInfo = null) {
    const moreInfoText = [`PDF.js v${version || "?"} (build: ${build || "?"})`];
    if (moreInfo) {
      moreInfoText.push(`Message: ${moreInfo.message}`);

      if (moreInfo.stack) {
        moreInfoText.push(`Stack: ${moreInfo.stack}`);
      } else {
        if (moreInfo.filename) {
          moreInfoText.push(`File: ${moreInfo.filename}`);
        }
        if (moreInfo.lineNumber) {
          moreInfoText.push(`Line: ${moreInfo.lineNumber}`);
        }
      }
    }

    console.error(`${message}\n\n${moreInfoText.join("\n")}`);
  },

  progress(level) {
    if (!this.loadingBar || this.downloadComplete) {
      // Don't accidentally show the loading bar again when the entire file has
      // already been fetched (only an issue when disableAutoFetch is enabled).
      return;
    }
    const percent = Math.round(level * 100);
    // When we transition from full request to range requests, it's possible
    // that we discard some of the loaded data. This can cause the loading
    // bar to move backwards. So prevent this by only updating the bar if it
    // increases.
    if (percent <= this.loadingBar.percent) {
      return;
    }
    this.loadingBar.percent = percent;

    // When disableAutoFetch is enabled, it's not uncommon for the entire file
    // to never be fetched (depends on e.g. the file structure). In this case
    // the loading bar will not be completely filled, nor will it be hidden.
    // To prevent displaying a partially filled loading bar permanently, we
    // hide it when no data has been loaded during a certain amount of time.
    if (
      this.pdfDocument?.loadingParams.disableAutoFetch ??
      AppOptions.get("disableAutoFetch")
    ) {
      this.loadingBar.setDisableAutoFetch();
    }
  },

  load(pdfDocument) {
    this.pdfDocument = pdfDocument;

    pdfDocument.getDownloadInfo().then(({ length }) => {
      this._contentLength = length; // Ensure that the correct length is used.
      this.downloadComplete = true;
      this.loadingBar?.hide();

      firstPagePromise.then(() => {
        this.eventBus?.dispatch("documentloaded", { source: this });
      });
    });

    // Since the `setInitialView` call below depends on this being resolved,
    // fetch it early to avoid delaying initial rendering of the PDF document.
    const pageLayoutPromise = pdfDocument.getPageLayout().catch(() => {
      /* Avoid breaking initial rendering; ignoring errors. */
    });
    const pageModePromise = pdfDocument.getPageMode().catch(() => {
      /* Avoid breaking initial rendering; ignoring errors. */
    });
    const openActionPromise = pdfDocument.getOpenAction().catch(() => {
      /* Avoid breaking initial rendering; ignoring errors. */
    });

    this.toolbar?.setPagesCount(pdfDocument.numPages, false);
    this.secondaryToolbar?.setPagesCount(pdfDocument.numPages);

    if (typeof PDFJSDev !== "undefined" && PDFJSDev.test("CHROME")) {
      const baseUrl = location.href.split("#", 1)[0];
      // Ignore "data:"-URLs for performance reasons, even though it may cause
      // internal links to not work perfectly in all cases (see bug 1803050).
      this.pdfLinkService.setDocument(
        pdfDocument,
        isDataScheme(baseUrl) ? null : baseUrl
      );
    } else {
      this.pdfLinkService.setDocument(pdfDocument);
    }
    this.pdfDocumentProperties?.setDocument(pdfDocument);

    const pdfViewer = this.pdfViewer;
    pdfViewer.setDocument(pdfDocument);
    const { firstPagePromise, onePageRendered, pagesPromise } = pdfViewer;

    this.pdfThumbnailViewer?.setDocument(pdfDocument);

    const storedPromise = (this.store = new ViewHistory(
      pdfDocument.fingerprints[0]
    ))
      .getMultiple({
        page: null,
        zoom: DEFAULT_SCALE_VALUE,
        scrollLeft: "0",
        scrollTop: "0",
        rotation: null,
        sidebarView: SidebarView.UNKNOWN,
        scrollMode: ScrollMode.UNKNOWN,
        spreadMode: SpreadMode.UNKNOWN,
      })
      .catch(() => {
        /* Unable to read from storage; ignoring errors. */
      });

    firstPagePromise.then(pdfPage => {
      this.loadingBar?.setWidth(this.appConfig.viewerContainer);
      this._initializeAnnotationStorageCallbacks(pdfDocument);

      Promise.all([
        animationStarted,
        storedPromise,
        pageLayoutPromise,
        pageModePromise,
        openActionPromise,
      ])
        .then(async ([timeStamp, stored, pageLayout, pageMode, openAction]) => {
          const viewOnLoad = AppOptions.get("viewOnLoad");

          this._initializePdfHistory({
            fingerprint: pdfDocument.fingerprints[0],
            viewOnLoad,
            initialDest: openAction?.dest,
          });
          const initialBookmark = this.initialBookmark;

          // Initialize the default values, from user preferences.
          const zoom = AppOptions.get("defaultZoomValue");
          let hash = zoom ? `zoom=${zoom}` : null;

          let rotation = null;
          let sidebarView = AppOptions.get("sidebarViewOnLoad");
          let scrollMode = AppOptions.get("scrollModeOnLoad");
          let spreadMode = AppOptions.get("spreadModeOnLoad");

          if (stored?.page && viewOnLoad !== ViewOnLoad.INITIAL) {
            hash =
              `page=${stored.page}&zoom=${zoom || stored.zoom},` +
              `${stored.scrollLeft},${stored.scrollTop}`;

            rotation = parseInt(stored.rotation, 10);
            // Always let user preference take precedence over the view history.
            if (sidebarView === SidebarView.UNKNOWN) {
              sidebarView = stored.sidebarView | 0;
            }
            if (scrollMode === ScrollMode.UNKNOWN) {
              scrollMode = stored.scrollMode | 0;
            }
            if (spreadMode === SpreadMode.UNKNOWN) {
              spreadMode = stored.spreadMode | 0;
            }
          }
          // Always let the user preference/view history take precedence.
          if (pageMode && sidebarView === SidebarView.UNKNOWN) {
            sidebarView = apiPageModeToSidebarView(pageMode);
          }
          if (
            pageLayout &&
            scrollMode === ScrollMode.UNKNOWN &&
            spreadMode === SpreadMode.UNKNOWN
          ) {
            const modes = apiPageLayoutToViewerModes(pageLayout);
            // TODO: Try to improve page-switching when using the mouse-wheel
            // and/or arrow-keys before allowing the document to control this.
            // scrollMode = modes.scrollMode;
            spreadMode = modes.spreadMode;
          }

          this.setInitialView(hash, {
            rotation,
            sidebarView,
            scrollMode,
            spreadMode,
          });
          this.eventBus.dispatch("documentinit", { source: this });
          // Make all navigation keys work on document load,
          // unless the viewer is embedded in a web page.
          if (!this.isViewerEmbedded) {
            pdfViewer.focus();
          }

          // For documents with different page sizes, once all pages are
          // resolved, ensure that the correct location becomes visible on load.
          // (To reduce the risk, in very large and/or slow loading documents,
          //  that the location changes *after* the user has started interacting
          //  with the viewer, wait for either `pagesPromise` or a timeout.)
          await Promise.race([
            pagesPromise,
            new Promise(resolve => {
              setTimeout(resolve, FORCE_PAGES_LOADED_TIMEOUT);
            }),
          ]);
          if (!initialBookmark && !hash) {
            return;
          }
          if (pdfViewer.hasEqualPageSizes) {
            return;
          }
          this.initialBookmark = initialBookmark;

          // eslint-disable-next-line no-self-assign
          pdfViewer.currentScaleValue = pdfViewer.currentScaleValue;
          // Re-apply the initial document location.
          this.setInitialView(hash);
        })
        .catch(() => {
          // Ensure that the document is always completely initialized,
          // even if there are any errors thrown above.
          this.setInitialView();
        })
        .then(function () {
          // At this point, rendering of the initial page(s) should always have
          // started (and may even have completed).
          // To prevent any future issues, e.g. the document being completely
          // blank on load, always trigger rendering here.
          pdfViewer.update();
        });
    });

    pagesPromise.then(
      () => {
        this._unblockDocumentLoadEvent();

        this._initializeAutoPrint(pdfDocument, openActionPromise);
      },
      reason => {
        // #1401 modified by ngx-extended-pdf-viewer
        if (PDFViewerApplication.onError) {
          PDFViewerApplication.onError(reason);
        }
        // end of modification
        this.l10n.get("pdfjs-loading-error").then(msg => {
          this._documentError(msg, { message: reason?.message });
        });
      }
    );

    onePageRendered.then(data => {
      this.externalServices.reportTelemetry({
        type: "pageInfo",
        timestamp: data.timestamp,
      });

      if (this.pdfOutlineViewer) {
        pdfDocument.getOutline().then(outline => {
          if (pdfDocument !== this.pdfDocument) {
            return; // The document was closed while the outline resolved.
          }
          this.pdfOutlineViewer.render({ outline, pdfDocument });
        });
      }
      if (this.pdfAttachmentViewer) {
        pdfDocument.getAttachments().then(attachments => {
          if (pdfDocument !== this.pdfDocument) {
            return; // The document was closed while the attachments resolved.
          }
          this.pdfAttachmentViewer.render({ attachments });
        });
      }
      if (this.pdfLayerViewer) {
        // Ensure that the layers accurately reflects the current state in the
        // viewer itself, rather than the default state provided by the API.
        pdfViewer.optionalContentConfigPromise.then(optionalContentConfig => {
          if (pdfDocument !== this.pdfDocument) {
            return; // The document was closed while the layers resolved.
          }
          this.pdfLayerViewer.render({ optionalContentConfig, pdfDocument });
        });
      }
    });

    this._initializePageLabels(pdfDocument);
    this._initializeMetadata(pdfDocument);
  },

  /**
   * @private
   */
  async _scriptingDocProperties(pdfDocument) {
    if (!this.documentInfo) {
      // It should be *extremely* rare for metadata to not have been resolved
      // when this code runs, but ensure that we handle that case here.
      await new Promise(resolve => {
        this.eventBus._on("metadataloaded", resolve, { once: true });
      });
      if (pdfDocument !== this.pdfDocument) {
        return null; // The document was closed while the metadata resolved.
      }
    }
    if (!this._contentLength) {
      // Always waiting for the entire PDF document to be loaded will, most
      // likely, delay sandbox-creation too much in the general case for all
      // PDF documents which are not provided as binary data to the API.
      // Hence we'll simply have to trust that the `contentLength` (as provided
      // by the server), when it exists, is accurate enough here.
      await new Promise(resolve => {
        this.eventBus._on("documentloaded", resolve, { once: true });
      });
      if (pdfDocument !== this.pdfDocument) {
        return null; // The document was closed while the downloadInfo resolved.
      }
    }

    return {
      ...this.documentInfo,
      baseURL: this.baseUrl,
      filesize: this._contentLength,
      filename: this._docFilename,
      metadata: this.metadata?.getRaw(),
      authors: this.metadata?.get("dc:creator"),
      numPages: this.pagesCount,
      URL: this.url,
    };
  },

  /**
   * @private
   */
  async _initializeAutoPrint(pdfDocument, openActionPromise) {
    const [openAction, jsActions] = await Promise.all([
      openActionPromise,
      this.pdfViewer.enableScripting ? null : pdfDocument.getJSActions(),
    ]);

    if (pdfDocument !== this.pdfDocument) {
      return; // The document was closed while the auto print data resolved.
    }
    let triggerAutoPrint = openAction?.action === "Print";

    if (jsActions) {
      globalThis.ngxConsole.warn("Warning: JavaScript support is not enabled");

      // Hack to support auto printing.
      for (const name in jsActions) {
        if (triggerAutoPrint) {
          break;
        }
        switch (name) {
          case "WillClose":
          case "WillSave":
          case "DidSave":
          case "WillPrint":
          case "DidPrint":
            continue;
        }
        triggerAutoPrint = jsActions[name].some(js => AutoPrintRegExp.test(js));
      }
    }

    if (triggerAutoPrint) {
      this.triggerPrinting();
    }
  },

  /**
   * @private
   */
  async _initializeMetadata(pdfDocument) {
    const { info, metadata, contentDispositionFilename, contentLength } =
      await pdfDocument.getMetadata();

    if (pdfDocument !== this.pdfDocument) {
      return; // The document was closed while the metadata resolved.
    }
    this.documentInfo = info;
    this.metadata = metadata;
    this._contentDispositionFilename ??= contentDispositionFilename;
    this._contentLength ??= contentLength; // See `getDownloadInfo`-call above.

    // Provides some basic debug information
    // #1793 modified by ngx-extended-pdf-vieweer
    const options = window.PDFViewerApplicationOptions;
    if (!options || options.get("verbosity") > 0) {
      globalThis.ngxConsole.log(
        `PDF ${pdfDocument.fingerprints[0]} [${info.PDFFormatVersion} ` +
          `${(info.Producer || "-").trim()} / ${(info.Creator || "-").trim()}] ` +
          `(PDF.js: ${version || "?"} [${build || "?"}])  modified by ngx-extended-pdf-viewer ${ngxExtendedPdfViewerVersion}`
      );
    }
     // #1793 end of modification by ngx-extended-pdf-viewer
    let pdfTitle = info.Title;

    const metadataTitle = metadata?.get("dc:title");
    if (metadataTitle) {
      // Ghostscript can produce invalid 'dc:title' Metadata entries:
      //  - The title may be "Untitled" (fixes bug 1031612).
      //  - The title may contain incorrectly encoded characters, which thus
      //    looks broken, hence we ignore the Metadata entry when it contains
      //    characters from the Specials Unicode block (fixes bug 1605526).
      if (
        metadataTitle !== "Untitled" &&
        !/[\uFFF0-\uFFFF]/g.test(metadataTitle)
      ) {
        pdfTitle = metadataTitle;
      }
    }
    if (pdfTitle) {
      this.setTitle(
        `${pdfTitle} - ${this._contentDispositionFilename || this._title}`
      );
    } else if (this._contentDispositionFilename) {
      this.setTitle(this._contentDispositionFilename);
    }

    if (
      info.IsXFAPresent &&
      !info.IsAcroFormPresent &&
      !pdfDocument.isPureXfa
    ) {
      if (pdfDocument.loadingParams.enableXfa) {
        globalThis.ngxConsole.warn("Warning: XFA Foreground documents are not supported");
      } else {
        globalThis.ngxConsole.warn("Warning: XFA support is not enabled");
      }
    } else if (
      (info.IsAcroFormPresent || info.IsXFAPresent) &&
      !this.pdfViewer.renderForms
    ) {
      console.warn("Warning: Interactive form support is not enabled");
    }

    if (info.IsSignaturesPresent) {
      console.warn("Warning: Digital signatures validation is not supported");
    }

    this.eventBus.dispatch("metadataloaded", { source: this });
  },

  /**
   * @private
   */
  async _initializePageLabels(pdfDocument) {
    if (
      typeof PDFJSDev === "undefined"
        ? window.isGECKOVIEW
        : PDFJSDev.test("GECKOVIEW")
    ) {
      return;
    }
    const labels = await pdfDocument.getPageLabels();

    if (pdfDocument !== this.pdfDocument) {
      return; // The document was closed while the page labels resolved.
    }
    if (!labels || AppOptions.get("disablePageLabels")) {
      return;
    }
    const numLabels = labels.length;
    // Ignore page labels that correspond to standard page numbering,
    // or page labels that are all empty.
    let standardLabels = 0,
      emptyLabels = 0;
    for (let i = 0; i < numLabels; i++) {
      const label = labels[i];
      if (label === (i + 1).toString()) {
        standardLabels++;
      } else if (label === "") {
        emptyLabels++;
      } else {
        break;
      }
    }
    if (standardLabels >= numLabels || emptyLabels >= numLabels) {
      return;
    }
    const { pdfViewer, pdfThumbnailViewer, toolbar } = this;

    pdfViewer.setPageLabels(labels);
    pdfThumbnailViewer?.setPageLabels(labels);

    // Changing toolbar page display to use labels and we need to set
    // the label of the current page.
    toolbar?.setPagesCount(numLabels, true);
    toolbar?.setPageNumber(
      pdfViewer.currentPageNumber,
      pdfViewer.currentPageLabel
    );
  },

  /**
   * @private
   */
  _initializePdfHistory({ fingerprint, viewOnLoad, initialDest = null }) {
    if (!this.pdfHistory) {
      return;
    }
    this.pdfHistory.initialize({
      fingerprint,
      resetHistory: viewOnLoad === ViewOnLoad.INITIAL,
      updateUrl: AppOptions.get("historyUpdateUrl"),
    });

    if (this.pdfHistory.initialBookmark) {
      this.initialBookmark = this.pdfHistory.initialBookmark;

      this.initialRotation = this.pdfHistory.initialRotation;
    }

    // Always let the browser history/document hash take precedence.
    if (
      initialDest &&
      !this.initialBookmark &&
      viewOnLoad === ViewOnLoad.UNKNOWN
    ) {
      this.initialBookmark = JSON.stringify(initialDest);
      // TODO: Re-factor the `PDFHistory` initialization to remove this hack
      // that's currently necessary to prevent weird initial history state.
      this.pdfHistory.push({ explicitDest: initialDest, pageNumber: null });
    }
  },

  /**
   * @private
   */
  _initializeAnnotationStorageCallbacks(pdfDocument) {
    if (pdfDocument !== this.pdfDocument) {
      return;
    }
    const { annotationStorage } = pdfDocument;

    annotationStorage.onSetModified = () => {
      window.addEventListener("beforeunload", beforeUnload);

      if (typeof PDFJSDev === "undefined" || PDFJSDev.test("GENERIC")) {
        this._annotationStorageModified = true;
      }
    };
    annotationStorage.onResetModified = () => {
      window.removeEventListener("beforeunload", beforeUnload);

      if (typeof PDFJSDev === "undefined" || PDFJSDev.test("GENERIC")) {
        delete this._annotationStorageModified;
      }
    };
    annotationStorage.onAnnotationEditor = typeStr => {
      this._hasAnnotationEditors = !!typeStr;
      this.setTitle();

      if (typeStr) {
        this.externalServices.reportTelemetry({
          type: "editing",
          data: { type: typeStr },
        });
      }
    };
  },

  setInitialView(
    storedHash,
    { rotation, sidebarView, scrollMode, spreadMode } = {}
  ) {
    const setRotation = angle => {
      if (isValidRotation(angle)) {
        this.pdfViewer.pagesRotation = angle;
      }
    };
    const setViewerModes = (scroll, spread) => {
      if (isValidScrollMode(scroll)) {
        this.pdfViewer.scrollMode = scroll;
      }
      if (isValidSpreadMode(spread)) {
        this.pdfViewer.spreadMode = spread;
      }
    };
    this.isInitialViewSet = true;
    this.pdfSidebar?.setInitialView(sidebarView);

    setViewerModes(scrollMode, spreadMode);

    if (this.initialBookmark) {
      setRotation(this.initialRotation);
      delete this.initialRotation;

      this.pdfLinkService.setHash(this.initialBookmark);
      this.initialBookmark = null;
    } else if (storedHash) {
      setRotation(rotation);

      this.pdfLinkService.setHash(storedHash);
    }

    // Ensure that the correct page number is displayed in the UI,
    // even if the active page didn't change during document load.
    this.toolbar?.setPageNumber(
      this.pdfViewer.currentPageNumber,
      this.pdfViewer.currentPageLabel
    );
    this.secondaryToolbar?.setPageNumber(this.pdfViewer.currentPageNumber);

    if (!this.pdfViewer.currentScaleValue) {
      // Scale was not initialized: invalid bookmark or scale was not specified.
      // Setting the default one.
      // eslint-disable-next-line no-undef
      const defaultZoomOption = PDFViewerApplicationOptions.get('defaultZoomValue');
      // #556 #543 modified by ngx-extended-pdf-viewer
      if (defaultZoomOption) {
        this.pdfViewer.currentScaleValue = defaultZoomOption;
      }
      // #556 #543 end of modification
    }
  },

  /**
   * @private
   */
  _cleanup() {
    if (!this.pdfDocument) {
      return; // run cleanup when document is loaded
    }
    this.pdfViewer.cleanup();
    this.pdfThumbnailViewer?.cleanup();

    this.pdfDocument.cleanup(
      /* keepLoadedFonts = */ AppOptions.get("fontExtraProperties")
    );
  },

  forceRendering() {
    this.pdfRenderingQueue.printing = !!this.printService;
    this.pdfRenderingQueue.isThumbnailViewEnabled =
      this.pdfSidebar?.visibleView === SidebarView.THUMBS;
    this.pdfRenderingQueue.renderHighestPriority();
  },

  beforePrint() {
    this._printAnnotationStoragePromise = this.pdfScriptingManager
      .dispatchWillPrint()
      .catch(() => {
        /* Avoid breaking printing; ignoring errors. */
      })
      .then(() => this.pdfDocument?.annotationStorage.print);

    if (this.printService) {
      // There is no way to suppress beforePrint/afterPrint events,
      // but PDFPrintService may generate double events -- this will ignore
      // the second event that will be coming from native window.printPDF().
      return;
    }

    if (!this.supportsPrinting) {
      this.l10n.get("pdfjs-printing-not-supported").then(msg => {
        this._otherError(msg);
      });
      return;
    }

    // The beforePrint is a sync method and we need to know layout before
    // returning from this method. Ensure that we can get sizes of the pages.
    if (!this.pdfViewer.pageViewsReady) {
      this.l10n.get("pdfjs-printing-not-ready").then(msg => {
        // eslint-disable-next-line no-alert
        window.alert(msg);
      });
      return;
    }

    const pagesOverview = this.pdfViewer.getPagesOverview();
    const printContainer = this.appConfig.printContainer;
    const printResolution = AppOptions.get("printResolution");
    const optionalContentConfigPromise =
      this.pdfViewer.optionalContentConfigPromise;

    const printService = PDFPrintServiceFactory.instance.createPrintService(
      this.pdfDocument,
      pagesOverview,
      printContainer,
      printResolution,
      optionalContentConfigPromise,
      this._printAnnotationStoragePromise,
      this.pdfViewer.eventBus // #588 modified by ngx-extended-pdf-viewer
    );
    this.printService = printService;
    this.forceRendering();
    // Disable the editor-indicator during printing (fixes bug 1790552).
    this.setTitle();

    printService.layout();

    if (this._hasAnnotationEditors) {
      this.externalServices.reportTelemetry({
        type: "editing",
        data: { type: "print" },
      });
    }
  },

  afterPrint() {
    if (this._printAnnotationStoragePromise) {
      this._printAnnotationStoragePromise.then(() => {
        this.pdfScriptingManager.dispatchDidPrint();
      });
      this._printAnnotationStoragePromise = null;
    }

    if (this.printService) {
      this.printService.destroy();
      this.printService = null;

      this.pdfDocument?.annotationStorage.resetModified();
    }
    this.forceRendering();
    // Re-enable the editor-indicator after printing (fixes bug 1790552).
    this.setTitle();
  },

  rotatePages(delta) {
    this.pdfViewer.pagesRotation += delta;
    // Note that the thumbnail viewer is updated, and rendering is triggered,
    // in the 'rotationchanging' event handler.
  },

  requestPresentationMode() {
    this.pdfPresentationMode?.request();
  },

  triggerPrinting() {
    if (!this.supportsPrinting) {
      return;
    }
    window.printPDF();
  },

  bindEvents() {
    const { eventBus, _boundEvents } = this;

    _boundEvents.beforePrint = this.beforePrint.bind(this);
    _boundEvents.afterPrint = this.afterPrint.bind(this);

    eventBus._on("resize", webViewerResize);
    eventBus._on("hashchange", webViewerHashchange);
    eventBus._on("beforeprint", _boundEvents.beforePrint);
    eventBus._on("afterprint", _boundEvents.afterPrint);
    eventBus._on("pagerender", webViewerPageRender);
    eventBus._on("pagerendered", webViewerPageRendered);
    eventBus._on("updateviewarea", webViewerUpdateViewarea);
    eventBus._on("pagechanging", webViewerPageChanging);
    eventBus._on("scalechanging", webViewerScaleChanging);
    eventBus._on("rotationchanging", webViewerRotationChanging);
    eventBus._on("sidebarviewchanged", webViewerSidebarViewChanged);
    eventBus._on("pagemode", webViewerPageMode);
    eventBus._on("namedaction", webViewerNamedAction);
    eventBus._on("presentationmodechanged", webViewerPresentationModeChanged);
    eventBus._on("presentationmode", webViewerPresentationMode);
    eventBus._on(
      "switchannotationeditormode",
      webViewerSwitchAnnotationEditorMode
    );
    eventBus._on(
      "switchannotationeditorparams",
      webViewerSwitchAnnotationEditorParams
    );
    eventBus._on("print", webViewerPrint);
    eventBus._on("download", webViewerDownload);
    eventBus._on("openinexternalapp", webViewerOpenInExternalApp);
    eventBus._on("firstpage", webViewerFirstPage);
    eventBus._on("lastpage", webViewerLastPage);
    eventBus._on("nextpage", webViewerNextPage);
    eventBus._on("previouspage", webViewerPreviousPage);
    eventBus._on("zoomin", webViewerZoomIn);
    eventBus._on("zoomout", webViewerZoomOut);
    eventBus._on("zoomreset", webViewerZoomReset);
    eventBus._on("pagenumberchanged", webViewerPageNumberChanged);
    eventBus._on("scalechanged", webViewerScaleChanged);
    eventBus._on("rotatecw", webViewerRotateCw);
    eventBus._on("rotateccw", webViewerRotateCcw);
    eventBus._on("optionalcontentconfig", webViewerOptionalContentConfig);
    eventBus._on("switchscrollmode", webViewerSwitchScrollMode);
    eventBus._on("scrollmodechanged", webViewerScrollModeChanged);
    eventBus._on("switchspreadmode", webViewerSwitchSpreadMode);
    eventBus._on("spreadmodechanged", webViewerSpreadModeChanged);
    eventBus._on("documentproperties", webViewerDocumentProperties);
    eventBus._on("findfromurlhash", webViewerFindFromUrlHash);
    eventBus._on("updatefindmatchescount", webViewerUpdateFindMatchesCount);
    eventBus._on("updatefindcontrolstate", webViewerUpdateFindControlState);

    if (AppOptions.get("pdfBug")) {
      _boundEvents.reportPageStatsPDFBug = reportPageStatsPDFBug;

      eventBus._on("pagerendered", _boundEvents.reportPageStatsPDFBug);
      eventBus._on("pagechanging", _boundEvents.reportPageStatsPDFBug);
    }
    if (typeof PDFJSDev === "undefined" || PDFJSDev.test("GENERIC")) {
      eventBus._on("fileinputchange", webViewerFileInputChange);
      eventBus._on("openfile", webViewerOpenFile);
    }
    if (typeof PDFJSDev !== "undefined" && PDFJSDev.test("MOZCENTRAL")) {
      // The `unbindEvents` method is unused in MOZCENTRAL builds,
      // hence we don't need to unregister these event listeners.
      eventBus._on(
        "annotationeditorstateschanged",
        webViewerAnnotationEditorStatesChanged
      );
      eventBus._on("reporttelemetry", webViewerReportTelemetry);
    }
  },

  bindWindowEvents() {
    const { eventBus, _boundEvents } = this;

    function addWindowResolutionChange(evt = null) {
      if (evt) {
        webViewerResolutionChange(evt);
      }
      const mediaQueryList = window.matchMedia(
        `(resolution: ${window.devicePixelRatio || 1}dppx)`
      );
      mediaQueryList.addEventListener("change", addWindowResolutionChange, {
        once: true,
      });

      if (typeof PDFJSDev !== "undefined" && PDFJSDev.test("MOZCENTRAL")) {
        return;
      }
      _boundEvents.removeWindowResolutionChange ||= function () {
        mediaQueryList.removeEventListener("change", addWindowResolutionChange);
        _boundEvents.removeWindowResolutionChange = null;
      };
    }
    addWindowResolutionChange();

    _boundEvents.windowResize = () => {
      eventBus.dispatch("resize", { source: window });
    };
    _boundEvents.windowHashChange = () => {
      eventBus.dispatch("hashchange", {
        source: window,
        hash: document.location.hash.substring(1),
      });
    };
    _boundEvents.windowBeforePrint = () => {
      eventBus.dispatch("beforeprint", { source: window });
    };
    _boundEvents.windowAfterPrint = () => {
      eventBus.dispatch("afterprint", { source: window });
    };
    _boundEvents.windowUpdateFromSandbox = event => {
      eventBus.dispatch("updatefromsandbox", {
        source: window,
        detail: event.detail,
      });
    };

    window.addEventListener("visibilitychange", webViewerVisibilityChange);
    // #1830 modified by ngx-extended-pdf-viewer
    const viewerContainer  = document.getElementById("viewerContainer");
    viewerContainer?.addEventListener("wheel", webViewerWheel, { passive: false });
    // #1830 end of modification by ngx-extended-pdf-viewer
    const mainContainer = document.getElementById("mainContainer");
    // #1799 modified by ngx-extended-pdf-viewer (added the ? operator)
    mainContainer?.addEventListener("touchstart", webViewerTouchStart, {
      passive: false,
    });
    mainContainer?.addEventListener("touchmove", webViewerTouchMove, {
      passive: false,
    });
    mainContainer?.addEventListener("touchend", webViewerTouchEnd, {
      passive: false,
    });
    // #1799 end of modification by ngx-extended-pdf-viewer
    window.addEventListener("click", webViewerClick);
    window.addEventListener("keydown", webViewerKeyDown);
    window.addEventListener("keyup", webViewerKeyUp);
    window.addEventListener("resize", _boundEvents.windowResize);
    window.addEventListener("hashchange", _boundEvents.windowHashChange);
    window.addEventListener("beforeprint", _boundEvents.windowBeforePrint);
    window.addEventListener("afterprint", _boundEvents.windowAfterPrint);
    window.addEventListener(
      "updatefromsandbox",
      _boundEvents.windowUpdateFromSandbox
    );
  },

  unbindEvents() {
    if (typeof PDFJSDev !== "undefined" && PDFJSDev.test("MOZCENTRAL")) {
      throw new Error("Not implemented: unbindEvents");
    }
    const { eventBus, _boundEvents } = this;

    eventBus._off("resize", webViewerResize);
    eventBus._off("hashchange", webViewerHashchange);
    eventBus._off("beforeprint", _boundEvents.beforePrint);
    eventBus._off("afterprint", _boundEvents.afterPrint);
    eventBus._off("pagerender", webViewerPageRender);
    eventBus._off("pagerendered", webViewerPageRendered);
    eventBus._off("updateviewarea", webViewerUpdateViewarea);
    eventBus._off("pagechanging", webViewerPageChanging);
    eventBus._off("scalechanging", webViewerScaleChanging);
    eventBus._off("rotationchanging", webViewerRotationChanging);
    eventBus._off("sidebarviewchanged", webViewerSidebarViewChanged);
    eventBus._off("pagemode", webViewerPageMode);
    eventBus._off("namedaction", webViewerNamedAction);
    eventBus._off("presentationmodechanged", webViewerPresentationModeChanged);
    eventBus._off("presentationmode", webViewerPresentationMode);
    eventBus._off("print", webViewerPrint);
    eventBus._off("download", webViewerDownload);
    eventBus._off("openinexternalapp", webViewerOpenInExternalApp);
    eventBus._off("firstpage", webViewerFirstPage);
    eventBus._off("lastpage", webViewerLastPage);
    eventBus._off("nextpage", webViewerNextPage);
    eventBus._off("previouspage", webViewerPreviousPage);
    eventBus._off("zoomin", webViewerZoomIn);
    eventBus._off("zoomout", webViewerZoomOut);
    eventBus._off("zoomreset", webViewerZoomReset);
    eventBus._off("pagenumberchanged", webViewerPageNumberChanged);
    eventBus._off("scalechanged", webViewerScaleChanged);
    eventBus._off("rotatecw", webViewerRotateCw);
    eventBus._off("rotateccw", webViewerRotateCcw);
    eventBus._off("optionalcontentconfig", webViewerOptionalContentConfig);
    eventBus._off("switchscrollmode", webViewerSwitchScrollMode);
    eventBus._off("scrollmodechanged", webViewerScrollModeChanged);
    eventBus._off("switchspreadmode", webViewerSwitchSpreadMode);
    eventBus._off("spreadmodechanged", webViewerSpreadModeChanged);
    eventBus._off("documentproperties", webViewerDocumentProperties);
    eventBus._off("findfromurlhash", webViewerFindFromUrlHash);
    eventBus._off("updatefindmatchescount", webViewerUpdateFindMatchesCount);
    eventBus._off("updatefindcontrolstate", webViewerUpdateFindControlState);

    if (_boundEvents.reportPageStatsPDFBug) {
      eventBus._off("pagerendered", _boundEvents.reportPageStatsPDFBug);
      eventBus._off("pagechanging", _boundEvents.reportPageStatsPDFBug);

      _boundEvents.reportPageStatsPDFBug = null;
    }
    if (typeof PDFJSDev === "undefined" || PDFJSDev.test("GENERIC")) {
      eventBus._off("fileinputchange", webViewerFileInputChange);
      eventBus._off("openfile", webViewerOpenFile);
    }

    _boundEvents.beforePrint = null;
    _boundEvents.afterPrint = null;
  },

  unbindWindowEvents() {
    if (typeof PDFJSDev !== "undefined" && PDFJSDev.test("MOZCENTRAL")) {
      throw new Error("Not implemented: unbindWindowEvents");
    }
    const { _boundEvents } = this;

    window.removeEventListener("visibilitychange", webViewerVisibilityChange);
    window.removeEventListener("wheel", webViewerWheel, { passive: false });
    const mainContainer = document.getElementById("mainContainer");
    if (mainContainer) {
      mainContainer.removeEventListener("touchstart", webViewerTouchStart, {
        passive: false,
      });
      mainContainer.removeEventListener("touchmove", webViewerTouchMove, {
        passive: false,
      });
      mainContainer.removeEventListener("touchend", webViewerTouchEnd, {
        passive: false,
      });
    }
    window.removeEventListener("click", webViewerClick);
    window.removeEventListener("keydown", webViewerKeyDown);
    window.removeEventListener("keyup", webViewerKeyUp);
    window.removeEventListener("resize", _boundEvents.windowResize);
    window.removeEventListener("hashchange", _boundEvents.windowHashChange);
    window.removeEventListener("beforeprint", _boundEvents.windowBeforePrint);
    window.removeEventListener("afterprint", _boundEvents.windowAfterPrint);
    window.removeEventListener(
      "updatefromsandbox",
      _boundEvents.windowUpdateFromSandbox
    );

    _boundEvents.removeWindowResolutionChange?.();
    _boundEvents.windowResize = null;
    _boundEvents.windowHashChange = null;
    _boundEvents.windowBeforePrint = null;
    _boundEvents.windowAfterPrint = null;
    _boundEvents.windowUpdateFromSandbox = null;
  },

  _accumulateTicks(ticks, prop) {
    // If the direction changed, reset the accumulated ticks.
    if ((this[prop] > 0 && ticks < 0) || (this[prop] < 0 && ticks > 0)) {
      this[prop] = 0;
    }
    this[prop] += ticks;
    const wholeTicks = Math.trunc(this[prop]);
    this[prop] -= wholeTicks;
    return wholeTicks;
  },

  _accumulateFactor(previousScale, factor, prop) {
    if (factor === 1) {
      return 1;
    }
    // If the direction changed, reset the accumulated factor.
    if ((this[prop] > 1 && factor < 1) || (this[prop] < 1 && factor > 1)) {
      this[prop] = 1;
    }

    const newFactor =
      Math.floor(previousScale * factor * this[prop] * 100) /
      (100 * previousScale);
    this[prop] = factor / newFactor;

    return newFactor;
  },

  _centerAtPos(previousScale, x, y) {
    const { pdfViewer } = this;
    const scaleDiff = pdfViewer.currentScale / previousScale - 1;
    if (scaleDiff !== 0) {
      const [top, left] = pdfViewer.containerTopLeft;
      pdfViewer.container.scrollLeft += (x - left) * scaleDiff;
      pdfViewer.container.scrollTop += (y - top) * scaleDiff;
    }
  },

  /**
   * Should be called *after* all pages have loaded, or if an error occurred,
   * to unblock the "load" event; see https://bugzilla.mozilla.org/show_bug.cgi?id=1618553
   * @private
   */
  _unblockDocumentLoadEvent() {
    document.blockUnblockOnload?.(false);

    // Ensure that this method is only ever run once.
    this._unblockDocumentLoadEvent = () => {};
  },

  /**
   * Used together with the integration-tests, to enable awaiting full
   * initialization of the scripting/sandbox.
   */
  get scriptingReady() {
    return this.pdfScriptingManager.ready;
  },
};

if (typeof PDFJSDev === "undefined" || PDFJSDev.test("GENERIC")) {
  const HOSTED_VIEWER_ORIGINS = [
    "null",
    "http://mozilla.github.io",
    "https://mozilla.github.io",
  ];
  // eslint-disable-next-line no-var
  var validateFileURL = function (file) {
    if (!file) {
      return;
    }
    try {
      const viewerOrigin = new URL(window.location.href).origin || "null";
      if (HOSTED_VIEWER_ORIGINS.includes(viewerOrigin)) {
        // Hosted or local viewer, allow for any file locations
        return;
      }
      const fileOrigin = new URL(file, window.location.href).origin;
      // Removing of the following line will not guarantee that the viewer will
      // start accepting URLs from foreign origin -- CORS headers on the remote
      // server must be properly configured.
      if (fileOrigin !== viewerOrigin) {
        throw new Error("file origin does not match viewer's");
      }
    } catch (ex) {
      // #1401 modified by ngx-extended-pdf-viewer
      if (PDFViewerApplication.onError) {
        PDFViewerApplication.onError(ex);
      }
      // end of modification
      PDFViewerApplication.l10n.get("pdfjs-loading-error").then(msg => {
        PDFViewerApplication._documentError(msg, { message: ex?.message });
      });
      throw ex;
    }
  };
}

async function loadFakeWorker() {
  GlobalWorkerOptions.workerSrc ||= AppOptions.get("workerSrc");

  // modified by ngx-extended-pdf-viewer #376
  if (GlobalWorkerOptions.workerSrc.constructor.name === "Function") {
    GlobalWorkerOptions.workerSrc = GlobalWorkerOptions.workerSrc();
  }
  // end of modification
  // #1864 modified by ngx-extended-pdf-viewer because the code confused Vite
  /*
  if (typeof PDFJSDev === "undefined") {
    globalThis.pdfjsWorker = await import("pdfjs/pdf.worker.js");
    return;
  }
  await __non_webpack_import__(PDFWorker.workerSrc);
   */
 // #1864 end of modification by ngx-extended-pdf-viewer

}

async function loadPDFBug(self) {
<<<<<<< HEAD
  // #1864 modified by ngx-extended-pdf-viewer
  /*
  const { debuggerScriptPath } = self.appConfig;
=======
>>>>>>> 7cfcd00a
  const { PDFBug } =
    typeof PDFJSDev === "undefined"
      ? await import(AppOptions.get("debuggerSrc")) // eslint-disable-line no-unsanitized/method
      : await __non_webpack_import__(AppOptions.get("debuggerSrc"));

  self._PDFBug = PDFBug;
  */
 // #1864 end of modification by ngx-extended-pdf-viewer
}

function reportPageStatsPDFBug({ pageNumber }) {
  if (!globalThis.Stats?.enabled) {
    return;
  }
  const pageView = PDFViewerApplication.pdfViewer.getPageView(
    /* index = */ pageNumber - 1
  );
  globalThis.Stats.add(pageNumber, pageView?.pdfPage?.stats);
}

function webViewerPageRender({ pageNumber }) {
  // If the page is (the most) visible when it starts rendering,
  // ensure that the page number input loading indicator is displayed.
  if (pageNumber === PDFViewerApplication.page) {
    PDFViewerApplication.toolbar?.updateLoadingIndicatorState(true);
  }
}

function webViewerPageRendered({ pageNumber, error }) {
  // If the page is still visible when it has finished rendering,
  // ensure that the page number input loading indicator is hidden.
  if (pageNumber === PDFViewerApplication.page) {
    PDFViewerApplication.toolbar?.updateLoadingIndicatorState(false);
  }

  // Use the rendered page to set the corresponding thumbnail image.
  if (PDFViewerApplication.pdfSidebar?.visibleView === SidebarView.THUMBS) {
    const pageView = PDFViewerApplication.pdfViewer.getPageView(
      /* index = */ pageNumber - 1
    );
    const thumbnailView = PDFViewerApplication.pdfThumbnailViewer?.getThumbnail(
      /* index = */ pageNumber - 1
    );
    if (pageView) {
      thumbnailView?.setImage(pageView);
    }
  }

  if (error) {
    PDFViewerApplication.l10n.get("pdfjs-rendering-error").then(msg => {
      PDFViewerApplication._otherError(msg, error);
    });
  }
}

function webViewerPageMode({ mode }) {
  // Handle the 'pagemode' hash parameter, see also `PDFLinkService_setHash`.
  let view;
  switch (mode) {
    case "thumbs":
      view = SidebarView.THUMBS;
      break;
    case "bookmarks":
    case "outline": // non-standard
      view = SidebarView.OUTLINE;
      break;
    case "attachments": // non-standard
      view = SidebarView.ATTACHMENTS;
      break;
    case "layers": // non-standard
      view = SidebarView.LAYERS;
      break;
    case "none":
      view = SidebarView.NONE;
      break;
    default:
      globalThis.ngxConsole.error('Invalid "pagemode" hash parameter: ' + mode);
      return;
  }
  PDFViewerApplication.pdfSidebar?.switchView(view, /* forceOpen = */ true);
}

function webViewerNamedAction(evt) {
  // Processing a couple of named actions that might be useful, see also
  // `PDFLinkService.executeNamedAction`.
  switch (evt.action) {
    case "GoToPage":
      PDFViewerApplication.appConfig.toolbar?.pageNumber.select();
      break;

    case "Find":
      if (!PDFViewerApplication.supportsIntegratedFind) {
        PDFViewerApplication?.findBar.toggle();
      }
      break;

    case "Print":
      PDFViewerApplication.triggerPrinting();
      break;

    case "SaveAs":
      PDFViewerApplication.downloadOrSave();
      break;
  }
}

function webViewerPresentationModeChanged(evt) {
  PDFViewerApplication.pdfViewer.presentationModeState = evt.state;
}

function webViewerSidebarViewChanged({ view }) {
  PDFViewerApplication.pdfRenderingQueue.isThumbnailViewEnabled =
    view === SidebarView.THUMBS;

  if (PDFViewerApplication.isInitialViewSet) {
    // Only update the storage when the document has been loaded *and* rendered.
    PDFViewerApplication.store?.set("sidebarView", view).catch(() => {
      // Unable to write to storage.
    });
  }
}

function webViewerUpdateViewarea({ location }) {
   if (PDFViewerApplication.isInitialViewSet) {
    // Only update the storage when the document has been loaded *and* rendered.
    // #90 #543 modified by ngx-extended-pdf-viewer
    const settings = {};
    if (location.pageNumber !== undefined || location.pageNumber !== null) {
      settings.page = location.pageNumber;
    }
    if (location.scale) {
      settings.zoom = location.scale;
    }
    if (location.left) {
      settings.scrollLeft = location.left;
    }
    if (location.top) {
      settings.scrollTop = location.top;
    }
    if (location.rotation !== undefined || location.rotation !== null) {
      settings.rotation = location.rotation;
    }
    PDFViewerApplication.store
      ?.setMultiple(settings)
      .catch(() => {
        // Unable to write to storage.
      });
  }
  if (PDFViewerApplication.appConfig.secondaryToolbar) {
    const href = PDFViewerApplication.pdfLinkService.getAnchorUrl(
      location.pdfOpenParams
    );
    PDFViewerApplication.appConfig.secondaryToolbar.viewBookmarkButton.href =
      href;
  }
}

function webViewerScrollModeChanged(evt) {
  if (
    PDFViewerApplication.isInitialViewSet &&
    !PDFViewerApplication.pdfViewer.isInPresentationMode
  ) {
    // Only update the storage when the document has been loaded *and* rendered.
    PDFViewerApplication.store?.set("scrollMode", evt.mode).catch(() => {
      // Unable to write to storage.
    });
  }
}

function webViewerSpreadModeChanged(evt) {
  if (
    PDFViewerApplication.isInitialViewSet &&
    !PDFViewerApplication.pdfViewer.isInPresentationMode
  ) {
    // Only update the storage when the document has been loaded *and* rendered.
    PDFViewerApplication.store?.set("spreadMode", evt.mode).catch(() => {
      // Unable to write to storage.
    });
  }
}

function webViewerResize() {
  const { pdfDocument, pdfViewer, pdfRenderingQueue } = PDFViewerApplication;

  if (pdfRenderingQueue.printing && window.matchMedia("print").matches) {
    // Work-around issue 15324 by ignoring "resize" events during printing.
    return;
  }

  if (!pdfDocument) {
    return;
  }
  const currentScaleValue = pdfViewer.currentScaleValue;
  if (
    currentScaleValue === "auto" ||
    currentScaleValue === "page-fit" ||
    currentScaleValue === "page-width"
  ) {
    // Note: the scale is constant for 'page-actual'.
    pdfViewer.currentScaleValue = currentScaleValue;
  }
  pdfViewer.update();
}

function webViewerHashchange(evt) {
  const hash = evt.hash;
  if (!hash) {
    return;
  }
  if (!PDFViewerApplication.isInitialViewSet) {
    PDFViewerApplication.initialBookmark = hash;
  } else if (!PDFViewerApplication.pdfHistory?.popStateInProgress) {
    PDFViewerApplication.pdfLinkService.setHash(hash);
  }
}

if (typeof PDFJSDev === "undefined" || PDFJSDev.test("GENERIC")) {
  // eslint-disable-next-line no-var
  var webViewerFileInputChange = function (evt) {
    if (PDFViewerApplication.pdfViewer?.isInPresentationMode) {
      return; // Opening a new PDF file isn't supported in Presentation Mode.
    }
    const file = evt.fileInput.files[0];

    PDFViewerApplication.open({
      url: URL.createObjectURL(file),
      originalUrl: file.name,
    });
    if (globalThis.setNgxExtendedPdfViewerSource) {
      globalThis.setNgxExtendedPdfViewerSource(file.name ?? URL.createObjectURL(file));
    }
  };

  // eslint-disable-next-line no-var
  var webViewerOpenFile = function (evt) {
    PDFViewerApplication._openFileInput?.click();
  };
}

function webViewerPresentationMode() {
  PDFViewerApplication.requestPresentationMode();
}
function webViewerSwitchAnnotationEditorMode(evt) {
  PDFViewerApplication.pdfViewer.annotationEditorMode = evt;
}
function webViewerSwitchAnnotationEditorParams(evt) {
  PDFViewerApplication.pdfViewer.annotationEditorParams = evt;
}
function webViewerPrint() {
  PDFViewerApplication.triggerPrinting();
}
function webViewerDownload() {
  PDFViewerApplication.downloadOrSave();
}
function webViewerOpenInExternalApp() {
  PDFViewerApplication.openInExternalApp();
}
function webViewerFirstPage() {
  PDFViewerApplication.page = 1;
}
function webViewerLastPage() {
  PDFViewerApplication.page = PDFViewerApplication.pagesCount;
}
function webViewerNextPage() {
  PDFViewerApplication.pdfViewer.nextPage();
}
function webViewerPreviousPage() {
  PDFViewerApplication.pdfViewer.previousPage();
}
function webViewerZoomIn() {
  PDFViewerApplication.zoomIn();
}
function webViewerZoomOut() {
  PDFViewerApplication.zoomOut();
}
function webViewerZoomReset() {
  PDFViewerApplication.zoomReset();
}
function webViewerPageNumberChanged(evt) {
  const pdfViewer = PDFViewerApplication.pdfViewer;
  // Note that for `<input type="number">` HTML elements, an empty string will
  // be returned for non-number inputs; hence we simply do nothing in that case.
  if (evt.value !== "") {
    PDFViewerApplication.pdfLinkService.goToPage(evt.value);
  }

  // Ensure that the page number input displays the correct value, even if the
  // value entered by the user was invalid (e.g. a floating point number).
  if (
    evt.value !== pdfViewer.currentPageNumber.toString() &&
    evt.value !== pdfViewer.currentPageLabel
  ) {
    PDFViewerApplication.toolbar?.setPageNumber(
      pdfViewer.currentPageNumber,
      pdfViewer.currentPageLabel
    );
  }
}
function webViewerScaleChanged(evt) {
  PDFViewerApplication.pdfViewer.currentScaleValue = evt.value;
}
function webViewerRotateCw() {
  PDFViewerApplication.rotatePages(90);
}
function webViewerRotateCcw() {
  PDFViewerApplication.rotatePages(-90);
}
function webViewerOptionalContentConfig(evt) {
  PDFViewerApplication.pdfViewer.optionalContentConfigPromise = evt.promise;
}
function webViewerSwitchScrollMode(evt) {
  PDFViewerApplication.pdfViewer.scrollMode = evt.mode;
}
function webViewerSwitchSpreadMode(evt) {
  PDFViewerApplication.pdfViewer.spreadMode = evt.mode;
}
function webViewerDocumentProperties() {
  PDFViewerApplication.pdfDocumentProperties?.open();
}

function webViewerFindFromUrlHash(evt) {
  PDFViewerApplication.eventBus.dispatch("find", {
    source: evt.source,
    type: "",
    query: evt.query,
    caseSensitive: false,
    entireWord: false,
    highlightAll: true,
    findPrevious: false,
    matchDiacritics: true,
  });
}

function webViewerUpdateFindMatchesCount({ matchesCount }) {
  if (PDFViewerApplication.supportsIntegratedFind) {
    PDFViewerApplication.externalServices.updateFindMatchesCount(matchesCount);
  } else {
    PDFViewerApplication.findBar.updateResultsCount(matchesCount);
  }
}

function webViewerUpdateFindControlState({
  state,
  previous,
  matchesCount,
  rawQuery,
}) {
  if (PDFViewerApplication.supportsIntegratedFind) {
    PDFViewerApplication.externalServices.updateFindControlState({
      result: state,
      findPrevious: previous,
      matchesCount,
      rawQuery,
    });
  } else {
    PDFViewerApplication.findBar?.updateUIState(state, previous, matchesCount);
  }
}

function webViewerScaleChanging(evt) {
  PDFViewerApplication.toolbar?.setPageScale(evt.presetValue, evt.scale);

  PDFViewerApplication.pdfViewer.update();
}

function webViewerRotationChanging(evt) {
  if (PDFViewerApplication.pdfThumbnailViewer) {
    PDFViewerApplication.pdfThumbnailViewer.pagesRotation = evt.pagesRotation;
  }

  PDFViewerApplication.forceRendering();
  // Ensure that the active page doesn't change during rotation.
  PDFViewerApplication.pdfViewer.currentPageNumber = evt.pageNumber;
}

function webViewerPageChanging({ pageNumber, pageLabel }) {
  PDFViewerApplication.toolbar?.setPageNumber(pageNumber, pageLabel);
  PDFViewerApplication.secondaryToolbar?.setPageNumber(pageNumber);

  if (PDFViewerApplication.pdfSidebar?.visibleView === SidebarView.THUMBS) {
    PDFViewerApplication.pdfThumbnailViewer?.scrollThumbnailIntoView(
      pageNumber
    );
  }

  // Show/hide the loading indicator in the page number input element.
  const currentPage = PDFViewerApplication.pdfViewer.getPageView(
    /* index = */ pageNumber - 1
  );
  PDFViewerApplication.toolbar?.updateLoadingIndicatorState(
    currentPage?.renderingState === RenderingStates.RUNNING
  );
  // modified by ngx-extended-pdf-viewer
  const pageNumberInput = document.getElementById("pageNumber");
  if (pageNumberInput) {
    const pageScrollEvent = new CustomEvent("page-change");
    pageNumberInput.dispatchEvent(pageScrollEvent);
  }
  // end of modification by ngx-extended-pdf-viewer
}

function webViewerResolutionChange(evt) {
  PDFViewerApplication.pdfViewer.refresh();
}

function webViewerVisibilityChange(evt) {
  if (document.visibilityState === "visible") {
    // Ignore mouse wheel zooming during tab switches (bug 1503412).
    setZoomDisabledTimeout();
  }
}

let zoomDisabledTimeout = null;
function setZoomDisabledTimeout() {
  if (zoomDisabledTimeout) {
    clearTimeout(zoomDisabledTimeout);
  }
  zoomDisabledTimeout = setTimeout(function () {
    zoomDisabledTimeout = null;
  }, WHEEL_ZOOM_DISABLED_TIMEOUT);
}

function webViewerWheel(evt) {
  // #1302 modified by ngx-extended-pdf-viewer
  const element = document.getElementById("viewerContainer");
  const hover = element.parentNode.querySelector(":hover");
  if (hover !== element) {
    return;
  }
  // end of modification by ngx-extended-pdf-viewer

  const {
    pdfViewer,
    supportsMouseWheelZoomCtrlKey,
    supportsMouseWheelZoomMetaKey,
    supportsPinchToZoom,
  } = PDFViewerApplication;

  if (pdfViewer.isInPresentationMode) {
    return;
  }

  const cmd =
    (evt.ctrlKey ? 1 : 0) |
    (evt.altKey ? 2 : 0) |
    (evt.shiftKey ? 4 : 0) |
    (evt.metaKey ? 8 : 0);

  if (window.isKeyIgnored && window.isKeyIgnored(cmd, "WHEEL")) {
    return;
  }


  // Pinch-to-zoom on a trackpad maps to a wheel event with ctrlKey set to true
  // https://developer.mozilla.org/en-US/docs/Web/API/WheelEvent#browser_compatibility
  // Hence if ctrlKey is true but ctrl key hasn't been pressed then we can
  // infer that we have a pinch-to-zoom.
  // But the ctrlKey could have been pressed outside of the browser window,
  // hence we try to do some magic to guess if the scaleFactor is likely coming
  // from a pinch-to-zoom or not.

  // It is important that we query deltaMode before delta{X,Y}, so that
  // Firefox doesn't switch to DOM_DELTA_PIXEL mode for compat with other
  // browsers, see https://bugzilla.mozilla.org/show_bug.cgi?id=1392460.
  const deltaMode = evt.deltaMode;

  // The following formula is a bit strange but it comes from:
  // https://searchfox.org/mozilla-central/rev/d62c4c4d5547064487006a1506287da394b64724/widget/InputData.cpp#618-626
  let scaleFactor = Math.exp(-evt.deltaY / 100);

  const isBuiltInMac =
    typeof PDFJSDev !== "undefined" &&
    PDFJSDev.test("MOZCENTRAL") &&
    FeatureTest.platform.isMac;
  const isPinchToZoom =
    evt.ctrlKey &&
    !PDFViewerApplication._isCtrlKeyDown &&
    deltaMode === WheelEvent.DOM_DELTA_PIXEL &&
    evt.deltaX === 0 &&
    (Math.abs(scaleFactor - 1) < 0.05 || isBuiltInMac) &&
    evt.deltaZ === 0;

  if (
    isPinchToZoom ||
    (evt.ctrlKey && supportsMouseWheelZoomCtrlKey) ||
    (evt.metaKey && supportsMouseWheelZoomMetaKey)
  ) {
    // Only zoom the pages, not the entire viewer.
    evt.preventDefault();
    // NOTE: this check must be placed *after* preventDefault.
    if (
      zoomDisabledTimeout ||
      document.visibilityState === "hidden" ||
      PDFViewerApplication.overlayManager.active
    ) {
      return;
    }

    const previousScale = pdfViewer.currentScale;
    if (isPinchToZoom && supportsPinchToZoom) {
      scaleFactor = PDFViewerApplication._accumulateFactor(
        previousScale,
        scaleFactor,
        "_wheelUnusedFactor"
      );
      if (scaleFactor < 1) {
        PDFViewerApplication.zoomOut(null, scaleFactor);
      } else if (scaleFactor > 1) {
        PDFViewerApplication.zoomIn(null, scaleFactor);
      } else {
        return;
      }
    } else {
      const delta = normalizeWheelEventDirection(evt);

      let ticks = 0;
      if (
        deltaMode === WheelEvent.DOM_DELTA_LINE ||
        deltaMode === WheelEvent.DOM_DELTA_PAGE
      ) {
        // For line-based devices, use one tick per event, because different
        // OSs have different defaults for the number lines. But we generally
        // want one "clicky" roll of the wheel (which produces one event) to
        // adjust the zoom by one step.
        if (Math.abs(delta) >= 1) {
          ticks = Math.sign(delta);
        } else {
          // If we're getting fractional lines (I can't think of a scenario
          // this might actually happen), be safe and use the accumulator.
          ticks = PDFViewerApplication._accumulateTicks(
            delta,
            "_wheelUnusedTicks"
          );
        }
      } else {
        // pixel-based devices
        const PIXELS_PER_LINE_SCALE = 30;
        ticks = PDFViewerApplication._accumulateTicks(
          delta / PIXELS_PER_LINE_SCALE,
          "_wheelUnusedTicks"
        );
      }

      if (ticks < 0) {
        PDFViewerApplication.zoomOut(-ticks);
      } else if (ticks > 0) {
        PDFViewerApplication.zoomIn(ticks);
      } else {
        return;
      }
    }

    // After scaling the page via zoomIn/zoomOut, the position of the upper-
    // left corner is restored. When the mouse wheel is used, the position
    // under the cursor should be restored instead.
    PDFViewerApplication._centerAtPos(previousScale, evt.clientX, evt.clientY);
  } else {
    setZoomDisabledTimeout();
  }
}

function webViewerTouchStart(evt) {
  if (
    PDFViewerApplication.pdfViewer.isInPresentationMode ||
    evt.touches.length < 2
  ) {
    return;
  }
  evt.preventDefault();

  if (evt.touches.length !== 2 || PDFViewerApplication.overlayManager.active) {
    PDFViewerApplication._touchInfo = null;
    return;
  }

  let [touch0, touch1] = evt.touches;
  if (touch0.identifier > touch1.identifier) {
    [touch0, touch1] = [touch1, touch0];
  }
  PDFViewerApplication._touchInfo = {
    touch0X: touch0.pageX,
    touch0Y: touch0.pageY,
    touch1X: touch1.pageX,
    touch1Y: touch1.pageY,
  };
}

function webViewerTouchMove(evt) {
  if (!PDFViewerApplication._touchInfo || evt.touches.length !== 2) {
    return;
  }

  const { pdfViewer, _touchInfo, supportsPinchToZoom } = PDFViewerApplication;
  let [touch0, touch1] = evt.touches;
  if (touch0.identifier > touch1.identifier) {
    [touch0, touch1] = [touch1, touch0];
  }
  const { pageX: page0X, pageY: page0Y } = touch0;
  const { pageX: page1X, pageY: page1Y } = touch1;
  const {
    touch0X: pTouch0X,
    touch0Y: pTouch0Y,
    touch1X: pTouch1X,
    touch1Y: pTouch1Y,
  } = _touchInfo;

  if (
    Math.abs(pTouch0X - page0X) <= 1 &&
    Math.abs(pTouch0Y - page0Y) <= 1 &&
    Math.abs(pTouch1X - page1X) <= 1 &&
    Math.abs(pTouch1Y - page1Y) <= 1
  ) {
    // Touches are really too close and it's hard do some basic
    // geometry in order to guess something.
    return;
  }

  _touchInfo.touch0X = page0X;
  _touchInfo.touch0Y = page0Y;
  _touchInfo.touch1X = page1X;
  _touchInfo.touch1Y = page1Y;

  if (pTouch0X === page0X && pTouch0Y === page0Y) {
    // First touch is fixed, if the vectors are collinear then we've a pinch.
    const v1X = pTouch1X - page0X;
    const v1Y = pTouch1Y - page0Y;
    const v2X = page1X - page0X;
    const v2Y = page1Y - page0Y;
    const det = v1X * v2Y - v1Y * v2X;
    // 0.02 is approximatively sin(0.15deg).
    if (Math.abs(det) > 0.02 * Math.hypot(v1X, v1Y) * Math.hypot(v2X, v2Y)) {
      return;
    }
  } else if (pTouch1X === page1X && pTouch1Y === page1Y) {
    // Second touch is fixed, if the vectors are collinear then we've a pinch.
    const v1X = pTouch0X - page1X;
    const v1Y = pTouch0Y - page1Y;
    const v2X = page0X - page1X;
    const v2Y = page0Y - page1Y;
    const det = v1X * v2Y - v1Y * v2X;
    if (Math.abs(det) > 0.02 * Math.hypot(v1X, v1Y) * Math.hypot(v2X, v2Y)) {
      return;
    }
  } else {
    const diff0X = page0X - pTouch0X;
    const diff1X = page1X - pTouch1X;
    const diff0Y = page0Y - pTouch0Y;
    const diff1Y = page1Y - pTouch1Y;
    const dotProduct = diff0X * diff1X + diff0Y * diff1Y;
    if (dotProduct >= 0) {
      // The two touches go in almost the same direction.
      return;
    }
  }

  evt.preventDefault();

  const distance = Math.hypot(page0X - page1X, page0Y - page1Y) || 1;
  const pDistance = Math.hypot(pTouch0X - pTouch1X, pTouch0Y - pTouch1Y) || 1;
  const previousScale = pdfViewer.currentScale;
  if (supportsPinchToZoom) {
    const newScaleFactor = PDFViewerApplication._accumulateFactor(
      previousScale,
      distance / pDistance,
      "_touchUnusedFactor"
    );
    if (newScaleFactor < 1) {
      PDFViewerApplication.zoomOut(null, newScaleFactor);
    } else if (newScaleFactor > 1) {
      PDFViewerApplication.zoomIn(null, newScaleFactor);
    } else {
      return;
    }
  } else {
    const PIXELS_PER_LINE_SCALE = 30;
    const ticks = PDFViewerApplication._accumulateTicks(
      (distance - pDistance) / PIXELS_PER_LINE_SCALE,
      "_touchUnusedTicks"
    );
    if (ticks < 0) {
      PDFViewerApplication.zoomOut(-ticks);
    } else if (ticks > 0) {
      PDFViewerApplication.zoomIn(ticks);
    } else {
      return;
    }
  }

  PDFViewerApplication._centerAtPos(
    previousScale,
    (page0X + page1X) / 2,
    (page0Y + page1Y) / 2
  );
}

function webViewerTouchEnd(evt) {
  if (!PDFViewerApplication._touchInfo) {
    return;
  }

  evt.preventDefault();
  PDFViewerApplication._touchInfo = null;
  PDFViewerApplication._touchUnusedTicks = 0;
  PDFViewerApplication._touchUnusedFactor = 1;
}

function webViewerClick(evt) {
  if (!PDFViewerApplication.secondaryToolbar?.isOpen) {
    return;
  }
  const appConfig = PDFViewerApplication.appConfig;
  if (
    PDFViewerApplication.pdfViewer.containsElement(evt.target) ||
    (appConfig.toolbar?.container.contains(evt.target) &&
      evt.target !== appConfig.secondaryToolbar?.toggleButton)
  ) {
    // modified by ngx-extended-pdf-viewer?
    if (
      evt.target &&
      evt.target.parentElement === appConfig.secondaryToolbar.toggleButton
    ) {
      return;
    }
    if (
      evt.target &&
      evt.target.parentElement &&
      evt.target.parentElement.parentElement ===
        appConfig.secondaryToolbar.toggleButton
    ) {
      return;
    }
    // end of modification by ngx-extended-pdf-viewer

    PDFViewerApplication.secondaryToolbar.close();
  }
}

function webViewerKeyUp(evt) {
  // evt.ctrlKey is false hence we use evt.key.
  if (evt.key === "Control") {
    PDFViewerApplication._isCtrlKeyDown = false;
  }
}

function webViewerKeyDown(evt) {
  PDFViewerApplication._isCtrlKeyDown = evt.key === "Control";

  if (PDFViewerApplication.overlayManager.active) {
    return;
  }
  const { eventBus, pdfViewer } = PDFViewerApplication;
  const isViewerInPresentationMode = pdfViewer.isInPresentationMode;

  let handled = false,
    ensureViewerFocused = false;
  const cmd =
    (evt.ctrlKey ? 1 : 0) |
    (evt.altKey ? 2 : 0) |
    (evt.shiftKey ? 4 : 0) |
    (evt.metaKey ? 8 : 0);

  // modified by ngx-extended-pdf-viewer
  if (window.isKeyIgnored && window.isKeyIgnored(cmd, evt.keyCode)) {
    return;
  }
  // end of modification by ngx-extended-pdf-viewer

  // First, handle the key bindings that are independent whether an input
  // control is selected or not.
  if (cmd === 1 || cmd === 8 || cmd === 5 || cmd === 12) {
    // either CTRL or META key with optional SHIFT.
    switch (evt.keyCode) {
      case 70: // f
        if (!PDFViewerApplication.supportsIntegratedFind && !evt.shiftKey) {
          PDFViewerApplication.findBar?.open();
          handled = true;
        }
        break;
      case 71: // g
        if (!PDFViewerApplication.supportsIntegratedFind) {
          const { state } = PDFViewerApplication.findController;
          if (state) {
            const newState = {
              source: window,
              type: "again",
              findPrevious: cmd === 5 || cmd === 12,
            };
            eventBus.dispatch("find", { ...state, ...newState });
          }
          handled = true;
        }
        break;
      case 61: // FF/Mac '='
      case 107: // FF '+' and '='
      case 187: // Chrome '+'
      case 171: // FF with German keyboard
        PDFViewerApplication.zoomIn();
        handled = true;
        break;
      case 173: // FF/Mac '-'
      case 109: // FF '-'
      case 189: // Chrome '-'
        PDFViewerApplication.zoomOut();
        handled = true;
        break;
      case 48: // '0'
      case 96: // '0' on Numpad of Swedish keyboard
        if (!isViewerInPresentationMode) {
          // keeping it unhandled (to restore page zoom to 100%)
          setTimeout(function () {
            // ... and resetting the scale after browser adjusts its scale
            PDFViewerApplication.zoomReset();
          });
          handled = false;
        }
        break;

      case 38: // up arrow
        if (isViewerInPresentationMode || PDFViewerApplication.page > 1) {
          PDFViewerApplication.page = 1;
          handled = true;
          ensureViewerFocused = true;
        }
        break;
      case 40: // down arrow
        if (
          isViewerInPresentationMode ||
          PDFViewerApplication.page < PDFViewerApplication.pagesCount
        ) {
          PDFViewerApplication.page = PDFViewerApplication.pagesCount;
          handled = true;
          ensureViewerFocused = true;
        }
        break;
    }
  }

  if (typeof PDFJSDev === "undefined" || PDFJSDev.test("GENERIC || CHROME")) {
    // CTRL or META without shift
    if (cmd === 1 || cmd === 8) {
      switch (evt.keyCode) {
        case 83: // s
          eventBus.dispatch("download", { source: window });
          handled = true;
          break;

        case 79: // o
          if (typeof PDFJSDev === "undefined" || PDFJSDev.test("GENERIC")) {
            eventBus.dispatch("openfile", { source: window });
            handled = true;
          }
          break;
      }
    }
  }

  // CTRL+ALT or Option+Command
  if (cmd === 3 || cmd === 10) {
    switch (evt.keyCode) {
      case 80: // p
        PDFViewerApplication.requestPresentationMode();
        handled = true;
        PDFViewerApplication.externalServices.reportTelemetry({
          type: "buttons",
          data: { id: "presentationModeKeyboard" },
        });
        break;
      case 71: // g
        // focuses input#pageNumber field
        if (PDFViewerApplication.appConfig.toolbar) {
          PDFViewerApplication.appConfig.toolbar.pageNumber.select();
          handled = true;
        }
        break;
    }
  }

  if (handled) {
    if (ensureViewerFocused && !isViewerInPresentationMode) {
      pdfViewer.focus();
    }
    evt.preventDefault();
    return;
  }

  // Some shortcuts should not get handled if a control/input element
  // is selected.
  const curElement = getActiveOrFocusedElement();
  const curElementTagName = curElement?.tagName.toUpperCase();
  if (
    curElementTagName === "INPUT" ||
    curElementTagName === "TEXTAREA" ||
    curElementTagName === "SELECT" ||
    (curElementTagName === "BUTTON" &&
      (evt.keyCode === /* Enter = */ 13 || evt.keyCode === /* Space = */ 32)) ||
    curElement?.isContentEditable
  ) {
    // Make sure that the secondary toolbar is closed when Escape is pressed.
    if (evt.keyCode !== /* Esc = */ 27) {
      return;
    }
  }

  // No control key pressed at all.
  if (cmd === 0) {
    let turnPage = 0,
      turnOnlyIfPageFit = false;
    switch (evt.keyCode) {
      case 38: // up arrow
        if (PDFViewerApplication.supportsCaretBrowsingMode) {
          PDFViewerApplication.moveCaret(
            /* isUp = */ true,
            /* select = */ false
          );
          handled = true;
          break;
        }
      /* falls through */
      case 33: // pg up
        // vertical scrolling using arrow/pg keys
        if (pdfViewer.isVerticalScrollbarEnabled) {
          turnOnlyIfPageFit = true;
        }
        turnPage = -1;
        break;
      case 8: // backspace
        if (!isViewerInPresentationMode) {
          turnOnlyIfPageFit = true;
        }
        turnPage = -1;
        break;
      case 37: // left arrow
        if (PDFViewerApplication.supportsCaretBrowsingMode) {
          return;
        }
        // horizontal scrolling using arrow keys
        if (pdfViewer.isHorizontalScrollbarEnabled) {
          turnOnlyIfPageFit = true;
        }
      /* falls through */
      case 75: // 'k'
      case 80: // 'p'
        turnPage = -1;
        break;
      case 27: // esc key
        if (PDFViewerApplication.secondaryToolbar?.isOpen) {
          PDFViewerApplication.secondaryToolbar.close();
          handled = true;
        }
        if (
          !PDFViewerApplication.supportsIntegratedFind &&
          PDFViewerApplication.findBar?.opened
        ) {
          PDFViewerApplication.findBar.close();
          handled = true;
        }
        break;
      case 40: // down arrow
        if (PDFViewerApplication.supportsCaretBrowsingMode) {
          PDFViewerApplication.moveCaret(
            /* isUp = */ false,
            /* select = */ false
          );
          handled = true;
          break;
        }
      /* falls through */
      case 34: // pg down
        // vertical scrolling using arrow/pg keys
        if (pdfViewer.isVerticalScrollbarEnabled) {
          turnOnlyIfPageFit = true;
        }
        turnPage = 1;
        break;
      case 13: // enter key
      case 32: // spacebar
        if (!isViewerInPresentationMode) {
          turnOnlyIfPageFit = true;
        }
        turnPage = 1;
        break;
      case 39: // right arrow
        if (PDFViewerApplication.supportsCaretBrowsingMode) {
          return;
        }
        // horizontal scrolling using arrow keys
        if (pdfViewer.isHorizontalScrollbarEnabled) {
          turnOnlyIfPageFit = true;
        }
      /* falls through */
      case 74: // 'j'
      case 78: // 'n'
        turnPage = 1;
        break;

      case 36: // home
        if (isViewerInPresentationMode || PDFViewerApplication.page > 1) {
          PDFViewerApplication.page = 1;
          handled = true;
          ensureViewerFocused = true;
        }
        break;
      case 35: // end
        if (
          isViewerInPresentationMode ||
          PDFViewerApplication.page < PDFViewerApplication.pagesCount
        ) {
          PDFViewerApplication.page = PDFViewerApplication.pagesCount;
          handled = true;
          ensureViewerFocused = true;
        }
        break;

      case 83: // 's'
        PDFViewerApplication.pdfCursorTools?.switchTool(CursorTool.SELECT);
        break;
      case 72: // 'h'
        PDFViewerApplication.pdfCursorTools?.switchTool(CursorTool.HAND);
        break;

      case 82: // 'r'
        PDFViewerApplication.rotatePages(90);
        break;

      case 115: // F4
        PDFViewerApplication.pdfSidebar?.toggle();
        break;
    }

    if (
      turnPage !== 0 &&
      (!turnOnlyIfPageFit || pdfViewer.currentScaleValue === "page-fit")
    ) {
      if (turnPage > 0) {
        pdfViewer.nextPage();
      } else {
        pdfViewer.previousPage();
      }
      handled = true;
    }
  }

  // shift-key
  if (cmd === 4) {
    switch (evt.keyCode) {
      case 13: // enter key
      case 32: // spacebar
        if (
          !isViewerInPresentationMode &&
          pdfViewer.currentScaleValue !== "page-fit"
        ) {
          break;
        }
        pdfViewer.previousPage();

        handled = true;
        break;

      case 38: // up arrow
        PDFViewerApplication.moveCaret(/* isUp = */ true, /* select = */ true);
        handled = true;
        break;
      case 40: // down arrow
        PDFViewerApplication.moveCaret(/* isUp = */ false, /* select = */ true);
        handled = true;
        break;
      case 82: // 'r'
        PDFViewerApplication.rotatePages(-90);
        break;
    }
  }

  // ngx-extended-pdf-viewer must not enforce getting the focus

  if (ensureViewerFocused && !pdfViewer.containsElement(curElement)) {
    // The page container is not focused, but a page navigation key has been
    // pressed. Change the focus to the viewer container to make sure that
    // navigation by keyboard works as expected.
    pdfViewer.focus();
  }

  if (handled) {
    evt.preventDefault();
  }
}

function beforeUnload(evt) {
  evt.preventDefault();
  evt.returnValue = "";
  return false;
}

function webViewerAnnotationEditorStatesChanged(data) {
  PDFViewerApplication.externalServices.updateEditorStates(data);
}

function webViewerReportTelemetry({ details }) {
  PDFViewerApplication.externalServices.reportTelemetry(details);
}

/* Abstract factory for the print service. */
const PDFPrintServiceFactory = {
  instance: {
    supportsPrinting: false,
    createPrintService() {
      throw new Error("Not implemented: createPrintService");
    },
  },
};

export { PDFPrintServiceFactory, PDFViewerApplication };<|MERGE_RESOLUTION|>--- conflicted
+++ resolved
@@ -2354,12 +2354,8 @@
 }
 
 async function loadPDFBug(self) {
-<<<<<<< HEAD
   // #1864 modified by ngx-extended-pdf-viewer
   /*
-  const { debuggerScriptPath } = self.appConfig;
-=======
->>>>>>> 7cfcd00a
   const { PDFBug } =
     typeof PDFJSDev === "undefined"
       ? await import(AppOptions.get("debuggerSrc")) // eslint-disable-line no-unsanitized/method
