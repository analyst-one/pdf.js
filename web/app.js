/* eslint-disable prettier/prettier */
/* Copyright 2012 Mozilla Foundation
 *
 * Licensed under the Apache License, Version 2.0 (the "License");
 * you may not use this file except in compliance with the License.
 * You may obtain a copy of the License at
 *
 *     http://www.apache.org/licenses/LICENSE-2.0
 *
 * Unless required by applicable law or agreed to in writing, software
 * distributed under the License is distributed on an "AS IS" BASIS,
 * WITHOUT WARRANTIES OR CONDITIONS OF ANY KIND, either express or implied.
 * See the License for the specific language governing permissions and
 * limitations under the License.
 */

import {
  animationStarted,
  apiPageLayoutToViewerModes,
  apiPageModeToSidebarView,
  AutoPrintRegExp,
  CursorTool,
  DEFAULT_SCALE_VALUE,
  getActiveOrFocusedElement,
  isValidRotation,
  isValidScrollMode,
  isValidSpreadMode,
  normalizeWheelEventDirection,
  parseQueryString,
  ProgressBar,
  RenderingStates,
  ScrollMode,
  SidebarView,
  SpreadMode,
  TextLayerMode,
} from "./ui_utils.js";
import {
  AnnotationEditorType,
  build,
  FeatureTest,
  getDocument,
  getPdfFilenameFromUrl,
  GlobalWorkerOptions,
  InvalidPDFException,
  isDataScheme,
  isPdfFile,
  loadScript,
  MissingPDFException,
  PDFWorker,
  PromiseCapability,
  shadow,
  UnexpectedResponseException,
  version,
} from "pdfjs-lib";
import { ngxExtendedPdfViewerVersion } from "./ngx-extended-pdf-viewer-version";
import { AppOptions, OptionKind } from "./app_options.js";
import { AutomationEventBus, EventBus } from "./event_utils.js";
import { LinkTarget, PDFLinkService } from "./pdf_link_service.js";
import { AnnotationEditorParams } from "web-annotation_editor_params";
import { OverlayManager } from "./overlay_manager.js";
import { PasswordPrompt } from "./password_prompt.js";
import { PDFAttachmentViewer } from "web-pdf_attachment_viewer";
import { PDFCursorTools } from "web-pdf_cursor_tools";
import { PDFDocumentProperties } from "web-pdf_document_properties";
import { PDFFindBar } from "web-pdf_find_bar";
import { PDFFindController } from "./pdf_find_controller.js";
import { PDFHistory } from "./pdf_history.js";
import { PDFLayerViewer } from "web-pdf_layer_viewer";
import { PDFOutlineViewer } from "web-pdf_outline_viewer";
import { PDFPresentationMode } from "web-pdf_presentation_mode";
import { PDFRenderingQueue } from "./pdf_rendering_queue.js";
import { PDFScriptingManager } from "./pdf_scripting_manager.js";
import { PDFSidebar } from "web-pdf_sidebar";
import { PDFThumbnailViewer } from "web-pdf_thumbnail_viewer";
import { PDFViewer } from "./pdf_viewer.js";
import { SecondaryToolbar } from "web-secondary_toolbar";
import { Toolbar } from "web-toolbar";
import { ViewHistory } from "./view_history.js";

const FORCE_PAGES_LOADED_TIMEOUT = 10; // ms
const WHEEL_ZOOM_DISABLED_TIMEOUT = 1000; // ms

const ViewOnLoad = {
  UNKNOWN: -1,
  PREVIOUS: 0, // Default value.
  INITIAL: 1,
};

const ViewerCssTheme = {
  AUTOMATIC: 0, // Default value.
  LIGHT: 1,
  DARK: 2,
};

class DefaultExternalServices {
  constructor() {
    throw new Error("Cannot initialize DefaultExternalServices.");
  }

  static updateFindControlState(data) {}

  static updateFindMatchesCount(data) {}

  static initPassiveLoading(callbacks) {}

  static reportTelemetry(data) {}

  static createDownloadManager() {
    throw new Error("Not implemented: createDownloadManager");
  }

  static createPreferences() {
    throw new Error("Not implemented: createPreferences");
  }

  static createL10n(options) {
    throw new Error("Not implemented: createL10n");
  }

  static createScripting(options) {
    throw new Error("Not implemented: createScripting");
  }

  static get supportsPinchToZoom() {
    return shadow(this, "supportsPinchToZoom", true);
  }

  static get supportsIntegratedFind() {
    return shadow(this, "supportsIntegratedFind", false);
  }

  static get supportsDocumentFonts() {
    return shadow(this, "supportsDocumentFonts", true);
  }

  static get supportedMouseWheelZoomModifierKeys() {
    return shadow(this, "supportedMouseWheelZoomModifierKeys", {
      ctrlKey: true,
      metaKey: true,
    });
  }

  static get isInAutomation() {
    return shadow(this, "isInAutomation", false);
  }

  static updateEditorStates(data) {
    throw new Error("Not implemented: updateEditorStates");
  }

  static get canvasMaxAreaInBytes() {
    return shadow(this, "canvasMaxAreaInBytes", -1);
  }

  static getNimbusExperimentData() {
    return shadow(this, "getNimbusExperimentData", Promise.resolve(null));
  }
}

const PDFViewerApplication = {
  initialBookmark: document.location.hash.substring(1),
  _initializedCapability: new PromiseCapability(),
  appConfig: null,
  pdfDocument: null,
  pdfLoadingTask: null,
  printService: null,
  /** @type {PDFViewer} */
  pdfViewer: null,
  /** @type {PDFThumbnailViewer} */
  pdfThumbnailViewer: null,
  /** @type {PDFRenderingQueue} */
  pdfRenderingQueue: null,
  /** @type {PDFPresentationMode} */
  pdfPresentationMode: null,
  /** @type {PDFDocumentProperties} */
  pdfDocumentProperties: null,
  /** @type {PDFLinkService} */
  pdfLinkService: null,
  /** @type {PDFHistory} */
  pdfHistory: null,
  /** @type {PDFSidebar} */
  pdfSidebar: null,
  /** @type {PDFOutlineViewer} */
  pdfOutlineViewer: null,
  /** @type {PDFAttachmentViewer} */
  pdfAttachmentViewer: null,
  /** @type {PDFLayerViewer} */
  pdfLayerViewer: null,
  /** @type {PDFCursorTools} */
  pdfCursorTools: null,
  /** @type {PDFScriptingManager} */
  pdfScriptingManager: null,
  /** @type {ViewHistory} */
  store: null,
  /** @type {DownloadManager} */
  downloadManager: null,
  /** @type {OverlayManager} */
  overlayManager: null,
  /** @type {Preferences} */
  preferences: null,
  /** @type {Toolbar} */
  toolbar: null,
  /** @type {SecondaryToolbar} */
  secondaryToolbar: null,
  /** @type {EventBus} */
  eventBus: null,
  /** @type {IL10n} */
  l10n: null,
  /** @type {AnnotationEditorParams} */
  annotationEditorParams: null,
  isInitialViewSet: false,
  downloadComplete: false,
  isViewerEmbedded: window.parent !== window,
  url: "",
  baseUrl: "",
  _downloadUrl: "",
  externalServices: DefaultExternalServices,
  _boundEvents: Object.create(null),
  documentInfo: null,
  metadata: null,
  _contentDispositionFilename: null,
  _contentLength: null,
  _saveInProgress: false,
  _wheelUnusedTicks: 0,
  _wheelUnusedFactor: 1,
  _touchUnusedTicks: 0,
  _touchUnusedFactor: 1,
  _PDFBug: null,
  _hasAnnotationEditors: false,
  _title: document.title,
  _printAnnotationStoragePromise: null,
  _touchInfo: null,
  _isCtrlKeyDown: false,
  _nimbusDataPromise: null,

  // Called once when the document is loaded.
  async initialize(appConfig) {
    this.preferences = this.externalServices.createPreferences();
    this.appConfig = appConfig;

    if (
      typeof PDFJSDev === "undefined"
        ? window.isGECKOVIEW
        : PDFJSDev.test("GECKOVIEW")
    ) {
      this._nimbusDataPromise = this.externalServices.getNimbusExperimentData();
    }

    await this._initializeOptions();
    this._forceCssTheme();
    await this._initializeL10n();

    if (
      this.isViewerEmbedded &&
      AppOptions.get("externalLinkTarget") === LinkTarget.NONE
    ) {
      // Prevent external links from "replacing" the viewer,
      // when it's embedded in e.g. an <iframe> or an <object>.
      AppOptions.set("externalLinkTarget", LinkTarget.TOP);
    }
    await this._initializeViewerComponents();

    // Bind the various event handlers *after* the viewer has been
    // initialized, to prevent errors if an event arrives too soon.
    this.bindEvents();
    this.bindWindowEvents();

    // We can start UI localization now.
    const appContainer = appConfig.appContainer || document.documentElement;
    this.l10n.translate(appContainer).then(() => {
      // Dispatch the 'localized' event on the `eventBus` once the viewer
      // has been fully initialized and translated.
      this.eventBus.dispatch("localized", { source: this });
    });

    this._initializedCapability.resolve();

    /* modified by ngx-extended-pdf-viewer #633.
       The shadow() function must be called each time the PDF viewer is initialized. */
    this.initializeLoadingBar();
    /* #633 end of modification */
  },

  /**
   * @private
   */
  async _initializeOptions() {
    if (typeof PDFJSDev === "undefined" || PDFJSDev.test("GENERIC")) {
      if (AppOptions.get("disablePreferences")) {
        if (AppOptions.get("pdfBugEnabled")) {
          await this._parseHashParams();
        }
        // Give custom implementations of the default viewer a simpler way to
        // opt-out of having the `Preferences` override existing `AppOptions`.
        return;
      }
      if (AppOptions._hasUserOptions()) {
        globalThis.ngxConsole.warn(
          "_initializeOptions: The Preferences may override manually set AppOptions; " +
            'please use the "disablePreferences"-option in order to prevent that.'
        );
      }
    }
    try {
      AppOptions.setAll(await this.preferences.getAll());
    } catch (reason) {
      globalThis.ngxConsole.error(`_initializeOptions: "${reason?.message}".`);
    }

    if (AppOptions.get("pdfBugEnabled")) {
      await this._parseHashParams();
    }
  },

  /**
   * Potentially parse special debugging flags in the hash section of the URL.
   * @private
   */
  async _parseHashParams() {
    const hash = document.location.hash.substring(1);
    if (!hash) {
      return;
    }
    const { mainContainer, viewerContainer } = this.appConfig,
      params = parseQueryString(hash);

    if (params.get("disableworker") === "true") {
      try {
        await loadFakeWorker();
      } catch (ex) {
        console.error(`_parseHashParams: "${ex.message}".`);
      }
    }
    if (params.has("disablerange")) {
      AppOptions.set("disableRange", params.get("disablerange") === "true");
    }
    if (params.has("disablestream")) {
      AppOptions.set("disableStream", params.get("disablestream") === "true");
    }
    if (params.has("disableautofetch")) {
      AppOptions.set(
        "disableAutoFetch",
        params.get("disableautofetch") === "true"
      );
    }
    if (params.has("disablefontface")) {
      AppOptions.set(
        "disableFontFace",
        params.get("disablefontface") === "true"
      );
    }
    if (params.has("disablehistory")) {
      AppOptions.set("disableHistory", params.get("disablehistory") === "true");
    }
    if (params.has("verbosity")) {
      AppOptions.set("verbosity", params.get("verbosity") | 0);
    }
    if (params.has("textlayer")) {
      switch (params.get("textlayer")) {
        case "off":
          AppOptions.set("textLayerMode", TextLayerMode.DISABLE);
          break;
        case "visible":
        case "shadow":
        case "hover":
          viewerContainer.classList.add(`textLayer-${params.get("textlayer")}`);
          try {
            await loadPDFBug(this);
            this._PDFBug.loadCSS();
          } catch (ex) {
            console.error(`_parseHashParams: "${ex.message}".`);
          }
          break;
      }
    }
    if (params.has("pdfbug")) {
      AppOptions.set("pdfBug", true);
      AppOptions.set("fontExtraProperties", true);

      const enabled = params.get("pdfbug").split(",");
      try {
        await loadPDFBug(this);
        this._PDFBug.init(mainContainer, enabled);
      } catch (ex) {
        console.error(`_parseHashParams: "${ex.message}".`);
      }
    }
    // It is not possible to change locale for the (various) extension builds.
    if (
      (typeof PDFJSDev === "undefined" || PDFJSDev.test("GENERIC")) &&
      params.has("locale")
    ) {
      AppOptions.set("locale", params.get("locale"));
    }
  },

  /**
   * @private
   */
  async _initializeL10n() {
    this.l10n = this.externalServices.createL10n(
      typeof PDFJSDev === "undefined" || PDFJSDev.test("GENERIC")
        ? { locale: AppOptions.get("locale") }
        : null
    );
    const dir = await this.l10n.getDirection();
    document.getElementsByTagName("html")[0].dir = dir;
  },

  /**
   * @private
   */
  _forceCssTheme() {
    const cssTheme = AppOptions.get("viewerCssTheme");
    if (
      cssTheme === ViewerCssTheme.AUTOMATIC ||
      !Object.values(ViewerCssTheme).includes(cssTheme)
    ) {
      return;
    }
    try {
      const styleSheet = document.styleSheets[0];
      const cssRules = styleSheet?.cssRules || [];
      for (let i = 0, ii = cssRules.length; i < ii; i++) {
        const rule = cssRules[i];
        if (
          rule instanceof CSSMediaRule &&
          rule.media?.[0] === "(prefers-color-scheme: dark)"
        ) {
          if (cssTheme === ViewerCssTheme.LIGHT) {
            styleSheet.deleteRule(i);
            return;
          }
          // cssTheme === ViewerCssTheme.DARK
          const darkRules =
            /^@media \(prefers-color-scheme: dark\) {\n\s*([\w\s-.,:;/\\{}()]+)\n}$/.exec(
              rule.cssText
            );
          if (darkRules?.[1]) {
            styleSheet.deleteRule(i);
            styleSheet.insertRule(darkRules[1], i);
          }
          return;
        }
      }
    } catch (reason) {
      globalThis.ngxConsole.error(`_forceCssTheme: "${reason?.message}".`);
    }
  },

  /**
   * @private
   */
  async _initializeViewerComponents() {
    const { appConfig, externalServices, l10n } = this;

    const eventBus = externalServices.isInAutomation
      ? new AutomationEventBus()
      : new EventBus();
    this.eventBus = eventBus;

    this.overlayManager = new OverlayManager();

    const pdfRenderingQueue = new PDFRenderingQueue();
    pdfRenderingQueue.onIdle = this._cleanup.bind(this);
    this.pdfRenderingQueue = pdfRenderingQueue;

    const pdfLinkService = new PDFLinkService({
      eventBus,
      externalLinkTarget: AppOptions.get("externalLinkTarget"),
      externalLinkRel: AppOptions.get("externalLinkRel"),
      ignoreDestinationZoom: AppOptions.get("ignoreDestinationZoom"),
    });
    this.pdfLinkService = pdfLinkService;

    const downloadManager = externalServices.createDownloadManager();
    this.downloadManager = downloadManager;

    const findController = new PDFFindController({
      linkService: pdfLinkService,
      eventBus,
      // #492 modified by ngx-extended-pdf-viewer
      pageViewMode: AppOptions.get("pageViewMode"),
      // #492 modification end
      updateMatchesCountOnProgress:
        typeof PDFJSDev === "undefined"
          ? !window.isGECKOVIEW
          : !PDFJSDev.test("GECKOVIEW"),
    });
    this.findController = findController;

    const pdfScriptingManager = new PDFScriptingManager({
      eventBus,
      sandboxBundleSrc:
        typeof PDFJSDev === "undefined" || PDFJSDev.test("GENERIC || CHROME")
          ? AppOptions.get("sandboxBundleSrc")
          : null,
      externalServices,
      docProperties: this._scriptingDocProperties.bind(this),
    });
    this.pdfScriptingManager = pdfScriptingManager;

    const container = appConfig.mainContainer,
      viewer = appConfig.viewerContainer;
    const annotationEditorMode = AppOptions.get("annotationEditorMode");
    const isOffscreenCanvasSupported =
      AppOptions.get("isOffscreenCanvasSupported") &&
      FeatureTest.isOffscreenCanvasSupported;
    const pageColors =
      AppOptions.get("forcePageColors") ||
      window.matchMedia("(forced-colors: active)").matches
        ? {
            background: AppOptions.get("pageColorsBackground"),
            foreground: AppOptions.get("pageColorsForeground"),
          }
        : null;

    const pdfViewer = new PDFViewer({
      container,
      viewer,
      eventBus,
      renderingQueue: pdfRenderingQueue,
      linkService: pdfLinkService,
      downloadManager,
      findController,
      scriptingManager:
        AppOptions.get("enableScripting") && pdfScriptingManager,
      l10n,
      textLayerMode: AppOptions.get("textLayerMode"),
      annotationMode: AppOptions.get("annotationMode"),
      annotationEditorMode,
      imageResourcesPath: AppOptions.get("imageResourcesPath"),
      removePageBorders: AppOptions.get("removePageBorders"), // #194
      enablePrintAutoRotate: AppOptions.get("enablePrintAutoRotate"),
      isOffscreenCanvasSupported,
      maxCanvasPixels: AppOptions.get("maxCanvasPixels"),
      /** #495 modified by ngx-extended-pdf-viewer */
      pageViewMode: AppOptions.get("pageViewMode"),
      /** end of modification */
      enablePermissions: AppOptions.get("enablePermissions"),
      pageColors,
    });
    this.pdfViewer = pdfViewer;

    pdfRenderingQueue.setViewer(pdfViewer);
    pdfLinkService.setViewer(pdfViewer);
    pdfScriptingManager.setViewer(pdfViewer);

    if (appConfig.sidebar?.thumbnailView) {
      this.pdfThumbnailViewer = new PDFThumbnailViewer({
        container: appConfig.sidebar.thumbnailView,
        eventBus,
        renderingQueue: pdfRenderingQueue,
        linkService: pdfLinkService,
        l10n,
        pageColors,
      });
      pdfRenderingQueue.setThumbnailViewer(this.pdfThumbnailViewer);
    }

    // The browsing history is only enabled when the viewer is standalone,
    // i.e. not when it is embedded in a web page.
    if (!this.isViewerEmbedded && !AppOptions.get("disableHistory")) {
      this.pdfHistory = new PDFHistory({
        linkService: pdfLinkService,
        eventBus,
      });
      pdfLinkService.setHistory(this.pdfHistory);
    }

    if (!this.supportsIntegratedFind && appConfig.findBar) {
      this.findBar = new PDFFindBar(appConfig.findBar, eventBus, l10n);
    }

    if (appConfig.annotationEditorParams) {
      if (annotationEditorMode !== AnnotationEditorType.DISABLE) {
        if (AppOptions.get("enableStampEditor") && isOffscreenCanvasSupported) {
          appConfig.toolbar?.editorStampButton?.classList.remove("hidden");
        }

        this.annotationEditorParams = new AnnotationEditorParams(
          appConfig.annotationEditorParams,
          eventBus
        );
      } else {
        for (const id of ["editorModeButtons", "editorModeSeparator"]) {
          document.getElementById(id)?.classList.add("hidden");
        }
      }
    }

    if (appConfig.documentProperties) {
      this.pdfDocumentProperties = new PDFDocumentProperties(
        appConfig.documentProperties,
        this.overlayManager,
        eventBus,
        l10n,
        /* fileNameLookup = */ () => this._docFilename
      );
    }

    // NOTE: The cursor-tools are unlikely to be helpful/useful in GeckoView,
    // in particular the `HandTool` which basically simulates touch scrolling.
    if (appConfig.secondaryToolbar?.cursorHandToolButton) {
      this.pdfCursorTools = new PDFCursorTools({
        container,
        eventBus,
        cursorToolOnLoad: AppOptions.get("cursorToolOnLoad"),
      });
    }

    if (appConfig.toolbar) {
      if (
        typeof PDFJSDev === "undefined"
          ? window.isGECKOVIEW
          : PDFJSDev.test("GECKOVIEW")
      ) {
        this.toolbar = new Toolbar(
          appConfig.toolbar,
          eventBus,
          l10n,
          await this._nimbusDataPromise,
          externalServices
        );
      } else {
        this.toolbar = new Toolbar(appConfig.toolbar, eventBus, l10n);
      }
    }

    if (appConfig.secondaryToolbar) {
      this.secondaryToolbar = new SecondaryToolbar(
        appConfig.secondaryToolbar,
        eventBus,
        externalServices
      );
    }

    if (
      this.supportsFullscreen &&
      (appConfig.toolbar?.presentationModeButton || // #1807 modified by ngx-extended-pdf-viewer
      appConfig.secondaryToolbar?.presentationModeButton)
    ) {
      this.pdfPresentationMode = new PDFPresentationMode({
        container,
        pdfViewer,
        eventBus,
      });
    }

    // #763 modified by ngx-extended-pdf-viewer
    let prompt = AppOptions.get("passwordPrompt");
    if (!prompt) {
      if (appConfig.passwordOverlay) {
        prompt = new PasswordPrompt(
          appConfig.passwordOverlay,
          this.overlayManager,
          l10n,
          this.isViewerEmbedded
        );
      }
    }
    this.passwordPrompt = prompt;
    // #763 end of modification by ngx-extended-pdf-viewer=======

    if (appConfig.sidebar?.outlineView) {
      this.pdfOutlineViewer = new PDFOutlineViewer({
        container: appConfig.sidebar.outlineView,
        eventBus,
        linkService: pdfLinkService,
        downloadManager,
      });
    }

    if (appConfig.sidebar?.attachmentsView) {
      this.pdfAttachmentViewer = new PDFAttachmentViewer({
        container: appConfig.sidebar.attachmentsView,
        eventBus,
        downloadManager,
      });
    }

    if (appConfig.sidebar?.layersView) {
      this.pdfLayerViewer = new PDFLayerViewer({
        container: appConfig.sidebar.layersView,
        eventBus,
        l10n,
      });
    }

    if (appConfig.sidebar) {
      this.pdfSidebar = new PDFSidebar({
        elements: appConfig.sidebar,
        eventBus,
        l10n,
      });
      this.pdfSidebar.onToggled = this.forceRendering.bind(this);
      this.pdfSidebar.onUpdateThumbnails = () => {
        // Use the rendered pages to set the corresponding thumbnail images.
        for (const pageView of pdfViewer.getCachedPageViews()) {
          if (pageView.renderingState === RenderingStates.FINISHED) {
            this.pdfThumbnailViewer
              .getThumbnail(pageView.id - 1)
              ?.setImage(pageView);
          }
        }
        this.pdfThumbnailViewer.scrollThumbnailIntoView(
          pdfViewer.currentPageNumber
        );
      };
    }
  },

  async run(config) {
    await this.initialize(config);

    const { appConfig, eventBus } = this;
    let file;
    if (typeof PDFJSDev === "undefined" || PDFJSDev.test("GENERIC")) {
      const queryString = document.location.search.substring(1);
      const params = parseQueryString(queryString);
      file = params.get("file") ?? AppOptions.get("defaultUrl");
      validateFileURL(file);
    } else if (PDFJSDev.test("MOZCENTRAL")) {
      file = window.location.href;
    } else if (PDFJSDev.test("CHROME")) {
      file = AppOptions.get("defaultUrl");
    }

    if (typeof PDFJSDev === "undefined" || PDFJSDev.test("GENERIC")) {
      const fileInput = appConfig.openFileInput;
      fileInput.value = null;

      fileInput.addEventListener("change", function (evt) {
        const { files } = evt.target;
        if (!files || files.length === 0) {
          return;
        }
        eventBus.dispatch("fileinputchange", {
          source: this,
          fileInput: evt.target,
        });
      });

      // Enable dragging-and-dropping a new PDF file onto the viewerContainer.
      appConfig.mainContainer.addEventListener("dragover", function (evt) {
        if (AppOptions.get("enableDragAndDrop")) { // #686 modified by ngx-extended-pdf-viewer
          evt.preventDefault();

        evt.dataTransfer.dropEffect =
          evt.dataTransfer.effectAllowed === "copy" ? "copy" : "move";
        } // #686 end of modification
      });
      appConfig.mainContainer.addEventListener("drop", function (evt) {
        evt.preventDefault();

        const { files } = evt.dataTransfer;
        if (!files || files.length === 0) {
          return;
        }
        eventBus.dispatch("fileinputchange", {
          source: this,
          fileInput: evt.dataTransfer,
          dropEvent: evt // #972 allowing users to read the drop coordinates
        });
      });
    }

    if (!this.supportsDocumentFonts) {
      AppOptions.set("disableFontFace", true);
      this.l10n.get("web_fonts_disabled").then(msg => {
        console.warn(msg);
      });
    }

    if (!this.supportsPrinting) {
      appConfig.toolbar?.print?.classList.add("hidden");
      appConfig.secondaryToolbar?.printButton.classList.add("hidden");
    }

    if (!this.supportsFullscreen) {
      appConfig.toolbar.presentationModeButton.classList.add("hidden"); // #1807 modified by ngx-extended-pdf-viewer
      appConfig.secondaryToolbar?.presentationModeButton.classList.add(
        "hidden"
      );
    }

    if (this.supportsIntegratedFind) {
      appConfig.toolbar?.viewFind?.classList.add("hidden");
    }

    appConfig.mainContainer.addEventListener(
      "transitionend",
      function (evt) {
        if (evt.target === /* mainContainer */ this) {
          eventBus.dispatch("resize", { source: this });
        }
      },
      true
    );

    try {
	    if (typeof PDFJSDev === "undefined" || PDFJSDev.test("GENERIC")) {
	      if (file) {
	        this.open({ url: file });
	      } else {
	        this._hideViewBookmark();
	      }
	    } else if (PDFJSDev.test("MOZCENTRAL || CHROME")) {
	      this.initPassiveLoading(file);
	    } else {
	      throw new Error("Not implemented: run");
	    }
    } catch (reason) {
      l10n.get("loading_error").then(msg => {
        this._documentError(msg, reason);
        // #1401 modified by ngx-extended-pdf-viewer
        if (PDFViewerApplication.onError) {
          PDFViewerApplication.onError(reason);
        }
        // end of modification
      });
    }
  },

  get initialized() {
    return this._initializedCapability.settled;
  },

  get initializedPromise() {
    return this._initializedCapability.promise;
  },

  zoomIn(steps, scaleFactor) {
    if (this.pdfViewer.isInPresentationMode) {
      return;
    }
    this.pdfViewer.increaseScale({
      drawingDelay: AppOptions.get("defaultZoomDelay"),
      steps,
      scaleFactor,
    });
  },

  zoomOut(steps, scaleFactor) {
    if (this.pdfViewer.isInPresentationMode) {
      return;
    }
    this.pdfViewer.decreaseScale({
      drawingDelay: AppOptions.get("defaultZoomDelay"),
      steps,
      scaleFactor,
    });
  },

  zoomReset() {
    if (this.pdfViewer.isInPresentationMode) {
      return;
    }
    this.pdfViewer.currentScaleValue = DEFAULT_SCALE_VALUE;
  },

  get pagesCount() {
    return this.pdfDocument ? this.pdfDocument.numPages : 0;
  },

  get page() {
    return this.pdfViewer.currentPageNumber;
  },

  set page(val) {
    this.pdfViewer.currentPageNumber = val;
  },

  get supportsPrinting() {
    return PDFPrintServiceFactory.instance.supportsPrinting;
  },

  get supportsFullscreen() {
    return shadow(this, "supportsFullscreen", document.fullscreenEnabled);
  },

  get supportsPinchToZoom() {
    return this.externalServices.supportsPinchToZoom;
  },

  get supportsIntegratedFind() {
    return this.externalServices.supportsIntegratedFind;
  },

  get supportsDocumentFonts() {
    return this.externalServices.supportsDocumentFonts;
  },

  /* modified by ngx-extended-pdf-viewer #633. The shadow() function        */
  /* replaces the getter by a property,so when a new instance of            */
  /* ngx-extended-pdf-viewer is opened, it still references the old viewer. */
  /** The bug fix solves this problem.                                      */
  initializeLoadingBar() {
    const barElement = document.getElementById("loadingBar");
    const bar = barElement ? new ProgressBar(barElement) : null;
    bar?.hide();
    return shadow(this, "loadingBar", bar);
  },
  // get loadingBar() {
  //  const bar = new ProgressBar("#loadingBar");
  //  return shadow(this, "loadingBar", bar);
  // },
  /** end of modification */

  get supportedMouseWheelZoomModifierKeys() {
    return this.externalServices.supportedMouseWheelZoomModifierKeys;
  },

  initPassiveLoading(file) {
    if (
      typeof PDFJSDev === "undefined" ||
      !PDFJSDev.test("MOZCENTRAL || CHROME")
    ) {
      throw new Error("Not implemented: initPassiveLoading");
    }
    this.setTitleUsingUrl(file, /* downloadUrl = */ file);

    this.externalServices.initPassiveLoading({
      onOpenWithTransport: range => {
        this.open({ range });
      },
      onOpenWithData: (data, contentDispositionFilename) => {
        if (isPdfFile(contentDispositionFilename)) {
          this._contentDispositionFilename = contentDispositionFilename;
        }
        this.open({ data });
      },
      onOpenWithURL: (url, length, originalUrl) => {
        this.open({ url, length, originalUrl });
      },
      onError: err => {
        this.l10n.get("loading_error").then(msg => {
          this._documentError(msg, err);
        });
      },
      onProgress: (loaded, total) => {
        this.progress(loaded / total);
        // #588 modified by ngx-extended-pdf-viewer
        this.eventBus?.dispatch("progress", {
          source: this,
          type: "load",
          total,
          loaded,
          percent: (100 * loaded) / total,
        });
        // #588 end of modification
      },
    });
  },

  setTitleUsingUrl(url = "", downloadUrl = null) {
    // #1669 modified by ngx-extended-pdf-viewer because of NPEs when opening a BLOB
    /*
    this.url = url;
    this.baseUrl = url.split("#")[0];
    if (downloadUrl) {
      this._downloadUrl =
        downloadUrl === url ? this.baseUrl : downloadUrl.split("#")[0];
    }
    if (isDataScheme(url)) {
      this._hideViewBookmark();
    }
    let title = getPdfFilenameFromUrl(url, "");
    if (!title) {
      try {
        title = decodeURIComponent(getFilenameFromUrl(url)) || url;
      } catch {
        // decodeURIComponent may throw URIError,
        // fall back to using the unprocessed url in that case
        title = url;
      }
    }
    this.setTitle(title);
    */
   // #1669 end of modification by ngx-extended-pdf-viewer
  },

  setTitle(title = this._title) {
    this._title = title;

    if (this.isViewerEmbedded) {
      // Embedded PDF viewers should not be changing their parent page's title.
      return;
    }
    const editorIndicator =
      this._hasAnnotationEditors && !this.pdfRenderingQueue.printing;
    document.title = `${editorIndicator ? "* " : ""}${title}`;
  },

  get _docFilename() {
    // Use `this.url` instead of `this.baseUrl` to perform filename detection
    // based on the reference fragment as ultimate fallback if needed.
    return this._contentDispositionFilename || getPdfFilenameFromUrl(this.url);
  },

  /**
   * @private
   */
  _hideViewBookmark() {
    // #1799 modified by ngx-extended-pdf-viewer
    if (!this.appConfig) {
      return;
    }
    // #1799 end of modification by ngx-extended-pdf-viewer
    const { secondaryToolbar } = this.appConfig;
    // URL does not reflect proper document location - hiding some buttons.
    secondaryToolbar?.viewBookmarkButton.classList.add("hidden");

    // Avoid displaying multiple consecutive separators in the secondaryToolbar.
    if (secondaryToolbar?.presentationModeButton.classList.contains("hidden")) {
      document.getElementById("viewBookmarkSeparator")?.classList.add("hidden");
    }
  },

  /**
   * Closes opened PDF document.
   * @returns {Promise} - Returns the promise, which is resolved when all
   *                      destruction is completed.
   */
  async close() {
    this._unblockDocumentLoadEvent();
    this._hideViewBookmark();

    if (!this.pdfLoadingTask) {
      return;
    }
    if (
      (typeof PDFJSDev === "undefined" || PDFJSDev.test("GENERIC")) &&
      this.pdfDocument?.annotationStorage.size > 0 &&
      this._annotationStorageModified
    ) {
      try {
        // Trigger saving, to prevent data loss in forms; see issue 12257.
        await this.save();
      } catch {
        // Ignoring errors, to ensure that document closing won't break.
      }
    }
    const promises = [];

    promises.push(this.pdfLoadingTask.destroy());
    this.pdfLoadingTask = null;

    if (this.pdfDocument) {
      this.pdfDocument = null;

      this.pdfThumbnailViewer?.setDocument(null);
      this.pdfViewer.setDocument(null);
      this.pdfLinkService.setDocument(null);
      this.pdfDocumentProperties?.setDocument(null);
    }
    this.pdfLinkService.externalLinkEnabled = true;
    this.store = null;
    this.isInitialViewSet = false;
    this.downloadComplete = false;
    this.url = "";
    this.baseUrl = "";
    this._downloadUrl = "";
    this.documentInfo = null;
    this.metadata = null;
    this._contentDispositionFilename = null;
    this._contentLength = null;
    this._saveInProgress = false;
    this._hasAnnotationEditors = false;

    promises.push(
      this.pdfScriptingManager.destroyPromise,
      this.passwordPrompt.close()
    );

    this.setTitle();
    this.pdfSidebar?.reset();
    this.pdfOutlineViewer?.reset();
    this.pdfAttachmentViewer?.reset();
    this.pdfLayerViewer?.reset();

    this.pdfHistory?.reset();
    this.findBar?.reset();
    this.toolbar?.reset();
    this.secondaryToolbar?.reset();
    this._PDFBug?.cleanup();

    await Promise.all(promises);
  },

  /**
   * Opens a new PDF document.
   * @param {Object} args - Accepts any/all of the properties from
   *   {@link DocumentInitParameters}, and also a `originalUrl` string.
   * @returns {Promise} - Promise that is resolved when the document is opened.
   */
  async open(args) {
    // #1203 modified by ngx-extended-pdf-viewer
    window.adjacentPagesLoader = undefined;
    // #1203 end of modification by ngx-extended-pdf-viewer
    // #1665 modified by ngx-extended-pdf-viewer
    this.pdfViewer?.destroyBookMode();
    // #1665 end of modification by ngx-extended-pdf-viewer
    window.ngxZone.runOutsideAngular(async () => {

    if (typeof PDFJSDev === "undefined" || PDFJSDev.test("GENERIC")) {
      let deprecatedArgs = false;
      if (typeof args === "string") {
        args = { url: args }; // URL
        deprecatedArgs = true;
      } else if (args?.byteLength) {
        args = { data: args }; // ArrayBuffer
        deprecatedArgs = true;
      }
      if (deprecatedArgs) {
        console.error(
          "The `PDFViewerApplication.open` signature was updated, please use an object instead."
        );
      }
    }

    if (this.pdfLoadingTask) {
      // We need to destroy already opened document.
      await this.close();
    }
    // Set the necessary global worker parameters, using the available options.
    const workerParams = AppOptions.getAll(OptionKind.WORKER);
    Object.assign(GlobalWorkerOptions, workerParams);

    if (
      (typeof PDFJSDev === "undefined" || !PDFJSDev.test("MOZCENTRAL")) &&
      args.url
    ) {
      // The Firefox built-in viewer always calls `setTitleUsingUrl`, before
      // `initPassiveLoading`, and it never provides an `originalUrl` here.
      this.setTitleUsingUrl(
        args.originalUrl || args.url,
        /* downloadUrl = */ args.url
      );
    }
    // Set the necessary API parameters, using all the available options.
    const apiParams = AppOptions.getAll(OptionKind.API);
    const params = {
      canvasMaxAreaInBytes: this.externalServices.canvasMaxAreaInBytes,
      ...apiParams,
      ...args,
    };

    if (typeof PDFJSDev === "undefined") {
      params.docBaseUrl ||= document.URL.split("#")[0];
    } else if (PDFJSDev.test("MOZCENTRAL || CHROME")) {
      params.docBaseUrl ||= this.baseUrl;
    }
    const loadingTask = getDocument(params);
    this.pdfLoadingTask = loadingTask;

    loadingTask.onPassword = (updateCallback, reason) => {
      if (this.isViewerEmbedded) {
        // The load event can't be triggered until the password is entered, so
        // if the viewer is in an iframe and its visibility depends on the
        // onload callback then the viewer never shows (bug 1801341).
        this._unblockDocumentLoadEvent();
      }

      this.pdfLinkService.externalLinkEnabled = false;
      this.passwordPrompt.setUpdateCallback(updateCallback, reason);
      this.passwordPrompt.open();
    };

    loadingTask.onProgress = ({ loaded, total }) => {
        this.progress(loaded / total);
        // #588 modified by ngx-extended-pdf-viewer
        this.eventBus?.dispatch("progress", {
          source: this,
          type: "load",
          total,
          loaded,
          percent: (100 * loaded) / total,
        });
    };

    return loadingTask.promise.then(
      pdfDocument => {
        this.load(pdfDocument);
      },
      reason => {
        if (loadingTask !== this.pdfLoadingTask) {
          return undefined; // Ignore errors for previously opened PDF files.
        }

        let key = "loading_error";
        if (reason instanceof InvalidPDFException) {
          key = "invalid_file_error";
        } else if (reason instanceof MissingPDFException) {
          key = "missing_file_error";
        } else if (reason instanceof UnexpectedResponseException) {
          key = "unexpected_response_error";
        }
        // #1401 modified by ngx-extended-pdf-viewer
        if (PDFViewerApplication.onError) {
          PDFViewerApplication.onError(reason);
        }
        // end of modification
        return this.l10n.get(key).then(msg => {
          this._documentError(msg, { message: reason?.message });
          throw reason;
        });
      }
    );
    });
  },

  /**
   * @private
   */
  _ensureDownloadComplete() {
    if (this.pdfDocument && this.downloadComplete) {
      return;
    }
    throw new Error("PDF document not downloaded.");
  },

  async download(options = {}) {
    const url = this._downloadUrl,
      filename = this._docFilename;
    try {
      this._ensureDownloadComplete();

      const data = await this.pdfDocument.getData();
      const blob = new Blob([data], { type: "application/pdf" });

      await this.downloadManager.download(blob, url, filename, options);
    } catch {
      // When the PDF document isn't ready, or the PDF file is still
      // downloading, simply download using the URL.
      await this.downloadManager.downloadUrl(url, filename, options);
    }
  },

  async save(options = {}) {
    if (this._saveInProgress) {
      return;
    }
    this._saveInProgress = true;
    await this.pdfScriptingManager.dispatchWillSave();

    const url = this._downloadUrl,
      filename = this._docFilename;
    try {
      this._ensureDownloadComplete();

      const data = await this.pdfDocument.saveDocument();
      const blob = new Blob([data], { type: "application/pdf" });

      await this.downloadManager.download(blob, url, filename, options);
    } catch (reason) {
      // When the PDF document isn't ready, or the PDF file is still
      // downloading, simply fallback to a "regular" download.
      globalThis.ngxConsole.error(`Error when saving the document: ${reason.message}`);
      await this.download(options);
    } finally {
      await this.pdfScriptingManager.dispatchDidSave();
      this._saveInProgress = false;
    }

    if (this._hasAnnotationEditors) {
      this.externalServices.reportTelemetry({
        type: "editing",
        data: { type: "save" },
      });
    }
  },

  downloadOrSave(options = {}) {
    if (this.pdfDocument?.annotationStorage.size > 0) {
      this.save(options);
    } else {
      this.download(options);
    }
  },

  // #1685 modified by ngx-extended-pdf-viewer
  async _exportWithAnnotations() {
    if (this._saveInProgress) {
      throw new Error(`Already downloading`);
    }
    this._saveInProgress = true;
    await this.pdfScriptingManager.dispatchWillSave();

    try {
      this._ensureDownloadComplete();

      const data = await this.pdfDocument.saveDocument();
      const blob = new Blob([data], { type: "application/pdf" });

      return blob;
    } catch (reason) {
      throw new Error(`Error when saving the document: ${reason.message}`);
    } finally {
      await this.pdfScriptingManager.dispatchDidSave();
      this._saveInProgress = false;
    }
  },

  async _exportWithoutAnnotations() {
    try {
      this._ensureDownloadComplete();

      const data = await this.pdfDocument.getData();
      const blob = new Blob([data], { type: "application/pdf" });
      return blob;
    } catch (reason) {
      throw new Error(`Error when saving the document: ${reason.message}`);
    }
  },

  async export() {
    if (this.pdfDocument?.annotationStorage.size > 0) {
      return this._exportWithAnnotations();
    }
    return this._exportWithoutAnnotations();
  },
  // #1685 end of modification by ngx-extended-pdf-viewer

  openInExternalApp() {
    this.downloadOrSave({ openInExternalApp: true });
  },

  /**
   * Report the error; used for errors affecting loading and/or parsing of
   * the entire PDF document.
   */
  _documentError(message, moreInfo = null) {
    this._unblockDocumentLoadEvent();

    this._otherError(message, moreInfo);

    this.eventBus.dispatch("documenterror", {
      source: this,
      message,
      reason: moreInfo?.message ?? null,
    });
  },

  /**
   * Report the error; used for errors affecting e.g. only a single page.
   * @param {string} message - A message that is human readable.
   * @param {Object} [moreInfo] - Further information about the error that is
   *                              more technical. Should have a 'message' and
   *                              optionally a 'stack' property.
   */
  _otherError(message, moreInfo = null) {
    const moreInfoText = [`PDF.js v${version || "?"} (build: ${build || "?"})`];
    if (moreInfo) {
      moreInfoText.push(`Message: ${moreInfo.message}`);

      if (moreInfo.stack) {
        moreInfoText.push(`Stack: ${moreInfo.stack}`);
      } else {
        if (moreInfo.filename) {
          moreInfoText.push(`File: ${moreInfo.filename}`);
        }
        if (moreInfo.lineNumber) {
          moreInfoText.push(`Line: ${moreInfo.lineNumber}`);
        }
      }
    }

    console.error(`${message}\n\n${moreInfoText.join("\n")}`);
  },

  progress(level) {
    if (!this.loadingBar || this.downloadComplete) {
      // Don't accidentally show the loading bar again when the entire file has
      // already been fetched (only an issue when disableAutoFetch is enabled).
      return;
    }
    const percent = Math.round(level * 100);
    // When we transition from full request to range requests, it's possible
    // that we discard some of the loaded data. This can cause the loading
    // bar to move backwards. So prevent this by only updating the bar if it
    // increases.
    if (percent <= this.loadingBar.percent) {
      return;
    }
    this.loadingBar.percent = percent;

    // When disableAutoFetch is enabled, it's not uncommon for the entire file
    // to never be fetched (depends on e.g. the file structure). In this case
    // the loading bar will not be completely filled, nor will it be hidden.
    // To prevent displaying a partially filled loading bar permanently, we
    // hide it when no data has been loaded during a certain amount of time.
    if (
      this.pdfDocument?.loadingParams.disableAutoFetch ??
      AppOptions.get("disableAutoFetch")
    ) {
      this.loadingBar.setDisableAutoFetch();
    }
  },

  load(pdfDocument) {
    this.pdfDocument = pdfDocument;

    pdfDocument.getDownloadInfo().then(({ length }) => {
      this._contentLength = length; // Ensure that the correct length is used.
      this.downloadComplete = true;
      this.loadingBar?.hide();

      firstPagePromise.then(() => {
        this.eventBus?.dispatch("documentloaded", { source: this });
      });
    });

    // Since the `setInitialView` call below depends on this being resolved,
    // fetch it early to avoid delaying initial rendering of the PDF document.
    const pageLayoutPromise = pdfDocument.getPageLayout().catch(() => {
      /* Avoid breaking initial rendering; ignoring errors. */
    });
    const pageModePromise = pdfDocument.getPageMode().catch(() => {
      /* Avoid breaking initial rendering; ignoring errors. */
    });
    const openActionPromise = pdfDocument.getOpenAction().catch(() => {
      /* Avoid breaking initial rendering; ignoring errors. */
    });

    this.toolbar?.setPagesCount(pdfDocument.numPages, false);
    this.secondaryToolbar?.setPagesCount(pdfDocument.numPages);

    if (typeof PDFJSDev !== "undefined" && PDFJSDev.test("CHROME")) {
      const baseUrl = location.href.split("#")[0];
      // Ignore "data:"-URLs for performance reasons, even though it may cause
      // internal links to not work perfectly in all cases (see bug 1803050).
      this.pdfLinkService.setDocument(
        pdfDocument,
        isDataScheme(baseUrl) ? null : baseUrl
      );
    } else {
      this.pdfLinkService.setDocument(pdfDocument);
    }
    this.pdfDocumentProperties?.setDocument(pdfDocument);

    const pdfViewer = this.pdfViewer;
    pdfViewer.setDocument(pdfDocument);
    const { firstPagePromise, onePageRendered, pagesPromise } = pdfViewer;

    this.pdfThumbnailViewer?.setDocument(pdfDocument);

    const storedPromise = (this.store = new ViewHistory(
      pdfDocument.fingerprints[0]
    ))
      .getMultiple({
        page: null,
        zoom: DEFAULT_SCALE_VALUE,
        scrollLeft: "0",
        scrollTop: "0",
        rotation: null,
        sidebarView: SidebarView.UNKNOWN,
        scrollMode: ScrollMode.UNKNOWN,
        spreadMode: SpreadMode.UNKNOWN,
      })
      .catch(() => {
        /* Unable to read from storage; ignoring errors. */
      });

    firstPagePromise.then(pdfPage => {
      this.loadingBar?.setWidth(this.appConfig.viewerContainer);
      this._initializeAnnotationStorageCallbacks(pdfDocument);

      Promise.all([
        animationStarted,
        storedPromise,
        pageLayoutPromise,
        pageModePromise,
        openActionPromise,
      ])
        .then(async ([timeStamp, stored, pageLayout, pageMode, openAction]) => {
          const viewOnLoad = AppOptions.get("viewOnLoad");

          this._initializePdfHistory({
            fingerprint: pdfDocument.fingerprints[0],
            viewOnLoad,
            initialDest: openAction?.dest,
          });
          const initialBookmark = this.initialBookmark;

          // Initialize the default values, from user preferences.
          const zoom = AppOptions.get("defaultZoomValue");
          let hash = zoom ? `zoom=${zoom}` : null;

          let rotation = null;
          let sidebarView = AppOptions.get("sidebarViewOnLoad");
          let scrollMode = AppOptions.get("scrollModeOnLoad");
          let spreadMode = AppOptions.get("spreadModeOnLoad");

          if (stored?.page && viewOnLoad !== ViewOnLoad.INITIAL) {
            hash =
              `page=${stored.page}&zoom=${zoom || stored.zoom},` +
              `${stored.scrollLeft},${stored.scrollTop}`;

            rotation = parseInt(stored.rotation, 10);
            // Always let user preference take precedence over the view history.
            if (sidebarView === SidebarView.UNKNOWN) {
              sidebarView = stored.sidebarView | 0;
            }
            if (scrollMode === ScrollMode.UNKNOWN) {
              scrollMode = stored.scrollMode | 0;
            }
            if (spreadMode === SpreadMode.UNKNOWN) {
              spreadMode = stored.spreadMode | 0;
            }
          }
          // Always let the user preference/view history take precedence.
          if (pageMode && sidebarView === SidebarView.UNKNOWN) {
            sidebarView = apiPageModeToSidebarView(pageMode);
          }
          if (
            pageLayout &&
            scrollMode === ScrollMode.UNKNOWN &&
            spreadMode === SpreadMode.UNKNOWN
          ) {
            const modes = apiPageLayoutToViewerModes(pageLayout);
            // TODO: Try to improve page-switching when using the mouse-wheel
            // and/or arrow-keys before allowing the document to control this.
            // scrollMode = modes.scrollMode;
            spreadMode = modes.spreadMode;
          }

          this.setInitialView(hash, {
            rotation,
            sidebarView,
            scrollMode,
            spreadMode,
          });
          this.eventBus.dispatch("documentinit", { source: this });
          // Make all navigation keys work on document load,
          // unless the viewer is embedded in a web page.
          if (!this.isViewerEmbedded) {
            pdfViewer.focus();
          }

          // For documents with different page sizes, once all pages are
          // resolved, ensure that the correct location becomes visible on load.
          // (To reduce the risk, in very large and/or slow loading documents,
          //  that the location changes *after* the user has started interacting
          //  with the viewer, wait for either `pagesPromise` or a timeout.)
          await Promise.race([
            pagesPromise,
            new Promise(resolve => {
              setTimeout(resolve, FORCE_PAGES_LOADED_TIMEOUT);
            }),
          ]);
          if (!initialBookmark && !hash) {
            return;
          }
          if (pdfViewer.hasEqualPageSizes) {
            return;
          }
          this.initialBookmark = initialBookmark;

          // eslint-disable-next-line no-self-assign
          pdfViewer.currentScaleValue = pdfViewer.currentScaleValue;
          // Re-apply the initial document location.
          this.setInitialView(hash);
        })
        .catch(() => {
          // Ensure that the document is always completely initialized,
          // even if there are any errors thrown above.
          this.setInitialView();
        })
        .then(function () {
          // At this point, rendering of the initial page(s) should always have
          // started (and may even have completed).
          // To prevent any future issues, e.g. the document being completely
          // blank on load, always trigger rendering here.
          pdfViewer.update();
        });
    });

    pagesPromise.then(
      () => {
        this._unblockDocumentLoadEvent();

        this._initializeAutoPrint(pdfDocument, openActionPromise);
      },
      reason => {
        // #1401 modified by ngx-extended-pdf-viewer
        if (PDFViewerApplication.onError) {
          PDFViewerApplication.onError(reason);
        }
        // end of modification
        this.l10n.get("loading_error").then(msg => {
          this._documentError(msg, { message: reason?.message });
        });
      }
    );

    onePageRendered.then(data => {
      this.externalServices.reportTelemetry({
        type: "pageInfo",
        timestamp: data.timestamp,
      });

      if (this.pdfOutlineViewer) {
        pdfDocument.getOutline().then(outline => {
          if (pdfDocument !== this.pdfDocument) {
            return; // The document was closed while the outline resolved.
          }
          this.pdfOutlineViewer.render({ outline, pdfDocument });
        });
      }
      if (this.pdfAttachmentViewer) {
        pdfDocument.getAttachments().then(attachments => {
          if (pdfDocument !== this.pdfDocument) {
            return; // The document was closed while the attachments resolved.
          }
          this.pdfAttachmentViewer.render({ attachments });
        });
      }
      if (this.pdfLayerViewer) {
        // Ensure that the layers accurately reflects the current state in the
        // viewer itself, rather than the default state provided by the API.
        pdfViewer.optionalContentConfigPromise.then(optionalContentConfig => {
          if (pdfDocument !== this.pdfDocument) {
            return; // The document was closed while the layers resolved.
          }
          this.pdfLayerViewer.render({ optionalContentConfig, pdfDocument });
        });
      }
    });

    this._initializePageLabels(pdfDocument);
    this._initializeMetadata(pdfDocument);
  },

  /**
   * @private
   */
  async _scriptingDocProperties(pdfDocument) {
    if (!this.documentInfo) {
      // It should be *extremely* rare for metadata to not have been resolved
      // when this code runs, but ensure that we handle that case here.
      await new Promise(resolve => {
        this.eventBus._on("metadataloaded", resolve, { once: true });
      });
      if (pdfDocument !== this.pdfDocument) {
        return null; // The document was closed while the metadata resolved.
      }
    }
    if (!this._contentLength) {
      // Always waiting for the entire PDF document to be loaded will, most
      // likely, delay sandbox-creation too much in the general case for all
      // PDF documents which are not provided as binary data to the API.
      // Hence we'll simply have to trust that the `contentLength` (as provided
      // by the server), when it exists, is accurate enough here.
      await new Promise(resolve => {
        this.eventBus._on("documentloaded", resolve, { once: true });
      });
      if (pdfDocument !== this.pdfDocument) {
        return null; // The document was closed while the downloadInfo resolved.
      }
    }

    return {
      ...this.documentInfo,
      baseURL: this.baseUrl,
      filesize: this._contentLength,
      filename: this._docFilename,
      metadata: this.metadata?.getRaw(),
      authors: this.metadata?.get("dc:creator"),
      numPages: this.pagesCount,
      URL: this.url,
    };
  },

  /**
   * @private
   */
  async _initializeAutoPrint(pdfDocument, openActionPromise) {
    const [openAction, jsActions] = await Promise.all([
      openActionPromise,
      this.pdfViewer.enableScripting ? null : pdfDocument.getJSActions(),
    ]);

    if (pdfDocument !== this.pdfDocument) {
      return; // The document was closed while the auto print data resolved.
    }
    let triggerAutoPrint = openAction?.action === "Print";

<<<<<<< HEAD
    if (openAction?.action === "Print") {
      triggerAutoPrint = true;
    }
    if (javaScript) {
      javaScript.some(js => {
        if (!js) {
          // Don't warn/fallback for empty JavaScript actions.
          return false;
        }
        globalThis.ngxConsole.warn("Warning: JavaScript support is not enabled");
        return true;
      });
=======
    if (jsActions) {
      console.warn("Warning: JavaScript support is not enabled");
>>>>>>> 89055065

      // Hack to support auto printing.
      for (const name in jsActions) {
        if (triggerAutoPrint) {
          break;
        }
        switch (name) {
          case "WillClose":
          case "WillSave":
          case "DidSave":
          case "WillPrint":
          case "DidPrint":
            continue;
        }
        triggerAutoPrint = jsActions[name].some(js => AutoPrintRegExp.test(js));
      }
    }

    if (triggerAutoPrint) {
      this.triggerPrinting();
    }
  },

  /**
   * @private
   */
  async _initializeMetadata(pdfDocument) {
    const { info, metadata, contentDispositionFilename, contentLength } =
      await pdfDocument.getMetadata();

    if (pdfDocument !== this.pdfDocument) {
      return; // The document was closed while the metadata resolved.
    }
    this.documentInfo = info;
    this.metadata = metadata;
    this._contentDispositionFilename ??= contentDispositionFilename;
    this._contentLength ??= contentLength; // See `getDownloadInfo`-call above.

    // Provides some basic debug information
    // #1793 modified by ngx-extended-pdf-vieweer
    const options = window.PDFViewerApplicationOptions;
    if (!options || options.get("verbosity") > 0) {
      globalThis.ngxConsole.log(
        `PDF ${pdfDocument.fingerprints[0]} [${info.PDFFormatVersion} ` +
          `${(info.Producer || "-").trim()} / ${(info.Creator || "-").trim()}] ` +
          `(PDF.js: ${version || "?"} [${build || "?"}])  modified by ngx-extended-pdf-viewer ${ngxExtendedPdfViewerVersion}`
      );
    }
     // #1793 end of modification by ngx-extended-pdf-viewer
    let pdfTitle = info.Title;

    const metadataTitle = metadata?.get("dc:title");
    if (metadataTitle) {
      // Ghostscript can produce invalid 'dc:title' Metadata entries:
      //  - The title may be "Untitled" (fixes bug 1031612).
      //  - The title may contain incorrectly encoded characters, which thus
      //    looks broken, hence we ignore the Metadata entry when it contains
      //    characters from the Specials Unicode block (fixes bug 1605526).
      if (
        metadataTitle !== "Untitled" &&
        !/[\uFFF0-\uFFFF]/g.test(metadataTitle)
      ) {
        pdfTitle = metadataTitle;
      }
    }
    if (pdfTitle) {
      this.setTitle(
        `${pdfTitle} - ${this._contentDispositionFilename || this._title}`
      );
    } else if (this._contentDispositionFilename) {
      this.setTitle(this._contentDispositionFilename);
    }

    if (
      info.IsXFAPresent &&
      !info.IsAcroFormPresent &&
      !pdfDocument.isPureXfa
    ) {
      if (pdfDocument.loadingParams.enableXfa) {
        globalThis.ngxConsole.warn("Warning: XFA Foreground documents are not supported");
      } else {
        globalThis.ngxConsole.warn("Warning: XFA support is not enabled");
      }
    } else if (
      (info.IsAcroFormPresent || info.IsXFAPresent) &&
      !this.pdfViewer.renderForms
    ) {
      console.warn("Warning: Interactive form support is not enabled");
    }

    if (info.IsSignaturesPresent) {
      console.warn("Warning: Digital signatures validation is not supported");
    }

    this.eventBus.dispatch("metadataloaded", { source: this });
  },

  /**
   * @private
   */
  async _initializePageLabels(pdfDocument) {
    if (
      typeof PDFJSDev === "undefined"
        ? window.isGECKOVIEW
        : PDFJSDev.test("GECKOVIEW")
    ) {
      return;
    }
    const labels = await pdfDocument.getPageLabels();

    if (pdfDocument !== this.pdfDocument) {
      return; // The document was closed while the page labels resolved.
    }
    if (!labels || AppOptions.get("disablePageLabels")) {
      return;
    }
    const numLabels = labels.length;
    // Ignore page labels that correspond to standard page numbering,
    // or page labels that are all empty.
    let standardLabels = 0,
      emptyLabels = 0;
    for (let i = 0; i < numLabels; i++) {
      const label = labels[i];
      if (label === (i + 1).toString()) {
        standardLabels++;
      } else if (label === "") {
        emptyLabels++;
      } else {
        break;
      }
    }
    if (standardLabels >= numLabels || emptyLabels >= numLabels) {
      return;
    }
    const { pdfViewer, pdfThumbnailViewer, toolbar } = this;

    pdfViewer.setPageLabels(labels);
    pdfThumbnailViewer?.setPageLabels(labels);

    // Changing toolbar page display to use labels and we need to set
    // the label of the current page.
    toolbar?.setPagesCount(numLabels, true);
    toolbar?.setPageNumber(
      pdfViewer.currentPageNumber,
      pdfViewer.currentPageLabel
    );
  },

  /**
   * @private
   */
  _initializePdfHistory({ fingerprint, viewOnLoad, initialDest = null }) {
    if (!this.pdfHistory) {
      return;
    }
    this.pdfHistory.initialize({
      fingerprint,
      resetHistory: viewOnLoad === ViewOnLoad.INITIAL,
      updateUrl: AppOptions.get("historyUpdateUrl"),
    });

    if (this.pdfHistory.initialBookmark) {
      this.initialBookmark = this.pdfHistory.initialBookmark;

      this.initialRotation = this.pdfHistory.initialRotation;
    }

    // Always let the browser history/document hash take precedence.
    if (
      initialDest &&
      !this.initialBookmark &&
      viewOnLoad === ViewOnLoad.UNKNOWN
    ) {
      this.initialBookmark = JSON.stringify(initialDest);
      // TODO: Re-factor the `PDFHistory` initialization to remove this hack
      // that's currently necessary to prevent weird initial history state.
      this.pdfHistory.push({ explicitDest: initialDest, pageNumber: null });
    }
  },

  /**
   * @private
   */
  _initializeAnnotationStorageCallbacks(pdfDocument) {
    if (pdfDocument !== this.pdfDocument) {
      return;
    }
    const { annotationStorage } = pdfDocument;

    annotationStorage.onSetModified = () => {
      window.addEventListener("beforeunload", beforeUnload);

      if (typeof PDFJSDev === "undefined" || PDFJSDev.test("GENERIC")) {
        this._annotationStorageModified = true;
      }
    };
    annotationStorage.onResetModified = () => {
      window.removeEventListener("beforeunload", beforeUnload);

      if (typeof PDFJSDev === "undefined" || PDFJSDev.test("GENERIC")) {
        delete this._annotationStorageModified;
      }
    };
    annotationStorage.onAnnotationEditor = typeStr => {
      this._hasAnnotationEditors = !!typeStr;
      this.setTitle();

      if (typeStr) {
        this.externalServices.reportTelemetry({
          type: "editing",
          data: { type: typeStr },
        });
      }
    };
  },

  setInitialView(
    storedHash,
    { rotation, sidebarView, scrollMode, spreadMode } = {}
  ) {
    const setRotation = angle => {
      if (isValidRotation(angle)) {
        this.pdfViewer.pagesRotation = angle;
      }
    };
    const setViewerModes = (scroll, spread) => {
      if (isValidScrollMode(scroll)) {
        this.pdfViewer.scrollMode = scroll;
      }
      if (isValidSpreadMode(spread)) {
        this.pdfViewer.spreadMode = spread;
      }
    };
    this.isInitialViewSet = true;
    this.pdfSidebar?.setInitialView(sidebarView);

    setViewerModes(scrollMode, spreadMode);

    if (this.initialBookmark) {
      setRotation(this.initialRotation);
      delete this.initialRotation;

      this.pdfLinkService.setHash(this.initialBookmark);
      this.initialBookmark = null;
    } else if (storedHash) {
      setRotation(rotation);

      this.pdfLinkService.setHash(storedHash);
    }

    // Ensure that the correct page number is displayed in the UI,
    // even if the active page didn't change during document load.
    this.toolbar?.setPageNumber(
      this.pdfViewer.currentPageNumber,
      this.pdfViewer.currentPageLabel
    );
    this.secondaryToolbar?.setPageNumber(this.pdfViewer.currentPageNumber);

    if (!this.pdfViewer.currentScaleValue) {
      // Scale was not initialized: invalid bookmark or scale was not specified.
      // Setting the default one.
      // eslint-disable-next-line no-undef
      const defaultZoomOption = PDFViewerApplicationOptions.get('defaultZoomValue');
      // #556 #543 modified by ngx-extended-pdf-viewer
      if (defaultZoomOption) {
        this.pdfViewer.currentScaleValue = defaultZoomOption;
      }
      // #556 #543 end of modification
    }
  },

  /**
   * @private
   */
  _cleanup() {
    if (!this.pdfDocument) {
      return; // run cleanup when document is loaded
    }
    this.pdfViewer.cleanup();
    this.pdfThumbnailViewer?.cleanup();

    this.pdfDocument.cleanup();
  },

  forceRendering() {
    this.pdfRenderingQueue.printing = !!this.printService;
    this.pdfRenderingQueue.isThumbnailViewEnabled =
      this.pdfSidebar?.visibleView === SidebarView.THUMBS;
    this.pdfRenderingQueue.renderHighestPriority();
  },

  beforePrint() {
    this._printAnnotationStoragePromise = this.pdfScriptingManager
      .dispatchWillPrint()
      .catch(() => {
        /* Avoid breaking printing; ignoring errors. */
      })
      .then(() => {
        return this.pdfDocument?.annotationStorage.print;
      });

    if (this.printService) {
      // There is no way to suppress beforePrint/afterPrint events,
      // but PDFPrintService may generate double events -- this will ignore
      // the second event that will be coming from native window.printPDF().
      return;
    }

    if (!this.supportsPrinting) {
      this.l10n.get("printing_not_supported").then(msg => {
        this._otherError(msg);
      });
      return;
    }

    // The beforePrint is a sync method and we need to know layout before
    // returning from this method. Ensure that we can get sizes of the pages.
    if (!this.pdfViewer.pageViewsReady) {
      this.l10n.get("printing_not_ready").then(msg => {
        // eslint-disable-next-line no-alert
        window.alert(msg);
      });
      return;
    }

    const pagesOverview = this.pdfViewer.getPagesOverview();
    const printContainer = this.appConfig.printContainer;
    const printResolution = AppOptions.get("printResolution");
    const optionalContentConfigPromise =
      this.pdfViewer.optionalContentConfigPromise;

    const printService = PDFPrintServiceFactory.instance.createPrintService(
      this.pdfDocument,
      pagesOverview,
      printContainer,
      printResolution,
      optionalContentConfigPromise,
      this._printAnnotationStoragePromise,
      this.l10n,
      this.pdfViewer.eventBus // #588 modified by ngx-extended-pdf-viewer
    );
    this.printService = printService;
    this.forceRendering();
    // Disable the editor-indicator during printing (fixes bug 1790552).
    this.setTitle();

    printService.layout();

    if (this._hasAnnotationEditors) {
      this.externalServices.reportTelemetry({
        type: "editing",
        data: { type: "print" },
      });
    }
  },

  afterPrint() {
    if (this._printAnnotationStoragePromise) {
      this._printAnnotationStoragePromise.then(() => {
        this.pdfScriptingManager.dispatchDidPrint();
      });
      this._printAnnotationStoragePromise = null;
    }

    if (this.printService) {
      this.printService.destroy();
      this.printService = null;

      this.pdfDocument?.annotationStorage.resetModified();
    }
    this.forceRendering();
    // Re-enable the editor-indicator after printing (fixes bug 1790552).
    this.setTitle();
  },

  rotatePages(delta) {
    this.pdfViewer.pagesRotation += delta;
    // Note that the thumbnail viewer is updated, and rendering is triggered,
    // in the 'rotationchanging' event handler.
  },

  requestPresentationMode() {
    this.pdfPresentationMode?.request();
  },

  triggerPrinting() {
    if (!this.supportsPrinting) {
      return;
    }
    window.printPDF();
  },

  bindEvents() {
    const { eventBus, _boundEvents } = this;

    _boundEvents.beforePrint = this.beforePrint.bind(this);
    _boundEvents.afterPrint = this.afterPrint.bind(this);

    eventBus._on("resize", webViewerResize);
    eventBus._on("hashchange", webViewerHashchange);
    eventBus._on("beforeprint", _boundEvents.beforePrint);
    eventBus._on("afterprint", _boundEvents.afterPrint);
    eventBus._on("pagerender", webViewerPageRender);
    eventBus._on("pagerendered", webViewerPageRendered);
    eventBus._on("updateviewarea", webViewerUpdateViewarea);
    eventBus._on("pagechanging", webViewerPageChanging);
    eventBus._on("scalechanging", webViewerScaleChanging);
    eventBus._on("rotationchanging", webViewerRotationChanging);
    eventBus._on("sidebarviewchanged", webViewerSidebarViewChanged);
    eventBus._on("pagemode", webViewerPageMode);
    eventBus._on("namedaction", webViewerNamedAction);
    eventBus._on("presentationmodechanged", webViewerPresentationModeChanged);
    eventBus._on("presentationmode", webViewerPresentationMode);
    eventBus._on(
      "switchannotationeditormode",
      webViewerSwitchAnnotationEditorMode
    );
    eventBus._on(
      "switchannotationeditorparams",
      webViewerSwitchAnnotationEditorParams
    );
    eventBus._on("print", webViewerPrint);
    eventBus._on("download", webViewerDownload);
    eventBus._on("openinexternalapp", webViewerOpenInExternalApp);
    eventBus._on("firstpage", webViewerFirstPage);
    eventBus._on("lastpage", webViewerLastPage);
    eventBus._on("nextpage", webViewerNextPage);
    eventBus._on("previouspage", webViewerPreviousPage);
    eventBus._on("zoomin", webViewerZoomIn);
    eventBus._on("zoomout", webViewerZoomOut);
    eventBus._on("zoomreset", webViewerZoomReset);
    eventBus._on("pagenumberchanged", webViewerPageNumberChanged);
    eventBus._on("scalechanged", webViewerScaleChanged);
    eventBus._on("rotatecw", webViewerRotateCw);
    eventBus._on("rotateccw", webViewerRotateCcw);
    eventBus._on("optionalcontentconfig", webViewerOptionalContentConfig);
    eventBus._on("switchscrollmode", webViewerSwitchScrollMode);
    eventBus._on("scrollmodechanged", webViewerScrollModeChanged);
    eventBus._on("switchspreadmode", webViewerSwitchSpreadMode);
    eventBus._on("spreadmodechanged", webViewerSpreadModeChanged);
    eventBus._on("documentproperties", webViewerDocumentProperties);
    eventBus._on("findfromurlhash", webViewerFindFromUrlHash);
    eventBus._on("updatefindmatchescount", webViewerUpdateFindMatchesCount);
    eventBus._on("updatefindcontrolstate", webViewerUpdateFindControlState);

    if (AppOptions.get("pdfBug")) {
      _boundEvents.reportPageStatsPDFBug = reportPageStatsPDFBug;

      eventBus._on("pagerendered", _boundEvents.reportPageStatsPDFBug);
      eventBus._on("pagechanging", _boundEvents.reportPageStatsPDFBug);
    }
    if (typeof PDFJSDev === "undefined" || PDFJSDev.test("GENERIC")) {
      eventBus._on("fileinputchange", webViewerFileInputChange);
      eventBus._on("openfile", webViewerOpenFile);
    }
    if (typeof PDFJSDev !== "undefined" && PDFJSDev.test("MOZCENTRAL")) {
      eventBus._on(
        "annotationeditorstateschanged",
        webViewerAnnotationEditorStatesChanged
      );
    }
  },

  bindWindowEvents() {
    const { eventBus, _boundEvents } = this;

    function addWindowResolutionChange(evt = null) {
      if (evt) {
        webViewerResolutionChange(evt);
      }
      const mediaQueryList = window.matchMedia(
        `(resolution: ${window.devicePixelRatio || 1}dppx)`
      );
      mediaQueryList.addEventListener("change", addWindowResolutionChange, {
        once: true,
      });

      if (typeof PDFJSDev !== "undefined" && PDFJSDev.test("MOZCENTRAL")) {
        return;
      }
      _boundEvents.removeWindowResolutionChange ||= function () {
        mediaQueryList.removeEventListener("change", addWindowResolutionChange);
        _boundEvents.removeWindowResolutionChange = null;
      };
    }
    addWindowResolutionChange();

    _boundEvents.windowResize = () => {
      eventBus.dispatch("resize", { source: window });
    };
    _boundEvents.windowHashChange = () => {
      eventBus.dispatch("hashchange", {
        source: window,
        hash: document.location.hash.substring(1),
      });
    };
    _boundEvents.windowBeforePrint = () => {
      eventBus.dispatch("beforeprint", { source: window });
    };
    _boundEvents.windowAfterPrint = () => {
      eventBus.dispatch("afterprint", { source: window });
    };
    _boundEvents.windowUpdateFromSandbox = event => {
      eventBus.dispatch("updatefromsandbox", {
        source: window,
        detail: event.detail,
      });
    };

    window.addEventListener("visibilitychange", webViewerVisibilityChange);
    window.addEventListener("wheel", webViewerWheel, { passive: false });
    const mainContainer = document.getElementById("mainContainer");
    // #1799 modified by ngx-extended-pdf-viewer (added the ? operator)
    mainContainer?.addEventListener("touchstart", webViewerTouchStart, {
      passive: false,
    });
    mainContainer?.addEventListener("touchmove", webViewerTouchMove, {
      passive: false,
    });
    mainContainer?.addEventListener("touchend", webViewerTouchEnd, {
      passive: false,
    });
    // #1799 end of modification by ngx-extended-pdf-viewer
    window.addEventListener("click", webViewerClick);
    window.addEventListener("keydown", webViewerKeyDown);
    window.addEventListener("keyup", webViewerKeyUp);
    window.addEventListener("resize", _boundEvents.windowResize);
    window.addEventListener("hashchange", _boundEvents.windowHashChange);
    window.addEventListener("beforeprint", _boundEvents.windowBeforePrint);
    window.addEventListener("afterprint", _boundEvents.windowAfterPrint);
    window.addEventListener(
      "updatefromsandbox",
      _boundEvents.windowUpdateFromSandbox
    );
  },

  unbindEvents() {
    if (typeof PDFJSDev !== "undefined" && PDFJSDev.test("MOZCENTRAL")) {
      throw new Error("Not implemented: unbindEvents");
    }
    const { eventBus, _boundEvents } = this;

    eventBus._off("resize", webViewerResize);
    eventBus._off("hashchange", webViewerHashchange);
    eventBus._off("beforeprint", _boundEvents.beforePrint);
    eventBus._off("afterprint", _boundEvents.afterPrint);
    eventBus._off("pagerender", webViewerPageRender);
    eventBus._off("pagerendered", webViewerPageRendered);
    eventBus._off("updateviewarea", webViewerUpdateViewarea);
    eventBus._off("pagechanging", webViewerPageChanging);
    eventBus._off("scalechanging", webViewerScaleChanging);
    eventBus._off("rotationchanging", webViewerRotationChanging);
    eventBus._off("sidebarviewchanged", webViewerSidebarViewChanged);
    eventBus._off("pagemode", webViewerPageMode);
    eventBus._off("namedaction", webViewerNamedAction);
    eventBus._off("presentationmodechanged", webViewerPresentationModeChanged);
    eventBus._off("presentationmode", webViewerPresentationMode);
    eventBus._off("print", webViewerPrint);
    eventBus._off("download", webViewerDownload);
    eventBus._off("openinexternalapp", webViewerOpenInExternalApp);
    eventBus._off("firstpage", webViewerFirstPage);
    eventBus._off("lastpage", webViewerLastPage);
    eventBus._off("nextpage", webViewerNextPage);
    eventBus._off("previouspage", webViewerPreviousPage);
    eventBus._off("zoomin", webViewerZoomIn);
    eventBus._off("zoomout", webViewerZoomOut);
    eventBus._off("zoomreset", webViewerZoomReset);
    eventBus._off("pagenumberchanged", webViewerPageNumberChanged);
    eventBus._off("scalechanged", webViewerScaleChanged);
    eventBus._off("rotatecw", webViewerRotateCw);
    eventBus._off("rotateccw", webViewerRotateCcw);
    eventBus._off("optionalcontentconfig", webViewerOptionalContentConfig);
    eventBus._off("switchscrollmode", webViewerSwitchScrollMode);
    eventBus._off("scrollmodechanged", webViewerScrollModeChanged);
    eventBus._off("switchspreadmode", webViewerSwitchSpreadMode);
    eventBus._off("spreadmodechanged", webViewerSpreadModeChanged);
    eventBus._off("documentproperties", webViewerDocumentProperties);
    eventBus._off("findfromurlhash", webViewerFindFromUrlHash);
    eventBus._off("updatefindmatchescount", webViewerUpdateFindMatchesCount);
    eventBus._off("updatefindcontrolstate", webViewerUpdateFindControlState);

    if (_boundEvents.reportPageStatsPDFBug) {
      eventBus._off("pagerendered", _boundEvents.reportPageStatsPDFBug);
      eventBus._off("pagechanging", _boundEvents.reportPageStatsPDFBug);

      _boundEvents.reportPageStatsPDFBug = null;
    }
    if (typeof PDFJSDev === "undefined" || PDFJSDev.test("GENERIC")) {
      eventBus._off("fileinputchange", webViewerFileInputChange);
      eventBus._off("openfile", webViewerOpenFile);
    }

    _boundEvents.beforePrint = null;
    _boundEvents.afterPrint = null;
  },

  unbindWindowEvents() {
    if (typeof PDFJSDev !== "undefined" && PDFJSDev.test("MOZCENTRAL")) {
      throw new Error("Not implemented: unbindWindowEvents");
    }
    const { _boundEvents } = this;

    window.removeEventListener("visibilitychange", webViewerVisibilityChange);
    window.removeEventListener("wheel", webViewerWheel, { passive: false });
    const mainContainer = document.getElementById("mainContainer");
    if (mainContainer) {
      mainContainer.removeEventListener("touchstart", webViewerTouchStart, {
        passive: false,
      });
      mainContainer.removeEventListener("touchmove", webViewerTouchMove, {
        passive: false,
      });
      mainContainer.removeEventListener("touchend", webViewerTouchEnd, {
        passive: false,
      });
    }
    window.removeEventListener("click", webViewerClick);
    window.removeEventListener("keydown", webViewerKeyDown);
    window.removeEventListener("keyup", webViewerKeyUp);
    window.removeEventListener("resize", _boundEvents.windowResize);
    window.removeEventListener("hashchange", _boundEvents.windowHashChange);
    window.removeEventListener("beforeprint", _boundEvents.windowBeforePrint);
    window.removeEventListener("afterprint", _boundEvents.windowAfterPrint);
    window.removeEventListener(
      "updatefromsandbox",
      _boundEvents.windowUpdateFromSandbox
    );

    _boundEvents.removeWindowResolutionChange?.();
    _boundEvents.windowResize = null;
    _boundEvents.windowHashChange = null;
    _boundEvents.windowBeforePrint = null;
    _boundEvents.windowAfterPrint = null;
    _boundEvents.windowUpdateFromSandbox = null;
  },

  _accumulateTicks(ticks, prop) {
    // If the direction changed, reset the accumulated ticks.
    if ((this[prop] > 0 && ticks < 0) || (this[prop] < 0 && ticks > 0)) {
      this[prop] = 0;
    }
    this[prop] += ticks;
    const wholeTicks = Math.trunc(this[prop]);
    this[prop] -= wholeTicks;
    return wholeTicks;
  },

  _accumulateFactor(previousScale, factor, prop) {
    if (factor === 1) {
      return 1;
    }
    // If the direction changed, reset the accumulated factor.
    if ((this[prop] > 1 && factor < 1) || (this[prop] < 1 && factor > 1)) {
      this[prop] = 1;
    }

    const newFactor =
      Math.floor(previousScale * factor * this[prop] * 100) /
      (100 * previousScale);
    this[prop] = factor / newFactor;

    return newFactor;
  },

  _centerAtPos(previousScale, x, y) {
    const { pdfViewer } = this;
    const scaleDiff = pdfViewer.currentScale / previousScale - 1;
    if (scaleDiff !== 0) {
      const [top, left] = pdfViewer.containerTopLeft;
      pdfViewer.container.scrollLeft += (x - left) * scaleDiff;
      pdfViewer.container.scrollTop += (y - top) * scaleDiff;
    }
  },

  /**
   * Should be called *after* all pages have loaded, or if an error occurred,
   * to unblock the "load" event; see https://bugzilla.mozilla.org/show_bug.cgi?id=1618553
   * @private
   */
  _unblockDocumentLoadEvent() {
    document.blockUnblockOnload?.(false);

    // Ensure that this method is only ever run once.
    this._unblockDocumentLoadEvent = () => {};
  },

  /**
   * Used together with the integration-tests, to enable awaiting full
   * initialization of the scripting/sandbox.
   */
  get scriptingReady() {
    return this.pdfScriptingManager.ready;
  },
};

if (typeof PDFJSDev === "undefined" || PDFJSDev.test("GENERIC")) {
  const HOSTED_VIEWER_ORIGINS = [
    "null",
    "http://mozilla.github.io",
    "https://mozilla.github.io",
  ];
  // eslint-disable-next-line no-var
  var validateFileURL = function (file) {
    if (!file) {
      return;
    }
    try {
      const viewerOrigin = new URL(window.location.href).origin || "null";
      if (HOSTED_VIEWER_ORIGINS.includes(viewerOrigin)) {
        // Hosted or local viewer, allow for any file locations
        return;
      }
      const fileOrigin = new URL(file, window.location.href).origin;
      // Removing of the following line will not guarantee that the viewer will
      // start accepting URLs from foreign origin -- CORS headers on the remote
      // server must be properly configured.
      if (fileOrigin !== viewerOrigin) {
        throw new Error("file origin does not match viewer's");
      }
    } catch (ex) {
      // #1401 modified by ngx-extended-pdf-viewer
      if (PDFViewerApplication.onError) {
        PDFViewerApplication.onError(ex);
      }
      // end of modification
      PDFViewerApplication.l10n.get("loading_error").then(msg => {
        PDFViewerApplication._documentError(msg, { message: ex?.message });
      });
      throw ex;
    }
  };
}

async function loadFakeWorker() {
  GlobalWorkerOptions.workerSrc ||= AppOptions.get("workerSrc");

  // modified by ngx-extended-pdf-viewer #376
  if (GlobalWorkerOptions.workerSrc.constructor.name === "Function") {
    GlobalWorkerOptions.workerSrc = GlobalWorkerOptions.workerSrc();
  }
  // end of modification
  if (typeof PDFJSDev === "undefined") {
    window.pdfjsWorker = await import("pdfjs/pdf.worker.js");
    return;
  }
  await loadScript(PDFWorker.workerSrc);
}

async function loadPDFBug(self) {
  const { debuggerScriptPath } = self.appConfig;
  const { PDFBug } =
    typeof PDFJSDev === "undefined"
      ? await import(debuggerScriptPath) // eslint-disable-line no-unsanitized/method
      : await __non_webpack_import__(debuggerScriptPath); // eslint-disable-line no-undef

  self._PDFBug = PDFBug;
}

function reportPageStatsPDFBug({ pageNumber }) {
  if (!globalThis.Stats?.enabled) {
    return;
  }
  const pageView = PDFViewerApplication.pdfViewer.getPageView(
    /* index = */ pageNumber - 1
  );
  globalThis.Stats.add(pageNumber, pageView?.pdfPage?.stats);
}

function webViewerPageRender({ pageNumber }) {
  // If the page is (the most) visible when it starts rendering,
  // ensure that the page number input loading indicator is displayed.
  if (pageNumber === PDFViewerApplication.page) {
    PDFViewerApplication.toolbar?.updateLoadingIndicatorState(true);
  }
}

function webViewerPageRendered({ pageNumber, error }) {
  // If the page is still visible when it has finished rendering,
  // ensure that the page number input loading indicator is hidden.
  if (pageNumber === PDFViewerApplication.page) {
    PDFViewerApplication.toolbar?.updateLoadingIndicatorState(false);
  }

  // Use the rendered page to set the corresponding thumbnail image.
  if (PDFViewerApplication.pdfSidebar?.visibleView === SidebarView.THUMBS) {
    const pageView = PDFViewerApplication.pdfViewer.getPageView(
      /* index = */ pageNumber - 1
    );
    const thumbnailView = PDFViewerApplication.pdfThumbnailViewer?.getThumbnail(
      /* index = */ pageNumber - 1
    );
    if (pageView) {
      thumbnailView?.setImage(pageView);
    }
  }

  if (error) {
    PDFViewerApplication.l10n.get("rendering_error").then(msg => {
      PDFViewerApplication._otherError(msg, error);
    });
  }
}

function webViewerPageMode({ mode }) {
  // Handle the 'pagemode' hash parameter, see also `PDFLinkService_setHash`.
  let view;
  switch (mode) {
    case "thumbs":
      view = SidebarView.THUMBS;
      break;
    case "bookmarks":
    case "outline": // non-standard
      view = SidebarView.OUTLINE;
      break;
    case "attachments": // non-standard
      view = SidebarView.ATTACHMENTS;
      break;
    case "layers": // non-standard
      view = SidebarView.LAYERS;
      break;
    case "none":
      view = SidebarView.NONE;
      break;
    default:
      globalThis.ngxConsole.error('Invalid "pagemode" hash parameter: ' + mode);
      return;
  }
  PDFViewerApplication.pdfSidebar?.switchView(view, /* forceOpen = */ true);
}

function webViewerNamedAction(evt) {
  // Processing a couple of named actions that might be useful, see also
  // `PDFLinkService.executeNamedAction`.
  switch (evt.action) {
    case "GoToPage":
      PDFViewerApplication.appConfig.toolbar?.pageNumber.select();
      break;

    case "Find":
      if (!PDFViewerApplication.supportsIntegratedFind) {
        PDFViewerApplication?.findBar.toggle();
      }
      break;

    case "Print":
      PDFViewerApplication.triggerPrinting();
      break;

    case "SaveAs":
      PDFViewerApplication.downloadOrSave();
      break;
  }
}

function webViewerPresentationModeChanged(evt) {
  PDFViewerApplication.pdfViewer.presentationModeState = evt.state;
}

function webViewerSidebarViewChanged({ view }) {
  PDFViewerApplication.pdfRenderingQueue.isThumbnailViewEnabled =
    view === SidebarView.THUMBS;

  if (PDFViewerApplication.isInitialViewSet) {
    // Only update the storage when the document has been loaded *and* rendered.
    PDFViewerApplication.store?.set("sidebarView", view).catch(() => {
      // Unable to write to storage.
    });
  }
}

function webViewerUpdateViewarea({ location }) {
   if (PDFViewerApplication.isInitialViewSet) {
    // Only update the storage when the document has been loaded *and* rendered.
    // #90 #543 modified by ngx-extended-pdf-viewer
    const settings = {};
    if (location.pageNumber !== undefined || location.pageNumber !== null) {
      settings.page = location.pageNumber;
    }
    if (location.scale) {
      settings.zoom = location.scale;
    }
    if (location.left) {
      settings.scrollLeft = location.left;
    }
    if (location.top) {
      settings.scrollTop = location.top;
    }
    if (location.rotation !== undefined || location.rotation !== null) {
      settings.rotation = location.rotation;
    }
    PDFViewerApplication.store
      ?.setMultiple(settings)
      .catch(() => {
        // Unable to write to storage.
      });
  }
  if (PDFViewerApplication.appConfig.secondaryToolbar) {
    const href = PDFViewerApplication.pdfLinkService.getAnchorUrl(
      location.pdfOpenParams
    );
    PDFViewerApplication.appConfig.secondaryToolbar.viewBookmarkButton.href =
      href;
  }
}

function webViewerScrollModeChanged(evt) {
  if (
    PDFViewerApplication.isInitialViewSet &&
    !PDFViewerApplication.pdfViewer.isInPresentationMode
  ) {
    // Only update the storage when the document has been loaded *and* rendered.
    PDFViewerApplication.store?.set("scrollMode", evt.mode).catch(() => {
      // Unable to write to storage.
    });
  }
}

function webViewerSpreadModeChanged(evt) {
  if (
    PDFViewerApplication.isInitialViewSet &&
    !PDFViewerApplication.pdfViewer.isInPresentationMode
  ) {
    // Only update the storage when the document has been loaded *and* rendered.
    PDFViewerApplication.store?.set("spreadMode", evt.mode).catch(() => {
      // Unable to write to storage.
    });
  }
}

function webViewerResize() {
  const { pdfDocument, pdfViewer, pdfRenderingQueue } = PDFViewerApplication;

  if (pdfRenderingQueue.printing && window.matchMedia("print").matches) {
    // Work-around issue 15324 by ignoring "resize" events during printing.
    return;
  }

  if (!pdfDocument) {
    return;
  }
  const currentScaleValue = pdfViewer.currentScaleValue;
  if (
    currentScaleValue === "auto" ||
    currentScaleValue === "page-fit" ||
    currentScaleValue === "page-width"
  ) {
    // Note: the scale is constant for 'page-actual'.
    pdfViewer.currentScaleValue = currentScaleValue;
  }
  pdfViewer.update();
}

function webViewerHashchange(evt) {
  const hash = evt.hash;
  if (!hash) {
    return;
  }
  if (!PDFViewerApplication.isInitialViewSet) {
    PDFViewerApplication.initialBookmark = hash;
  } else if (!PDFViewerApplication.pdfHistory?.popStateInProgress) {
    PDFViewerApplication.pdfLinkService.setHash(hash);
  }
}

if (typeof PDFJSDev === "undefined" || PDFJSDev.test("GENERIC")) {
  // eslint-disable-next-line no-var
  var webViewerFileInputChange = function (evt) {
    if (PDFViewerApplication.pdfViewer?.isInPresentationMode) {
      return; // Opening a new PDF file isn't supported in Presentation Mode.
    }
    const file = evt.fileInput.files[0];

    PDFViewerApplication.open({
      url: URL.createObjectURL(file),
      originalUrl: file.name,
    });
    if (window["setNgxExtendedPdfViewerSource"]) {
      window["setNgxExtendedPdfViewerSource"](file.name ? file.name : URL.createObjectURL(file));
    }
  };

  // eslint-disable-next-line no-var
  var webViewerOpenFile = function (evt) {
    const fileInput = PDFViewerApplication.appConfig.openFileInput;
    fileInput.click();
  };
}

function webViewerPresentationMode() {
  PDFViewerApplication.requestPresentationMode();
}
function webViewerSwitchAnnotationEditorMode(evt) {
  PDFViewerApplication.pdfViewer.annotationEditorMode = evt;
}
function webViewerSwitchAnnotationEditorParams(evt) {
  PDFViewerApplication.pdfViewer.annotationEditorParams = evt;
}
function webViewerPrint() {
  PDFViewerApplication.triggerPrinting();
}
function webViewerDownload() {
  PDFViewerApplication.downloadOrSave();
}
function webViewerOpenInExternalApp() {
  PDFViewerApplication.openInExternalApp();
}
function webViewerFirstPage() {
  PDFViewerApplication.page = 1;
}
function webViewerLastPage() {
  PDFViewerApplication.page = PDFViewerApplication.pagesCount;
}
function webViewerNextPage() {
  PDFViewerApplication.pdfViewer.nextPage();
}
function webViewerPreviousPage() {
  PDFViewerApplication.pdfViewer.previousPage();
}
function webViewerZoomIn() {
  PDFViewerApplication.zoomIn();
}
function webViewerZoomOut() {
  PDFViewerApplication.zoomOut();
}
function webViewerZoomReset() {
  PDFViewerApplication.zoomReset();
}
function webViewerPageNumberChanged(evt) {
  const pdfViewer = PDFViewerApplication.pdfViewer;
  // Note that for `<input type="number">` HTML elements, an empty string will
  // be returned for non-number inputs; hence we simply do nothing in that case.
  if (evt.value !== "") {
    PDFViewerApplication.pdfLinkService.goToPage(evt.value);
  }

  // Ensure that the page number input displays the correct value, even if the
  // value entered by the user was invalid (e.g. a floating point number).
  if (
    evt.value !== pdfViewer.currentPageNumber.toString() &&
    evt.value !== pdfViewer.currentPageLabel
  ) {
    PDFViewerApplication.toolbar?.setPageNumber(
      pdfViewer.currentPageNumber,
      pdfViewer.currentPageLabel
    );
  }
}
function webViewerScaleChanged(evt) {
  PDFViewerApplication.pdfViewer.currentScaleValue = evt.value;
}
function webViewerRotateCw() {
  PDFViewerApplication.rotatePages(90);
}
function webViewerRotateCcw() {
  PDFViewerApplication.rotatePages(-90);
}
function webViewerOptionalContentConfig(evt) {
  PDFViewerApplication.pdfViewer.optionalContentConfigPromise = evt.promise;
}
function webViewerSwitchScrollMode(evt) {
  PDFViewerApplication.pdfViewer.scrollMode = evt.mode;
}
function webViewerSwitchSpreadMode(evt) {
  PDFViewerApplication.pdfViewer.spreadMode = evt.mode;
}
function webViewerDocumentProperties() {
  PDFViewerApplication.pdfDocumentProperties?.open();
}

function webViewerFindFromUrlHash(evt) {
  PDFViewerApplication.eventBus.dispatch("find", {
    source: evt.source,
    type: "",
    query: evt.query,
    caseSensitive: false,
    entireWord: false,
    highlightAll: true,
    findPrevious: false,
    matchDiacritics: true,
  });
}

function webViewerUpdateFindMatchesCount({ matchesCount }) {
  if (PDFViewerApplication.supportsIntegratedFind) {
    PDFViewerApplication.externalServices.updateFindMatchesCount(matchesCount);
  } else {
    PDFViewerApplication.findBar.updateResultsCount(matchesCount);
  }
}

function webViewerUpdateFindControlState({
  state,
  previous,
  matchesCount,
  rawQuery,
}) {
  if (PDFViewerApplication.supportsIntegratedFind) {
    PDFViewerApplication.externalServices.updateFindControlState({
      result: state,
      findPrevious: previous,
      matchesCount,
      rawQuery,
    });
  } else {
    PDFViewerApplication.findBar?.updateUIState(state, previous, matchesCount);
  }
}

function webViewerScaleChanging(evt) {
  PDFViewerApplication.toolbar?.setPageScale(evt.presetValue, evt.scale);

  PDFViewerApplication.pdfViewer.update();
}

function webViewerRotationChanging(evt) {
  if (PDFViewerApplication.pdfThumbnailViewer) {
    PDFViewerApplication.pdfThumbnailViewer.pagesRotation = evt.pagesRotation;
  }

  PDFViewerApplication.forceRendering();
  // Ensure that the active page doesn't change during rotation.
  PDFViewerApplication.pdfViewer.currentPageNumber = evt.pageNumber;
}

function webViewerPageChanging({ pageNumber, pageLabel }) {
  PDFViewerApplication.toolbar?.setPageNumber(pageNumber, pageLabel);
  PDFViewerApplication.secondaryToolbar?.setPageNumber(pageNumber);

  if (PDFViewerApplication.pdfSidebar?.visibleView === SidebarView.THUMBS) {
    PDFViewerApplication.pdfThumbnailViewer?.scrollThumbnailIntoView(
      pageNumber
    );
  }

  // Show/hide the loading indicator in the page number input element.
  const currentPage = PDFViewerApplication.pdfViewer.getPageView(
    /* index = */ pageNumber - 1
  );
  PDFViewerApplication.toolbar?.updateLoadingIndicatorState(
    currentPage?.renderingState === RenderingStates.RUNNING
  );
  // modified by ngx-extended-pdf-viewer
  const pageNumberInput = document.getElementById("pageNumber");
  if (pageNumberInput) {
    const pageScrollEvent = new CustomEvent("page-change");
    pageNumberInput.dispatchEvent(pageScrollEvent);
  }
  // end of modification by ngx-extended-pdf-viewer
}

function webViewerResolutionChange(evt) {
  PDFViewerApplication.pdfViewer.refresh();
}

function webViewerVisibilityChange(evt) {
  if (document.visibilityState === "visible") {
    // Ignore mouse wheel zooming during tab switches (bug 1503412).
    setZoomDisabledTimeout();
  }
}

let zoomDisabledTimeout = null;
function setZoomDisabledTimeout() {
  if (zoomDisabledTimeout) {
    clearTimeout(zoomDisabledTimeout);
  }
  zoomDisabledTimeout = setTimeout(function () {
    zoomDisabledTimeout = null;
  }, WHEEL_ZOOM_DISABLED_TIMEOUT);
}

function webViewerWheel(evt) {
  // #1302 modified by ngx-extended-pdf-viewer
  const element = document.getElementById("viewerContainer");
  const hover = element.parentNode.querySelector(":hover");
  if (hover !== element) {
    return;
  }
  // end of modification by ngx-extended-pdf-viewer

  const {
    pdfViewer,
    supportedMouseWheelZoomModifierKeys,
    supportsPinchToZoom,
  } = PDFViewerApplication;

  if (pdfViewer.isInPresentationMode) {
    return;
  }

  const cmd =
    (evt.ctrlKey ? 1 : 0) |
    (evt.altKey ? 2 : 0) |
    (evt.shiftKey ? 4 : 0) |
    (evt.metaKey ? 8 : 0);

  if (window.isKeyIgnored && window.isKeyIgnored(cmd, "WHEEL")) {
    return;
  }


  // Pinch-to-zoom on a trackpad maps to a wheel event with ctrlKey set to true
  // https://developer.mozilla.org/en-US/docs/Web/API/WheelEvent#browser_compatibility
  // Hence if ctrlKey is true but ctrl key hasn't been pressed then we can
  // infer that we have a pinch-to-zoom.
  // But the ctrlKey could have been pressed outside of the browser window,
  // hence we try to do some magic to guess if the scaleFactor is likely coming
  // from a pinch-to-zoom or not.

  // It is important that we query deltaMode before delta{X,Y}, so that
  // Firefox doesn't switch to DOM_DELTA_PIXEL mode for compat with other
  // browsers, see https://bugzilla.mozilla.org/show_bug.cgi?id=1392460.
  const deltaMode = evt.deltaMode;

  // The following formula is a bit strange but it comes from:
  // https://searchfox.org/mozilla-central/rev/d62c4c4d5547064487006a1506287da394b64724/widget/InputData.cpp#618-626
  let scaleFactor = Math.exp(-evt.deltaY / 100);

  const isBuiltInMac =
    typeof PDFJSDev !== "undefined" &&
    PDFJSDev.test("MOZCENTRAL") &&
    FeatureTest.platform.isMac;
  const isPinchToZoom =
    evt.ctrlKey &&
    !PDFViewerApplication._isCtrlKeyDown &&
    deltaMode === WheelEvent.DOM_DELTA_PIXEL &&
    evt.deltaX === 0 &&
    (Math.abs(scaleFactor - 1) < 0.05 || isBuiltInMac) &&
    evt.deltaZ === 0;

  if (
    isPinchToZoom ||
    (evt.ctrlKey && supportedMouseWheelZoomModifierKeys.ctrlKey) ||
    (evt.metaKey && supportedMouseWheelZoomModifierKeys.metaKey)
  ) {
    // Only zoom the pages, not the entire viewer.
    evt.preventDefault();
    // NOTE: this check must be placed *after* preventDefault.
    if (zoomDisabledTimeout || document.visibilityState === "hidden") {
      return;
    }

    const previousScale = pdfViewer.currentScale;
    if (isPinchToZoom && supportsPinchToZoom) {
      scaleFactor = PDFViewerApplication._accumulateFactor(
        previousScale,
        scaleFactor,
        "_wheelUnusedFactor"
      );
      if (scaleFactor < 1) {
        PDFViewerApplication.zoomOut(null, scaleFactor);
      } else if (scaleFactor > 1) {
        PDFViewerApplication.zoomIn(null, scaleFactor);
      } else {
        return;
      }
    } else {
      const delta = normalizeWheelEventDirection(evt);

      let ticks = 0;
      if (
        deltaMode === WheelEvent.DOM_DELTA_LINE ||
        deltaMode === WheelEvent.DOM_DELTA_PAGE
      ) {
        // For line-based devices, use one tick per event, because different
        // OSs have different defaults for the number lines. But we generally
        // want one "clicky" roll of the wheel (which produces one event) to
        // adjust the zoom by one step.
        if (Math.abs(delta) >= 1) {
          ticks = Math.sign(delta);
        } else {
          // If we're getting fractional lines (I can't think of a scenario
          // this might actually happen), be safe and use the accumulator.
          ticks = PDFViewerApplication._accumulateTicks(
            delta,
            "_wheelUnusedTicks"
          );
        }
      } else {
        // pixel-based devices
        const PIXELS_PER_LINE_SCALE = 30;
        ticks = PDFViewerApplication._accumulateTicks(
          delta / PIXELS_PER_LINE_SCALE,
          "_wheelUnusedTicks"
        );
      }

      if (ticks < 0) {
        PDFViewerApplication.zoomOut(-ticks);
      } else if (ticks > 0) {
        PDFViewerApplication.zoomIn(ticks);
      } else {
        return;
      }
    }

    // After scaling the page via zoomIn/zoomOut, the position of the upper-
    // left corner is restored. When the mouse wheel is used, the position
    // under the cursor should be restored instead.
    PDFViewerApplication._centerAtPos(previousScale, evt.clientX, evt.clientY);
  } else {
    setZoomDisabledTimeout();
  }
}

function webViewerTouchStart(evt) {
  if (
    PDFViewerApplication.pdfViewer.isInPresentationMode ||
    evt.touches.length < 2
  ) {
    return;
  }
  evt.preventDefault();

  if (evt.touches.length !== 2) {
    PDFViewerApplication._touchInfo = null;
    return;
  }

  let [touch0, touch1] = evt.touches;
  if (touch0.identifier > touch1.identifier) {
    [touch0, touch1] = [touch1, touch0];
  }
  PDFViewerApplication._touchInfo = {
    touch0X: touch0.pageX,
    touch0Y: touch0.pageY,
    touch1X: touch1.pageX,
    touch1Y: touch1.pageY,
  };
}

function webViewerTouchMove(evt) {
  if (!PDFViewerApplication._touchInfo || evt.touches.length !== 2) {
    return;
  }

  const { pdfViewer, _touchInfo, supportsPinchToZoom } = PDFViewerApplication;
  let [touch0, touch1] = evt.touches;
  if (touch0.identifier > touch1.identifier) {
    [touch0, touch1] = [touch1, touch0];
  }
  const { pageX: page0X, pageY: page0Y } = touch0;
  const { pageX: page1X, pageY: page1Y } = touch1;
  const {
    touch0X: pTouch0X,
    touch0Y: pTouch0Y,
    touch1X: pTouch1X,
    touch1Y: pTouch1Y,
  } = _touchInfo;

  if (
    Math.abs(pTouch0X - page0X) <= 1 &&
    Math.abs(pTouch0Y - page0Y) <= 1 &&
    Math.abs(pTouch1X - page1X) <= 1 &&
    Math.abs(pTouch1Y - page1Y) <= 1
  ) {
    // Touches are really too close and it's hard do some basic
    // geometry in order to guess something.
    return;
  }

  _touchInfo.touch0X = page0X;
  _touchInfo.touch0Y = page0Y;
  _touchInfo.touch1X = page1X;
  _touchInfo.touch1Y = page1Y;

  if (pTouch0X === page0X && pTouch0Y === page0Y) {
    // First touch is fixed, if the vectors are collinear then we've a pinch.
    const v1X = pTouch1X - page0X;
    const v1Y = pTouch1Y - page0Y;
    const v2X = page1X - page0X;
    const v2Y = page1Y - page0Y;
    const det = v1X * v2Y - v1Y * v2X;
    // 0.02 is approximatively sin(0.15deg).
    if (Math.abs(det) > 0.02 * Math.hypot(v1X, v1Y) * Math.hypot(v2X, v2Y)) {
      return;
    }
  } else if (pTouch1X === page1X && pTouch1Y === page1Y) {
    // Second touch is fixed, if the vectors are collinear then we've a pinch.
    const v1X = pTouch0X - page1X;
    const v1Y = pTouch0Y - page1Y;
    const v2X = page0X - page1X;
    const v2Y = page0Y - page1Y;
    const det = v1X * v2Y - v1Y * v2X;
    if (Math.abs(det) > 0.02 * Math.hypot(v1X, v1Y) * Math.hypot(v2X, v2Y)) {
      return;
    }
  } else {
    const diff0X = page0X - pTouch0X;
    const diff1X = page1X - pTouch1X;
    const diff0Y = page0Y - pTouch0Y;
    const diff1Y = page1Y - pTouch1Y;
    const dotProduct = diff0X * diff1X + diff0Y * diff1Y;
    if (dotProduct >= 0) {
      // The two touches go in almost the same direction.
      return;
    }
  }

  evt.preventDefault();

  const distance = Math.hypot(page0X - page1X, page0Y - page1Y) || 1;
  const pDistance = Math.hypot(pTouch0X - pTouch1X, pTouch0Y - pTouch1Y) || 1;
  const previousScale = pdfViewer.currentScale;
  if (supportsPinchToZoom) {
    const newScaleFactor = PDFViewerApplication._accumulateFactor(
      previousScale,
      distance / pDistance,
      "_touchUnusedFactor"
    );
    if (newScaleFactor < 1) {
      PDFViewerApplication.zoomOut(null, newScaleFactor);
    } else if (newScaleFactor > 1) {
      PDFViewerApplication.zoomIn(null, newScaleFactor);
    } else {
      return;
    }
  } else {
    const PIXELS_PER_LINE_SCALE = 30;
    const ticks = PDFViewerApplication._accumulateTicks(
      (distance - pDistance) / PIXELS_PER_LINE_SCALE,
      "_touchUnusedTicks"
    );
    if (ticks < 0) {
      PDFViewerApplication.zoomOut(-ticks);
    } else if (ticks > 0) {
      PDFViewerApplication.zoomIn(ticks);
    } else {
      return;
    }
  }

  PDFViewerApplication._centerAtPos(
    previousScale,
    (page0X + page1X) / 2,
    (page0Y + page1Y) / 2
  );
}

function webViewerTouchEnd(evt) {
  if (!PDFViewerApplication._touchInfo) {
    return;
  }

  evt.preventDefault();
  PDFViewerApplication._touchInfo = null;
  PDFViewerApplication._touchUnusedTicks = 0;
  PDFViewerApplication._touchUnusedFactor = 1;
}

function webViewerClick(evt) {
  if (!PDFViewerApplication.secondaryToolbar?.isOpen) {
    return;
  }
  const appConfig = PDFViewerApplication.appConfig;
  if (
    PDFViewerApplication.pdfViewer.containsElement(evt.target) ||
    (appConfig.toolbar?.container.contains(evt.target) &&
      evt.target !== appConfig.secondaryToolbar?.toggleButton)
  ) {
    // modified by ngx-extended-pdf-viewer?
    if (
      evt.target &&
      evt.target.parentElement === appConfig.secondaryToolbar.toggleButton
    ) {
      return;
    }
    if (
      evt.target &&
      evt.target.parentElement &&
      evt.target.parentElement.parentElement ===
        appConfig.secondaryToolbar.toggleButton
    ) {
      return;
    }
    // end of modification by ngx-extended-pdf-viewer

    PDFViewerApplication.secondaryToolbar.close();
  }
}

function webViewerKeyUp(evt) {
  // evt.ctrlKey is false hence we use evt.key.
  if (evt.key === "Control") {
    PDFViewerApplication._isCtrlKeyDown = false;
  }
}

function webViewerKeyDown(evt) {
  PDFViewerApplication._isCtrlKeyDown = evt.key === "Control";

  if (PDFViewerApplication.overlayManager.active) {
    return;
  }
  const { eventBus, pdfViewer } = PDFViewerApplication;
  const isViewerInPresentationMode = pdfViewer.isInPresentationMode;

  let handled = false,
    ensureViewerFocused = false;
  const cmd =
    (evt.ctrlKey ? 1 : 0) |
    (evt.altKey ? 2 : 0) |
    (evt.shiftKey ? 4 : 0) |
    (evt.metaKey ? 8 : 0);

  // modified by ngx-extended-pdf-viewer
  if (window.isKeyIgnored && window.isKeyIgnored(cmd, evt.keyCode)) {
    return;
  }
  // end of modification by ngx-extended-pdf-viewer

  // First, handle the key bindings that are independent whether an input
  // control is selected or not.
  if (cmd === 1 || cmd === 8 || cmd === 5 || cmd === 12) {
    // either CTRL or META key with optional SHIFT.
    switch (evt.keyCode) {
      case 70: // f
        if (!PDFViewerApplication.supportsIntegratedFind && !evt.shiftKey) {
          PDFViewerApplication.findBar?.open();
          handled = true;
        }
        break;
      case 71: // g
        if (!PDFViewerApplication.supportsIntegratedFind) {
          const { state } = PDFViewerApplication.findController;
          if (state) {
            const newState = {
              source: window,
              type: "again",
              findPrevious: cmd === 5 || cmd === 12,
            };
            eventBus.dispatch("find", { ...state, ...newState });
          }
          handled = true;
        }
        break;
      case 61: // FF/Mac '='
      case 107: // FF '+' and '='
      case 187: // Chrome '+'
      case 171: // FF with German keyboard
        PDFViewerApplication.zoomIn();
        handled = true;
        break;
      case 173: // FF/Mac '-'
      case 109: // FF '-'
      case 189: // Chrome '-'
        PDFViewerApplication.zoomOut();
        handled = true;
        break;
      case 48: // '0'
      case 96: // '0' on Numpad of Swedish keyboard
        if (!isViewerInPresentationMode) {
          // keeping it unhandled (to restore page zoom to 100%)
          setTimeout(function () {
            // ... and resetting the scale after browser adjusts its scale
            PDFViewerApplication.zoomReset();
          });
          handled = false;
        }
        break;

      case 38: // up arrow
        if (isViewerInPresentationMode || PDFViewerApplication.page > 1) {
          PDFViewerApplication.page = 1;
          handled = true;
          ensureViewerFocused = true;
        }
        break;
      case 40: // down arrow
        if (
          isViewerInPresentationMode ||
          PDFViewerApplication.page < PDFViewerApplication.pagesCount
        ) {
          PDFViewerApplication.page = PDFViewerApplication.pagesCount;
          handled = true;
          ensureViewerFocused = true;
        }
        break;
    }
  }

  if (typeof PDFJSDev === "undefined" || PDFJSDev.test("GENERIC || CHROME")) {
    // CTRL or META without shift
    if (cmd === 1 || cmd === 8) {
      switch (evt.keyCode) {
        case 83: // s
          eventBus.dispatch("download", { source: window });
          handled = true;
          break;

        case 79: // o
          if (typeof PDFJSDev === "undefined" || PDFJSDev.test("GENERIC")) {
            eventBus.dispatch("openfile", { source: window });
            handled = true;
          }
          break;
      }
    }
  }

  // CTRL+ALT or Option+Command
  if (cmd === 3 || cmd === 10) {
    switch (evt.keyCode) {
      case 80: // p
        PDFViewerApplication.requestPresentationMode();
        handled = true;
        PDFViewerApplication.externalServices.reportTelemetry({
          type: "buttons",
          data: { id: "presentationModeKeyboard" },
        });
        break;
      case 71: // g
        // focuses input#pageNumber field
        if (PDFViewerApplication.appConfig.toolbar) {
          PDFViewerApplication.appConfig.toolbar.pageNumber.select();
          handled = true;
        }
        break;
    }
  }

  if (handled) {
    if (ensureViewerFocused && !isViewerInPresentationMode) {
      pdfViewer.focus();
    }
    evt.preventDefault();
    return;
  }

  // Some shortcuts should not get handled if a control/input element
  // is selected.
  const curElement = getActiveOrFocusedElement();
  const curElementTagName = curElement?.tagName.toUpperCase();
  if (
    curElementTagName === "INPUT" ||
    curElementTagName === "TEXTAREA" ||
    curElementTagName === "SELECT" ||
    curElement?.isContentEditable
  ) {
    // Make sure that the secondary toolbar is closed when Escape is pressed.
    if (evt.keyCode !== /* Esc = */ 27) {
      return;
    }
  }

  // No control key pressed at all.
  if (cmd === 0) {
    let turnPage = 0,
      turnOnlyIfPageFit = false;
    switch (evt.keyCode) {
      case 38: // up arrow
      case 33: // pg up
        // vertical scrolling using arrow/pg keys
        if (pdfViewer.isVerticalScrollbarEnabled) {
          turnOnlyIfPageFit = true;
        }
        turnPage = -1;
        break;
      case 8: // backspace
        if (!isViewerInPresentationMode) {
          turnOnlyIfPageFit = true;
        }
        turnPage = -1;
        break;
      case 37: // left arrow
        // horizontal scrolling using arrow keys
        if (pdfViewer.isHorizontalScrollbarEnabled) {
          turnOnlyIfPageFit = true;
        }
      /* falls through */
      case 75: // 'k'
      case 80: // 'p'
        turnPage = -1;
        break;
      case 27: // esc key
        if (PDFViewerApplication.secondaryToolbar?.isOpen) {
          PDFViewerApplication.secondaryToolbar.close();
          handled = true;
        }
        if (
          !PDFViewerApplication.supportsIntegratedFind &&
          PDFViewerApplication.findBar?.opened
        ) {
          PDFViewerApplication.findBar.close();
          handled = true;
        }
        break;
      case 40: // down arrow
      case 34: // pg down
        // vertical scrolling using arrow/pg keys
        if (pdfViewer.isVerticalScrollbarEnabled) {
          turnOnlyIfPageFit = true;
        }
        turnPage = 1;
        break;
      case 13: // enter key
      case 32: // spacebar
        if (!isViewerInPresentationMode) {
          turnOnlyIfPageFit = true;
        }
        turnPage = 1;
        break;
      case 39: // right arrow
        // horizontal scrolling using arrow keys
        if (pdfViewer.isHorizontalScrollbarEnabled) {
          turnOnlyIfPageFit = true;
        }
      /* falls through */
      case 74: // 'j'
      case 78: // 'n'
        turnPage = 1;
        break;

      case 36: // home
        if (isViewerInPresentationMode || PDFViewerApplication.page > 1) {
          PDFViewerApplication.page = 1;
          handled = true;
          ensureViewerFocused = true;
        }
        break;
      case 35: // end
        if (
          isViewerInPresentationMode ||
          PDFViewerApplication.page < PDFViewerApplication.pagesCount
        ) {
          PDFViewerApplication.page = PDFViewerApplication.pagesCount;
          handled = true;
          ensureViewerFocused = true;
        }
        break;

      case 83: // 's'
        PDFViewerApplication.pdfCursorTools?.switchTool(CursorTool.SELECT);
        break;
      case 72: // 'h'
        PDFViewerApplication.pdfCursorTools?.switchTool(CursorTool.HAND);
        break;

      case 82: // 'r'
        PDFViewerApplication.rotatePages(90);
        break;

      case 115: // F4
        PDFViewerApplication.pdfSidebar?.toggle();
        break;
    }

    if (
      turnPage !== 0 &&
      (!turnOnlyIfPageFit || pdfViewer.currentScaleValue === "page-fit")
    ) {
      if (turnPage > 0) {
        pdfViewer.nextPage();
      } else {
        pdfViewer.previousPage();
      }
      handled = true;
    }
  }

  // shift-key
  if (cmd === 4) {
    switch (evt.keyCode) {
      case 13: // enter key
      case 32: // spacebar
        if (
          !isViewerInPresentationMode &&
          pdfViewer.currentScaleValue !== "page-fit"
        ) {
          break;
        }
        pdfViewer.previousPage();

        handled = true;
        break;

      case 82: // 'r'
        PDFViewerApplication.rotatePages(-90);
        break;
    }
  }

  // ngx-extended-pdf-viewer must not enforce getting the focus

  if (ensureViewerFocused && !pdfViewer.containsElement(curElement)) {
    // The page container is not focused, but a page navigation key has been
    // pressed. Change the focus to the viewer container to make sure that
    // navigation by keyboard works as expected.
    pdfViewer.focus();
  }

  if (handled) {
    evt.preventDefault();
  }
}

function beforeUnload(evt) {
  evt.preventDefault();
  evt.returnValue = "";
  return false;
}

function webViewerAnnotationEditorStatesChanged(data) {
  PDFViewerApplication.externalServices.updateEditorStates(data);
}

/* Abstract factory for the print service. */
const PDFPrintServiceFactory = {
  instance: {
    supportsPrinting: false,
    createPrintService() {
      throw new Error("Not implemented: createPrintService");
    },
  },
};

export {
  DefaultExternalServices,
  PDFPrintServiceFactory,
  PDFViewerApplication,
};<|MERGE_RESOLUTION|>--- conflicted
+++ resolved
@@ -1686,23 +1686,8 @@
     }
     let triggerAutoPrint = openAction?.action === "Print";
 
-<<<<<<< HEAD
-    if (openAction?.action === "Print") {
-      triggerAutoPrint = true;
-    }
-    if (javaScript) {
-      javaScript.some(js => {
-        if (!js) {
-          // Don't warn/fallback for empty JavaScript actions.
-          return false;
-        }
-        globalThis.ngxConsole.warn("Warning: JavaScript support is not enabled");
-        return true;
-      });
-=======
     if (jsActions) {
-      console.warn("Warning: JavaScript support is not enabled");
->>>>>>> 89055065
+      globalThis.ngxConsole.warn("Warning: JavaScript support is not enabled");
 
       // Hack to support auto printing.
       for (const name in jsActions) {
