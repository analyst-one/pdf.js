/* Copyright 2018 Mozilla Foundation
 *
 * Licensed under the Apache License, Version 2.0 (the "License");
 * you may not use this file except in compliance with the License.
 * You may obtain a copy of the License at
 *
 *     http://www.apache.org/licenses/LICENSE-2.0
 *
 * Unless required by applicable law or agreed to in writing, software
 * distributed under the License is distributed on an "AS IS" BASIS,
 * WITHOUT WARRANTIES OR CONDITIONS OF ANY KIND, either express or implied.
 * See the License for the specific language governing permissions and
 * limitations under the License.
 */

const compatibilityParams = Object.create(null);
if (typeof PDFJSDev === "undefined" || PDFJSDev.test("GENERIC")) {
  if (
    typeof PDFJSDev !== "undefined" &&
    PDFJSDev.test("LIB") &&
    typeof navigator === "undefined"
  ) {
    globalThis.navigator = Object.create(null);
  }
  const userAgent = navigator.userAgent || "";
  const platform = navigator.platform || "";
  const maxTouchPoints = navigator.maxTouchPoints || 1;

  const isAndroid = /Android/.test(userAgent);
  const isIOS =
    /\b(iPad|iPhone|iPod)(?=;)/.test(userAgent) ||
    (platform === "MacIntel" && maxTouchPoints > 1);

  // Limit canvas size to 5 mega-pixels on mobile.
  // Support: Android, iOS
  (function checkCanvasSizeLimitation() {
    if (isIOS || isAndroid) {
      compatibilityParams.maxCanvasPixels = 5242880;
    }
  })();
}

const OptionKind = {
  VIEWER: 0x02,
  API: 0x04,
  WORKER: 0x08,
  PREFERENCE: 0x80,
};

/**
 * NOTE: These options are used to generate the `default_preferences.json` file,
 *       see `OptionKind.PREFERENCE`, hence the values below must use only
 *       primitive types and cannot rely on any imported types.
 */
const defaultOptions = {
  annotationEditorMode: {
    /** @type {number} */
    value: 0,
    kind: OptionKind.VIEWER + OptionKind.PREFERENCE,
  },
  annotationMode: {
    /** @type {number} */
    value: 2,
    kind: OptionKind.VIEWER + OptionKind.PREFERENCE,
  },
  cursorToolOnLoad: {
    /** @type {number} */
    value: 0,
    kind: OptionKind.VIEWER + OptionKind.PREFERENCE,
  },
  defaultZoomDelay: {
    /** @type {number} */
    value: 400,
    kind: OptionKind.VIEWER + OptionKind.PREFERENCE,
  },
  defaultZoomValue: {
    /** @type {string} */
    value: "",
    kind: OptionKind.VIEWER + OptionKind.PREFERENCE,
  },
  disableHistory: {
    /** @type {boolean} */
    value: false,
    kind: OptionKind.VIEWER,
  },
  disablePageLabels: {
    /** @type {boolean} */
    value: false,
    kind: OptionKind.VIEWER + OptionKind.PREFERENCE,
  },
  enablePermissions: {
    /** @type {boolean} */
    value: false,
    kind: OptionKind.VIEWER + OptionKind.PREFERENCE,
  },
  enablePrintAutoRotate: {
    /** @type {boolean} */
    value: true,
    kind: OptionKind.VIEWER + OptionKind.PREFERENCE,
  },
  enableScripting: {
    /** @type {boolean} */
    value: typeof PDFJSDev === "undefined" || !PDFJSDev.test("CHROME"),
    kind: OptionKind.VIEWER + OptionKind.PREFERENCE,
  },
  enableStampEditor: {
    // We'll probably want to make some experiments before enabling this
    // in Firefox release, but it has to be temporary.
    // TODO: remove it when unnecessary.
    /** @type {boolean} */
    value: true,
    kind: OptionKind.VIEWER + OptionKind.PREFERENCE,
  },
  externalLinkRel: {
    /** @type {string} */
    value: "noopener noreferrer nofollow",
    kind: OptionKind.VIEWER,
  },
  externalLinkTarget: {
    /** @type {number} */
    value: 0,
    kind: OptionKind.VIEWER + OptionKind.PREFERENCE,
  },
  historyUpdateUrl: {
    /** @type {boolean} */
    value: false,
    kind: OptionKind.VIEWER + OptionKind.PREFERENCE,
  },
  ignoreDestinationZoom: {
    /** @type {boolean} */
    value: false,
    kind: OptionKind.VIEWER + OptionKind.PREFERENCE,
  },
  imageResourcesPath: {
    /** @type {string} */
    value:
      typeof PDFJSDev !== "undefined" && PDFJSDev.test("MOZCENTRAL")
        ? "resource://pdf.js/web/images/"
        : "./images/",
    kind: OptionKind.VIEWER,
  },
  maxCanvasPixels: {
    /** @type {number} */
    value: 16777216,
    kind: OptionKind.VIEWER,
  },
  forcePageColors: {
    /** @type {boolean} */
    value: false,
    kind: OptionKind.VIEWER + OptionKind.PREFERENCE,
  },
  pageColorsBackground: {
    /** @type {string} */
    value: "Canvas",
    kind: OptionKind.VIEWER + OptionKind.PREFERENCE,
  },
  pageColorsForeground: {
    /** @type {string} */
    value: "CanvasText",
    kind: OptionKind.VIEWER + OptionKind.PREFERENCE,
  },
  pdfBugEnabled: {
    /** @type {boolean} */
    value: typeof PDFJSDev === "undefined",
    kind: OptionKind.VIEWER + OptionKind.PREFERENCE,
  },
  printResolution: {
    /** @type {number} */
    value: 150,
    kind: OptionKind.VIEWER,
  },
  removePageBorders: {
    // #194
    value: false,
    kind: OptionKind.VIEWER + OptionKind.PREFERENCE,
  },
  sidebarViewOnLoad: {
    /** @type {number} */
    value: -1,
    kind: OptionKind.VIEWER + OptionKind.PREFERENCE,
  },
  scrollModeOnLoad: {
    /** @type {number} */
    value: -1,
    kind: OptionKind.VIEWER + OptionKind.PREFERENCE,
  },
  spreadModeOnLoad: {
    /** @type {number} */
    value: -1,
    kind: OptionKind.VIEWER + OptionKind.PREFERENCE,
  },
  textLayerMode: {
    /** @type {number} */
    value: 1,
    kind: OptionKind.VIEWER + OptionKind.PREFERENCE,
  },
  viewerCssTheme: {
    /** @type {number} */
    value: typeof PDFJSDev !== "undefined" && PDFJSDev.test("CHROME") ? 2 : 0,
    kind: OptionKind.VIEWER + OptionKind.PREFERENCE,
  },
  viewOnLoad: {
    /** @type {boolean} */
    value: 0,
    kind: OptionKind.VIEWER + OptionKind.PREFERENCE,
  },

  cMapPacked: {
    /** @type {boolean} */
    value: true,
    kind: OptionKind.API,
  },
  cMapUrl: {
    /** @type {string} */
    value:
      // eslint-disable-next-line no-nested-ternary
      typeof PDFJSDev === "undefined"
        ? "../external/bcmaps/"
        : PDFJSDev.test("MOZCENTRAL")
        ? "resource://pdf.js/web/cmaps/"
        : "../web/cmaps/",
    kind: OptionKind.API,
  },
  disableAutoFetch: {
    /** @type {boolean} */
    value: false,
    kind: OptionKind.API + OptionKind.PREFERENCE,
  },
  disableFontFace: {
    /** @type {boolean} */
    value: false,
    kind: OptionKind.API + OptionKind.PREFERENCE,
  },
  disableRange: {
    /** @type {boolean} */
    value: false,
    kind: OptionKind.API + OptionKind.PREFERENCE,
  },
  disableStream: {
    /** @type {boolean} */
    value: false,
    kind: OptionKind.API + OptionKind.PREFERENCE,
  },
  docBaseUrl: {
    /** @type {string} */
    value: "",
    kind: OptionKind.API,
  },
  enableXfa: {
    /** @type {boolean} */
    value: true,
    kind: OptionKind.API + OptionKind.PREFERENCE,
  },
  fontExtraProperties: {
    /** @type {boolean} */
    value: false,
    kind: OptionKind.API,
  },
  isEvalSupported: {
    /** @type {boolean} */
    value: true,
    kind: OptionKind.API,
  },
  isOffscreenCanvasSupported: {
    /** @type {boolean} */
    value: true,
    kind: OptionKind.API,
  },
  maxImageSize: {
    /** @type {number} */
    value: -1,
    kind: OptionKind.API,
  },
  pdfBug: {
    /** @type {boolean} */
    value: false,
    kind: OptionKind.API,
  },
  standardFontDataUrl: {
    /** @type {string} */
    value:
      // eslint-disable-next-line no-nested-ternary
      typeof PDFJSDev === "undefined"
        ? "../external/standard_fonts/"
        : PDFJSDev.test("MOZCENTRAL")
        ? "resource://pdf.js/web/standard_fonts/"
        : "../web/standard_fonts/",
    kind: OptionKind.API,
  },
  verbosity: {
    /** @type {number} */
    value: 1,
    kind: OptionKind.API,
  },

  workerPort: {
    /** @type {Object} */
    value: null,
    kind: OptionKind.WORKER,
  },
  workerSrc: {
    /** @type {string} */
    value:
      // eslint-disable-next-line no-nested-ternary
      typeof PDFJSDev === "undefined"
<<<<<<< HEAD
        ? "../src/worker_loader.js"
        : "./assets/pdf.worker.js",
=======
        ? "../src/pdf.worker.js"
        : PDFJSDev.test("MOZCENTRAL")
        ? "resource://pdf.js/build/pdf.worker.mjs"
        : "../build/pdf.worker.mjs",
>>>>>>> 76bf3da4
    kind: OptionKind.WORKER,
  },
};
if (typeof PDFJSDev === "undefined" || PDFJSDev.test("GENERIC")) {
  defaultOptions.defaultUrl = {
    /** @type {string} */
    value: "compressed.tracemonkey-pldi-09.pdf",
    kind: OptionKind.VIEWER,
  };
  defaultOptions.disablePreferences = {
    /** @type {boolean} */
    value: typeof PDFJSDev !== "undefined" && PDFJSDev.test("TESTING"),
    kind: OptionKind.VIEWER,
  };
  defaultOptions.locale = {
    /** @type {string} */
    value: navigator.language || "en-US",
    kind: OptionKind.VIEWER,
  };
  defaultOptions.sandboxBundleSrc = {
    /** @type {string} */
    value:
      typeof PDFJSDev === "undefined"
        ? "../build/dev-sandbox/pdf.sandbox.mjs"
        : "../build/pdf.sandbox.mjs",
    kind: OptionKind.VIEWER,
  };
} else if (PDFJSDev.test("CHROME")) {
  defaultOptions.defaultUrl = {
    /** @type {string} */
    value: "",
    kind: OptionKind.VIEWER,
  };
  defaultOptions.disableTelemetry = {
    /** @type {boolean} */
    value: false,
    kind: OptionKind.VIEWER + OptionKind.PREFERENCE,
  };
  defaultOptions.sandboxBundleSrc = {
    /** @type {string} */
    value: "../build/pdf.sandbox.js",
    kind: OptionKind.VIEWER,
  };
}

const userOptions = Object.create(null);

if (globalThis.pdfDefaultOptions) {
  for (const key in globalThis.pdfDefaultOptions) {
    userOptions[key] = globalThis.pdfDefaultOptions[key];
  }
}

class AppOptions {
  constructor() {
    throw new Error("Cannot initialize AppOptions.");
  }

  static get(name) {
    const userOption = userOptions[name];
    if (userOption !== undefined) {
      return userOption;
    }
    const defaultOption = defaultOptions[name];
    if (defaultOption !== undefined) {
      return compatibilityParams[name] ?? defaultOption.value;
    }
    return undefined;
  }

  static getAll(kind = null) {
    const options = Object.create(null);
    for (const name in defaultOptions) {
      const defaultOption = defaultOptions[name];
      if (kind) {
        if ((kind & defaultOption.kind) === 0) {
          continue;
        }
        if (kind === OptionKind.PREFERENCE) {
          const value = defaultOption.value,
            valueType = typeof value;

          if (
            valueType === "boolean" ||
            valueType === "string" ||
            (valueType === "number" && Number.isInteger(value))
          ) {
            options[name] = value;
            continue;
          }
          throw new Error(`Invalid type for preference: ${name}`);
        }
      }
      const userOption = userOptions[name];
      options[name] =
        userOption !== undefined
          ? userOption
          : compatibilityParams[name] ?? defaultOption.value;
    }
    return options;
  }

  static set(name, value) {
    userOptions[name] = value;
  }

  static setAll(options) {
    for (const name in options) {
      userOptions[name] = options[name];
    }
  }

  static remove(name) {
    delete userOptions[name];
  }
}

if (typeof PDFJSDev === "undefined" || PDFJSDev.test("GENERIC")) {
  AppOptions._hasUserOptions = function () {
    return Object.keys(userOptions).length > 0;
  };
}

export { AppOptions, compatibilityParams, OptionKind };<|MERGE_RESOLUTION|>--- conflicted
+++ resolved
@@ -303,15 +303,10 @@
     value:
       // eslint-disable-next-line no-nested-ternary
       typeof PDFJSDev === "undefined"
-<<<<<<< HEAD
-        ? "../src/worker_loader.js"
-        : "./assets/pdf.worker.js",
-=======
         ? "../src/pdf.worker.js"
         : PDFJSDev.test("MOZCENTRAL")
         ? "resource://pdf.js/build/pdf.worker.mjs"
-        : "../build/pdf.worker.mjs",
->>>>>>> 76bf3da4
+        : "./assets/pdf.worker.mjs",
     kind: OptionKind.WORKER,
   },
 };
