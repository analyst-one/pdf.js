/* Copyright 2018 Mozilla Foundation
 *
 * Licensed under the Apache License, Version 2.0 (the "License");
 * you may not use this file except in compliance with the License.
 * You may obtain a copy of the License at
 *
 *     http://www.apache.org/licenses/LICENSE-2.0
 *
 * Unless required by applicable law or agreed to in writing, software
 * distributed under the License is distributed on an "AS IS" BASIS,
 * WITHOUT WARRANTIES OR CONDITIONS OF ANY KIND, either express or implied.
 * See the License for the specific language governing permissions and
 * limitations under the License.
 */

const compatibilityParams = Object.create(null);
if (typeof PDFJSDev === "undefined" || PDFJSDev.test("GENERIC")) {
  if (
    typeof PDFJSDev !== "undefined" &&
    PDFJSDev.test("LIB") &&
    typeof navigator === "undefined"
  ) {
    globalThis.navigator = Object.create(null);
  }
  const userAgent = navigator.userAgent || "";
  const platform = navigator.platform || "";
  const maxTouchPoints = navigator.maxTouchPoints || 1;

  const isAndroid = /Android/.test(userAgent);
  const isIOS =
    /\b(iPad|iPhone|iPod)(?=;)/.test(userAgent) ||
    (platform === "MacIntel" && maxTouchPoints > 1);

  // Limit canvas size to 5 mega-pixels on mobile.
  // Support: Android, iOS
  (function checkCanvasSizeLimitation() {
    if (isIOS || isAndroid) {
      compatibilityParams.maxCanvasPixels = 5242880;
    }
  })();
}

const OptionKind = {
  BROWSER: 0x01,
  VIEWER: 0x02,
  API: 0x04,
  WORKER: 0x08,
  PREFERENCE: 0x80,
};

/**
 * NOTE: These options are used to generate the `default_preferences.json` file,
 *       see `OptionKind.PREFERENCE`, hence the values below must use only
 *       primitive types and cannot rely on any imported types.
 */
const defaultOptions = {
  canvasMaxAreaInBytes: {
    /** @type {number} */
    value: -1,
    kind: OptionKind.BROWSER + OptionKind.API,
  },
  isInAutomation: {
    /** @type {boolean} */
    value: false,
    kind: OptionKind.BROWSER,
  },
  supportsCaretBrowsingMode: {
    /** @type {boolean} */
    value: false,
    kind: OptionKind.BROWSER,
  },
  supportsDocumentFonts: {
    /** @type {boolean} */
    value: true,
    kind: OptionKind.BROWSER,
  },
  supportsIntegratedFind: {
    /** @type {boolean} */
    value: false,
    kind: OptionKind.BROWSER,
  },
  supportsMouseWheelZoomCtrlKey: {
    /** @type {boolean} */
    value: true,
    kind: OptionKind.BROWSER,
  },
  supportsMouseWheelZoomMetaKey: {
    /** @type {boolean} */
    value: true,
    kind: OptionKind.BROWSER,
  },
  supportsPinchToZoom: {
    /** @type {boolean} */
    value: true,
    kind: OptionKind.BROWSER,
  },

  annotationEditorMode: {
    /** @type {number} */
    value: 0,
    kind: OptionKind.VIEWER + OptionKind.PREFERENCE,
  },
  annotationMode: {
    /** @type {number} */
    value: 2,
    kind: OptionKind.VIEWER + OptionKind.PREFERENCE,
  },
  cursorToolOnLoad: {
    /** @type {number} */
    value: 0,
    kind: OptionKind.VIEWER + OptionKind.PREFERENCE,
  },
  debuggerSrc: {
    /** @type {string} */
    value: "./debugger.mjs",
    kind: OptionKind.VIEWER,
  },
  defaultZoomDelay: {
    /** @type {number} */
    value: 400,
    kind: OptionKind.VIEWER + OptionKind.PREFERENCE,
  },
  defaultZoomValue: {
    /** @type {string} */
    value: "",
    kind: OptionKind.VIEWER + OptionKind.PREFERENCE,
  },
  disableHistory: {
    /** @type {boolean} */
    value: false,
    kind: OptionKind.VIEWER,
  },
  disablePageLabels: {
    /** @type {boolean} */
    value: false,
    kind: OptionKind.VIEWER + OptionKind.PREFERENCE,
  },
  enableHighlightEditor: {
    // We'll probably want to make some experiments before enabling this
    // in Firefox release, but it has to be temporary.
    // TODO: remove it when unnecessary.
    /** @type {boolean} */
    value: typeof PDFJSDev === "undefined" || PDFJSDev.test("TESTING"),
    kind: OptionKind.VIEWER + OptionKind.PREFERENCE,
  },
  enableHighlightFloatingButton: {
    // We'll probably want to make some experiments before enabling this
    // in Firefox release, but it has to be temporary.
    // TODO: remove it when unnecessary.
    /** @type {boolean} */
    value: typeof PDFJSDev === "undefined" || PDFJSDev.test("TESTING"),
    kind: OptionKind.VIEWER + OptionKind.PREFERENCE,
  },
  enableML: {
    /** @type {boolean} */
    value: false,
    kind: OptionKind.VIEWER + OptionKind.PREFERENCE,
  },
  enablePermissions: {
    /** @type {boolean} */
    value: false,
    kind: OptionKind.VIEWER + OptionKind.PREFERENCE,
  },
  enablePrintAutoRotate: {
    /** @type {boolean} */
    value: true,
    kind: OptionKind.VIEWER + OptionKind.PREFERENCE,
  },
  enableScripting: {
    /** @type {boolean} */
    value: typeof PDFJSDev === "undefined" || !PDFJSDev.test("CHROME"),
    kind: OptionKind.VIEWER + OptionKind.PREFERENCE,
  },
  enableStampEditor: {
    // We'll probably want to make some experiments before enabling this
    // in Firefox release, but it has to be temporary.
    // TODO: remove it when unnecessary.
    /** @type {boolean} */
    value: true,
    kind: OptionKind.VIEWER + OptionKind.PREFERENCE,
  },
  externalLinkRel: {
    /** @type {string} */
    value: "noopener noreferrer nofollow",
    kind: OptionKind.VIEWER,
  },
  externalLinkTarget: {
    /** @type {number} */
    value: 0,
    kind: OptionKind.VIEWER + OptionKind.PREFERENCE,
  },
  highlightEditorColors: {
    /** @type {string} */
    value: "yellow=#FFFF98,green=#53FFBC,blue=#80EBFF,pink=#FFCBE6,red=#FF4F5F",
    kind: OptionKind.VIEWER + OptionKind.PREFERENCE,
  },
  historyUpdateUrl: {
    /** @type {boolean} */
    value: false,
    kind: OptionKind.VIEWER + OptionKind.PREFERENCE,
  },
  ignoreDestinationZoom: {
    /** @type {boolean} */
    value: false,
    kind: OptionKind.VIEWER + OptionKind.PREFERENCE,
  },
  imageResourcesPath: {
    /** @type {string} */
    value:
      typeof PDFJSDev !== "undefined" && PDFJSDev.test("MOZCENTRAL")
        ? "resource://pdf.js/web/images/"
        : "./images/",
    kind: OptionKind.VIEWER,
  },
  maxCanvasPixels: {
    /** @type {number} */
    value: 2 ** 25,
    kind: OptionKind.VIEWER,
  },
  forcePageColors: {
    /** @type {boolean} */
    value: false,
    kind: OptionKind.VIEWER + OptionKind.PREFERENCE,
  },
  pageColorsBackground: {
    /** @type {string} */
    value: "Canvas",
    kind: OptionKind.VIEWER + OptionKind.PREFERENCE,
  },
  pageColorsForeground: {
    /** @type {string} */
    value: "CanvasText",
    kind: OptionKind.VIEWER + OptionKind.PREFERENCE,
  },
  pdfBugEnabled: {
    /** @type {boolean} */
    value: typeof PDFJSDev === "undefined" || PDFJSDev.test("TESTING"),
    kind: OptionKind.VIEWER + OptionKind.PREFERENCE,
  },
  printResolution: {
    /** @type {number} */
    value: 150,
    kind: OptionKind.VIEWER,
  },
  removePageBorders: {
    // #194
    value: false,
    kind: OptionKind.VIEWER + OptionKind.PREFERENCE,
  },
  sidebarViewOnLoad: {
    /** @type {number} */
    value: -1,
    kind: OptionKind.VIEWER + OptionKind.PREFERENCE,
  },
  scrollModeOnLoad: {
    /** @type {number} */
    value: -1,
    kind: OptionKind.VIEWER + OptionKind.PREFERENCE,
  },
  spreadModeOnLoad: {
    /** @type {number} */
    value: -1,
    kind: OptionKind.VIEWER + OptionKind.PREFERENCE,
  },
  textLayerMode: {
    /** @type {number} */
    value: 1,
    kind: OptionKind.VIEWER + OptionKind.PREFERENCE,
  },
  viewOnLoad: {
    /** @type {boolean} */
    value: 0,
    kind: OptionKind.VIEWER + OptionKind.PREFERENCE,
  },

  cMapPacked: {
    /** @type {boolean} */
    value: true,
    kind: OptionKind.API,
  },
  cMapUrl: {
    /** @type {string} */
    value:
      // eslint-disable-next-line no-nested-ternary
      typeof PDFJSDev === "undefined"
        ? "../external/bcmaps/"
        : PDFJSDev.test("MOZCENTRAL")
          ? "resource://pdf.js/web/cmaps/"
          : "../web/cmaps/",
    kind: OptionKind.API,
  },
  disableAutoFetch: {
    /** @type {boolean} */
    value: false,
    kind: OptionKind.API + OptionKind.PREFERENCE,
  },
  disableFontFace: {
    /** @type {boolean} */
    value: false,
    kind: OptionKind.API + OptionKind.PREFERENCE,
  },
  disableRange: {
    /** @type {boolean} */
    value: false,
    kind: OptionKind.API + OptionKind.PREFERENCE,
  },
  disableStream: {
    /** @type {boolean} */
    value: false,
    kind: OptionKind.API + OptionKind.PREFERENCE,
  },
  docBaseUrl: {
    /** @type {string} */
    value: "",
    kind: OptionKind.API,
  },
  enableXfa: {
    /** @type {boolean} */
    value: true,
    kind: OptionKind.API + OptionKind.PREFERENCE,
  },
  fontExtraProperties: {
    /** @type {boolean} */
    value: false,
    kind: OptionKind.API,
  },
  isEvalSupported: {
    /** @type {boolean} */
    value: true,
    kind: OptionKind.API,
  },
  isOffscreenCanvasSupported: {
    /** @type {boolean} */
    value: true,
    kind: OptionKind.API,
  },
  maxImageSize: {
    /** @type {number} */
    value: -1,
    kind: OptionKind.API,
  },
  pdfBug: {
    /** @type {boolean} */
    value: false,
    kind: OptionKind.API,
  },
  standardFontDataUrl: {
    /** @type {string} */
    value:
      // eslint-disable-next-line no-nested-ternary
      typeof PDFJSDev === "undefined"
        ? "../external/standard_fonts/"
        : PDFJSDev.test("MOZCENTRAL")
          ? "resource://pdf.js/web/standard_fonts/"
          : "../web/standard_fonts/",
    kind: OptionKind.API,
  },
  verbosity: {
    /** @type {number} */
    value: 1,
    kind: OptionKind.API,
  },

  workerPort: {
    /** @type {Object} */
    value: null,
    kind: OptionKind.WORKER,
  },
  workerSrc: {
    /** @type {string} */
    value:
      // eslint-disable-next-line no-nested-ternary
      typeof PDFJSDev === "undefined"
        ? "../src/pdf.worker.js"
        : PDFJSDev.test("MOZCENTRAL")
          ? "resource://pdf.js/build/pdf.worker.mjs"
          : "./assets/pdf.worker.mjs",
    kind: OptionKind.WORKER,
  },
};
if (typeof PDFJSDev === "undefined" || !PDFJSDev.test("MOZCENTRAL")) {
  defaultOptions.defaultUrl = {
    /** @type {string} */
    value:
      typeof PDFJSDev !== "undefined" && PDFJSDev.test("CHROME")
        ? ""
        : "compressed.tracemonkey-pldi-09.pdf",
    kind: OptionKind.VIEWER,
  };
  defaultOptions.sandboxBundleSrc = {
    /** @type {string} */
    value:
      typeof PDFJSDev === "undefined"
        ? "../build/dev-sandbox/pdf.sandbox.mjs"
        : "../build/pdf.sandbox.mjs",
    kind: OptionKind.VIEWER,
  };
  defaultOptions.viewerCssTheme = {
    /** @type {number} */
    value: typeof PDFJSDev !== "undefined" && PDFJSDev.test("CHROME") ? 2 : 0,
    kind: OptionKind.VIEWER + OptionKind.PREFERENCE,
  };
}
if (typeof PDFJSDev === "undefined" || PDFJSDev.test("GENERIC")) {
  defaultOptions.disablePreferences = {
    /** @type {boolean} */
    value: typeof PDFJSDev !== "undefined" && PDFJSDev.test("TESTING"),
    kind: OptionKind.VIEWER,
  };
  defaultOptions.locale = {
    /** @type {string} */
    value: navigator.language || "en-US",
    kind: OptionKind.VIEWER,
  };
} else if (PDFJSDev.test("CHROME")) {
  defaultOptions.disableTelemetry = {
    /** @type {boolean} */
    value: false,
    kind: OptionKind.VIEWER + OptionKind.PREFERENCE,
  };
}

const userOptions = Object.create(null);

<<<<<<< HEAD
if (globalThis.pdfDefaultOptions) {
  for (const key in globalThis.pdfDefaultOptions) {
    userOptions[key] = globalThis.pdfDefaultOptions[key];
=======
if (typeof PDFJSDev === "undefined" || PDFJSDev.test("TESTING || LIB")) {
  // Ensure that the `defaultOptions` are correctly specified.
  for (const name in defaultOptions) {
    const { value, kind } = defaultOptions[name];

    if (kind & OptionKind.PREFERENCE) {
      if (kind === OptionKind.PREFERENCE) {
        throw new Error(`Cannot use only "PREFERENCE" kind: ${name}`);
      }
      if (kind & OptionKind.BROWSER) {
        throw new Error(`Cannot mix "PREFERENCE" and "BROWSER" kind: ${name}`);
      }
      if (compatibilityParams[name] !== undefined) {
        throw new Error(
          `Should not have compatibility-value for "PREFERENCE" kind: ${name}`
        );
      }
      // Only "simple" preference-values are allowed.
      if (
        typeof value !== "boolean" &&
        typeof value !== "string" &&
        !Number.isInteger(value)
      ) {
        throw new Error(`Invalid value for "PREFERENCE" kind: ${name}`);
      }
    }
>>>>>>> 841d57df
  }
}

class AppOptions {
  constructor() {
    throw new Error("Cannot initialize AppOptions.");
  }

  static getCompat(name) {
    return compatibilityParams[name] ?? undefined;
  }

  static get(name) {
    return (
      userOptions[name] ??
      compatibilityParams[name] ??
      defaultOptions[name]?.value ??
      undefined
    );
  }

  static getAll(kind = null, defaultOnly = false) {
    const options = Object.create(null);
    for (const name in defaultOptions) {
      const defaultOption = defaultOptions[name];

      if (kind && !(kind & defaultOption.kind)) {
        continue;
      }
      options[name] = defaultOnly
        ? defaultOption.value
        : userOptions[name] ?? compatibilityParams[name] ?? defaultOption.value;
    }
    return options;
  }

  static set(name, value) {
    userOptions[name] = value;
  }

  static setAll(options, init = false) {
    if ((typeof PDFJSDev === "undefined" || PDFJSDev.test("GENERIC")) && init) {
      if (this.get("disablePreferences")) {
        // Give custom implementations of the default viewer a simpler way to
        // opt-out of having the `Preferences` override existing `AppOptions`.
        return;
      }
      if (Object.keys(userOptions).length) {
        console.warn(
          "setAll: The Preferences may override manually set AppOptions; " +
            'please use the "disablePreferences"-option in order to prevent that.'
        );
      }
    }

    for (const name in options) {
      userOptions[name] = options[name];
    }
  }

  static remove(name) {
    delete userOptions[name];
  }
}

export { AppOptions, OptionKind };<|MERGE_RESOLUTION|>--- conflicted
+++ resolved
@@ -422,11 +422,12 @@
 
 const userOptions = Object.create(null);
 
-<<<<<<< HEAD
 if (globalThis.pdfDefaultOptions) {
   for (const key in globalThis.pdfDefaultOptions) {
     userOptions[key] = globalThis.pdfDefaultOptions[key];
-=======
+  }
+}
+
 if (typeof PDFJSDev === "undefined" || PDFJSDev.test("TESTING || LIB")) {
   // Ensure that the `defaultOptions` are correctly specified.
   for (const name in defaultOptions) {
@@ -453,7 +454,6 @@
         throw new Error(`Invalid value for "PREFERENCE" kind: ${name}`);
       }
     }
->>>>>>> 841d57df
   }
 }
 
