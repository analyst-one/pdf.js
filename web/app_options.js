--- conflicted
+++ resolved
@@ -292,13 +292,7 @@
       // eslint-disable-next-line no-nested-ternary
       typeof PDFJSDev === "undefined" || !PDFJSDev.test("PRODUCTION")
         ? "../src/worker_loader.js"
-<<<<<<< HEAD
         : "./assets/pdf.worker.js",
-=======
-        : PDFJSDev.test("MOZCENTRAL")
-        ? "resource://pdf.js/build/pdf.worker.js"
-        : "../build/pdf.worker.js",
->>>>>>> 85166c60
     kind: OptionKind.WORKER,
   },
 };
