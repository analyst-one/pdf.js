/* Copyright 2014 Mozilla Foundation
 *
 * Licensed under the Apache License, Version 2.0 (the "License");
 * you may not use this file except in compliance with the License.
 * You may obtain a copy of the License at
 *
 *     http://www.apache.org/licenses/LICENSE-2.0
 *
 * Unless required by applicable law or agreed to in writing, software
 * distributed under the License is distributed on an "AS IS" BASIS,
 * WITHOUT WARRANTIES OR CONDITIONS OF ANY KIND, either express or implied.
 * See the License for the specific language governing permissions and
 * limitations under the License.
 */

/** @typedef {import("../src/display/api").PDFDocumentProxy} PDFDocumentProxy */
/** @typedef {import("../src/display/api").PDFPageProxy} PDFPageProxy */
// eslint-disable-next-line max-len
/** @typedef {import("../src/display/display_utils").PageViewport} PageViewport */
/** @typedef {import("./event_utils").EventBus} EventBus */
/** @typedef {import("./interfaces").IDownloadManager} IDownloadManager */
/** @typedef {import("./interfaces").IL10n} IL10n */
// eslint-disable-next-line max-len
/** @typedef {import("./interfaces").IPDFAnnotationLayerFactory} IPDFAnnotationLayerFactory */
// eslint-disable-next-line max-len
/** @typedef {import("./interfaces").IPDFAnnotationEditorLayerFactory} IPDFAnnotationEditorLayerFactory */
/** @typedef {import("./interfaces").IPDFLinkService} IPDFLinkService */
// eslint-disable-next-line max-len
/** @typedef {import("./interfaces").IPDFStructTreeLayerFactory} IPDFStructTreeLayerFactory */
// eslint-disable-next-line max-len
/** @typedef {import("./interfaces").IPDFTextLayerFactory} IPDFTextLayerFactory */
/** @typedef {import("./interfaces").IPDFXfaLayerFactory} IPDFXfaLayerFactory */

import {
  AnnotationEditorType,
  AnnotationEditorUIManager,
  AnnotationMode,
  createPromiseCapability,
  PermissionFlag,
  PixelsPerInch,
  version,
} from "pdfjs-lib";
import {
  DEFAULT_SCALE,
  DEFAULT_SCALE_DELTA,
  DEFAULT_SCALE_VALUE,
  docStyle,
  getVisibleElements,
  isPortraitOrientation,
  isValidRotation,
  isValidScrollMode,
  isValidSpreadMode,
  MAX_AUTO_SCALE,
  MAX_SCALE,
  MIN_SCALE,
  PresentationModeState,
  RendererType,
  RenderingStates,
  SCROLLBAR_PADDING,
  scrollIntoView,
  ScrollMode,
  SpreadMode,
  TextLayerMode,
  UNKNOWN_SCALE,
  VERTICAL_PADDING,
  watchScroll,
} from "./ui_utils.js";
import { AnnotationEditorLayerBuilder } from "./annotation_editor_layer_builder.js";
import { AnnotationLayerBuilder } from "./annotation_layer_builder.js";
import { compatibilityParams } from "./app_options.js";
import { NullL10n } from "./l10n_utils.js";
import { PageFlip } from "./page-flip.module.js"; // #716 modified by ngx-extended-pdf-viewer
import { PDFPageView } from "./pdf_page_view.js";
import { PDFRenderingQueue } from "./pdf_rendering_queue.js";
import { SimpleLinkService } from "./pdf_link_service.js";
import { StructTreeLayerBuilder } from "./struct_tree_layer_builder.js";
import { TextHighlighter } from "./text_highlighter.js";
import { TextLayerBuilder } from "./text_layer_builder.js";
import { XfaLayerBuilder } from "./xfa_layer_builder.js";

const DEFAULT_CACHE_SIZE = 10;
const ENABLE_PERMISSIONS_CLASS = "enablePermissions";

const PagesCountLimit = {
  FORCE_SCROLL_MODE_PAGE: 15000,
  FORCE_LAZY_PAGE_INIT: 7500,
  PAUSE_EAGER_PAGE_INIT: 250,
};

const ANNOTATION_EDITOR_MODE =
  compatibilityParams.annotationEditorMode ?? AnnotationEditorType.DISABLE;

function isValidAnnotationEditorMode(mode) {
  return (
    Object.values(AnnotationEditorType).includes(mode) &&
    mode !== AnnotationEditorType.DISABLE
  );
}

/**
 * @typedef {Object} PDFViewerOptions
 * @property {HTMLDivElement} container - The container for the viewer element.
 * @property {HTMLDivElement} [viewer] - The viewer element.
 * @property {EventBus} eventBus - The application event bus.
 * @property {IPDFLinkService} linkService - The navigation/linking service.
 * @property {IDownloadManager} [downloadManager] - The download manager
 *   component.
 * @property {PDFFindController} [findController] - The find controller
 *   component.
 * @property {PDFScriptingManager} [scriptingManager] - The scripting manager
 *   component.
 * @property {PDFRenderingQueue} [renderingQueue] - The rendering queue object.
 * @property {boolean} [removePageBorders] - Removes the border shadow around
 *   the pages. The default value is `false`.
 * @property {number} [textLayerMode] - Controls if the text layer used for
 *   selection and searching is created, and if the improved text selection
 *   behaviour is enabled. The constants from {TextLayerMode} should be used.
 *   The default value is `TextLayerMode.ENABLE`.
 * @property {number} [annotationMode] - Controls if the annotation layer is
 *   created, and if interactive form elements or `AnnotationStorage`-data are
 *   being rendered. The constants from {@link AnnotationMode} should be used;
 *   see also {@link RenderParameters} and {@link GetOperatorListParameters}.
 *   The default value is `AnnotationMode.ENABLE_FORMS`.
 * @property {number} [annotationEditorMode] - Enables the creation and editing
 *   of new Annotations. The constants from {@link AnnotationEditorType} should
 *   be used. The default value is `AnnotationEditorType.DISABLE`.
 * @property {string} [imageResourcesPath] - Path for image resources, mainly
 *   mainly for annotation icons. Include trailing slash.
 * @property {boolean} [enablePrintAutoRotate] - Enables automatic rotation of
 *   landscape pages upon printing. The default is `false`.
 * @property {boolean} [useOnlyCssZoom] - Enables CSS only zooming. The default
 *   value is `false`.
 * @property {number} [maxCanvasPixels] - The maximum supported canvas size in
 *   total pixels, i.e. width * height. Use -1 for no limit. The default value
 *   is 4096 * 4096 (16 mega-pixels).
 * @property {IL10n} l10n - Localization service.
 * @property {boolean} [enablePermissions] - Enables PDF document permissions,
 *   when they exist. The default value is `false`.
 * @property {Object} [pageColors] - Overwrites background and foreground colors
 *   with user defined ones in order to improve readability in high contrast
 *   mode.
 */

class PDFPageViewBuffer {
  // Here we rely on the fact that `Set`s preserve the insertion order.
  #buf = new Set();

  #size = 0;

  constructor(size) {
    this.#size = size;
  }

  push(view) {
    const buf = this.#buf;
    if (buf.has(view)) {
      buf.delete(view); // Move the view to the "end" of the buffer.
    }
    buf.add(view);

    if (buf.size > this.#size) {
      this.#destroyFirstView();
    }
  }

  /**
   * After calling resize, the size of the buffer will be `newSize`.
   * The optional parameter `idsToKeep` is, if present, a Set of page-ids to
   * push to the back of the buffer, delaying their destruction. The size of
   * `idsToKeep` has no impact on the final size of the buffer; if `idsToKeep`
   * is larger than `newSize`, some of those pages will be destroyed anyway.
   */
  resize(newSize, idsToKeep = null) {
    this.#size = newSize;

    const buf = this.#buf;
    if (idsToKeep) {
      const ii = buf.size;
      let i = 1;
      for (const view of buf) {
        if (idsToKeep.has(view.id)) {
          buf.delete(view); // Move the view to the "end" of the buffer.
          buf.add(view);
        }
        if (++i > ii) {
          break;
        }
      }
    }

    while (buf.size > this.#size) {
      this.#destroyFirstView();
    }
  }

  has(view) {
    return this.#buf.has(view);
  }

  [Symbol.iterator]() {
    return this.#buf.keys();
  }

  #destroyFirstView() {
    const firstView = this.#buf.keys().next().value;

    firstView?.destroy();
    this.#buf.delete(firstView);
  }
}

/**
 * Simple viewer control to display PDF content/pages.
 *
 * @implements {IPDFAnnotationLayerFactory}
 * @implements {IPDFAnnotationEditorLayerFactory}
 * @implements {IPDFStructTreeLayerFactory}
 * @implements {IPDFTextLayerFactory}
 * @implements {IPDFXfaLayerFactory}
 */
class BaseViewer {
  #buffer = null;

  #annotationEditorMode = AnnotationEditorType.DISABLE;

  #annotationEditorUIManager = null;

  #annotationMode = AnnotationMode.ENABLE_FORMS;

  #enablePermissions = false;

  #previousContainerHeight = 0;

  #scrollModePageState = null;

  #onVisibilityChange = null;

  /**
   * @param {PDFViewerOptions} options
   */
  constructor(options) {
    if (this.constructor === BaseViewer) {
      throw new Error("Cannot initialize BaseViewer.");
    }
    const viewerVersion = typeof PDFJSDev !== "undefined" ? PDFJSDev.eval("BUNDLE_VERSION") : null;
    if (version !== viewerVersion) {
      throw new Error(`The API version "${version}" does not match the Viewer version "${viewerVersion}".`);
    }
    this.container = options.container;
    this.viewer = options.viewer || options.container.firstElementChild;

    /** #495 modified by ngx-extended-pdf-viewer */
    this.pageViewMode = options.pageViewMode || "multiple";
    /** end of modification */

    if (typeof PDFJSDev === "undefined" || PDFJSDev.test("!PRODUCTION || GENERIC")) {
      if (!(this.container?.tagName.toUpperCase() === "DIV" && this.viewer?.tagName.toUpperCase() === "DIV")) {
        throw new Error("Invalid `container` and/or `viewer` option.");
      }

      if (this.container.offsetParent && getComputedStyle(this.container).position !== "absolute") {
        throw new Error("The `container` must be absolutely positioned.");
      }
    }
    this.eventBus = options.eventBus;
    this.linkService = options.linkService || new SimpleLinkService();
    this.downloadManager = options.downloadManager || null;
    this.findController = options.findController || null;
    this._scriptingManager = options.scriptingManager || null;
    this.removePageBorders = options.removePageBorders || false;
    this.textLayerMode = options.textLayerMode ?? TextLayerMode.ENABLE;
    this.#annotationMode =
      options.annotationMode ?? AnnotationMode.ENABLE_FORMS;
    this.#annotationEditorMode =
      options.annotationEditorMode ?? ANNOTATION_EDITOR_MODE;
    this.imageResourcesPath = options.imageResourcesPath || "";
    this.enablePrintAutoRotate = options.enablePrintAutoRotate || false;
    if (
      typeof PDFJSDev === "undefined" ||
      PDFJSDev.test("!PRODUCTION || GENERIC")
    ) {
      this.renderer = options.renderer || RendererType.CANVAS;
    }
    this.useOnlyCssZoom = options.useOnlyCssZoom || false;
    this.maxCanvasPixels = options.maxCanvasPixels;
    this.l10n = options.l10n || NullL10n;
    this.#enablePermissions = options.enablePermissions || false;
    this.pageColors = options.pageColors || null;

    if (typeof PDFJSDev === "undefined" || !PDFJSDev.test("MOZCENTRAL")) {
      if (
        this.pageColors &&
        !(
          CSS.supports("color", this.pageColors.background) &&
          CSS.supports("color", this.pageColors.foreground)
        )
      ) {
        if (this.pageColors.background || this.pageColors.foreground) {
          console.warn(
            "BaseViewer: Ignoring `pageColors`-option, since the browser doesn't support the values used."
          );
        }
        this.pageColors = null;
      }
    }

    this.defaultRenderingQueue = !options.renderingQueue;
    if (this.defaultRenderingQueue) {
      // Custom rendering queue is not specified, using default one
      this.renderingQueue = new PDFRenderingQueue();
      this.renderingQueue.setViewer(this);
    } else {
      this.renderingQueue = options.renderingQueue;
    }

    this.scroll = watchScroll(this.container, this._scrollUpdate.bind(this));
    this.presentationModeState = PresentationModeState.UNKNOWN;
    this._onBeforeDraw = this._onAfterDraw = null;
    this._resetView();

    if (this.removePageBorders) {
      this.viewer.classList.add("removePageBorders");
    }
    this.updateContainerHeightCss();
  }

  get pagesCount() {
    return this._pages.length;
  }

  getPageView(index) {
    return this._pages[index];
  }

  /**
   * @type {boolean} - True if all {PDFPageView} objects are initialized.
   */
  get pageViewsReady() {
    if (!this._pagesCapability.settled) {
      return false;
    }
    // Prevent printing errors when 'disableAutoFetch' is set, by ensuring
    // that *all* pages have in fact been completely loaded.
    return this._pages.every(function (pageView) {
      return pageView?.pdfPage;
    });
  }

  /**
   * @type {boolean}
   */
  get renderForms() {
    return this.#annotationMode === AnnotationMode.ENABLE_FORMS;
  }

  /**
   * @type {boolean}
   */
  get enableScripting() {
    return !!this._scriptingManager;
  }

  /**
   * @type {number}
   */
  get currentPageNumber() {
    return this._currentPageNumber;
  }

  /**
   * @param {number} val - The page number.
   */
  set currentPageNumber(val) {
    if (!Number.isInteger(val)) {
      throw new Error("Invalid page number.");
    }
    if (!this.pdfDocument) {
      return;
    }

    // #716 modified by ngx-extended-pdf-viewer
    const flip = Math.abs(this._currentPageNumber - val) < 2;
    // #716 end of modification

    // The intent can be to just reset a scroll position and/or scale.
    if (!this._setCurrentPageNumber(val, /* resetCurrentPageView = */ true)) {
      Window["ngxConsole"].error(`currentPageNumber: "${val}" is not a valid page.`);
    }
    // #716 modified by ngx-extended-pdf-viewer
    if (this.pageFlip) {
      if (flip) {
        Window["ngxConsole"].log("Flip");
        this.pageFlip.flip(val - 1);
      } else {
        Window["ngxConsole"].log("turn to page");
        this.pageFlip.turnToPage(val - 1);
      }
    }
    // #716 end of modification
  }

  /** #495 modified by ngx-extended-pdf-viewer */
  hidePagesDependingOnpageViewMode() {
    if (this.pageViewMode === "book") {
      if (!this.pageFlip) {
        setTimeout(() => {
          if (!this.pageFlip) {
            const page1 = this._pages[0].div;
            const htmlParentElement = page1.parentElement;
            const viewer = htmlParentElement.parentElement;
            viewer.style.width = 2 * page1.clientWidth + "px";
            viewer.style.overflow = "hidden";
            viewer.style.marginLeft = "auto";
            viewer.style.marginRight = "auto";
            this.pageFlip = new PageFlip(htmlParentElement, {
              width: page1.clientWidth,
              height: page1.clientHeight,
              showCover: true,
              size: "fixed",
            });
            this.pageFlip.loadFromHTML(document.querySelectorAll(".page"));
            this.ensureAdjecentPagesAreLoaded();
            // triggered by page turning
            this.pageFlip.on("flip", e => {
              if (this._currentPageNumber !== e.data + 1) {
                this._setCurrentPageNumber(e.data + 1, false);
              }
            });
          }
        }, 100);
      }
      // #716 end of modification
    }
  }
  /** end of modification */

  /**
   * @returns {boolean} Whether the pageNumber is valid (within bounds).
   * @private
   */
  _setCurrentPageNumber(val, resetCurrentPageView = false) {
    if (this._currentPageNumber === val) {
      if (resetCurrentPageView) {
        this.#resetCurrentPageView();
      }
      return true;
    }

    if (!(0 < val && val <= this.pagesCount)) {
      return false;
    }
    const previous = this._currentPageNumber;
    this._currentPageNumber = val;

    /** #495 modified by ngx-extended-pdf-viewer */
    this.hidePagesDependingOnpageViewMode();
    // #716 modified by ngx-extended-pdf-viewer
    if (this.pageViewMode === "book" || this.pageViewMode === "infinite-scroll") {
      const pageView = this._pages[this.currentPageNumber - 1];
      if (pageView.div.parentElement.classList.contains("spread")) {
        pageView.div.parentElement.childNodes.forEach(div => {
          const pageNumber = Number(div.getAttribute("data-page-number"));
          const pv = this._pages[pageNumber - 1];
          this.#ensurePdfPageLoaded(pv).then(() => {
            this.renderingQueue.renderView(pv);
          });
          div.style.display = "inline-block";
        });
      } else {
        this.#ensurePdfPageLoaded(pageView).then(() => {
          this.renderingQueue.renderView(pageView);
        });
        // #716 modified by ngx-extended-pdf-viewer
        if (this.pageViewMode === "book") {
          this.ensureAdjecentPagesAreLoaded();
        }
        // #716 modified by ngx-extended-pdf-viewer
      }
    }
    /** end of modification */

    this.eventBus.dispatch("pagechanging", {
      source: this,
      pageNumber: val,
      pageLabel: this._pageLabels?.[val - 1] ?? null,
      previous,
    });

    if (resetCurrentPageView) {
      this.#resetCurrentPageView();
    }
    return true;
  }

  // #950 modified by ngx-extended-pdf-viewer
  /**
   * Adds a page to the rendering queue
   * @param {number} pageIndex Index of the page to render
   * @returns {boolean} false, if the page has already been rendered
   * or if it's out of range
   */
  addPageToRenderQueue(pageIndex = 0) {
    if (pageIndex >= 0 && pageIndex <= this._pages.length - 1) {
      const pageView = this._pages[pageIndex];
      const isLoading = pageView.div.querySelector(".loadingIcon");
      if (isLoading) {
        this.#ensurePdfPageLoaded(pageView).then(() => {
          this.renderingQueue.renderView(pageView);
        });
        return true;
      }
    }
    return false;
  }
  // #950 end of modification by ngx-extended-pdf-viewer

  // #716 modified by ngx-extended-pdf-viewer
  ensureAdjecentPagesAreLoaded() {
    if (!window.adjacentPagesLoader) {
      window.adjacentPagesLoader = evt => {
        Window["ngxConsole"].log("rendered", evt);
        let pageView = this._pages[Math.min(this._pages.length - 1, this.currentPageNumber)];
        if (pageView) {
          let isLoading = pageView.div.querySelector(".loadingIcon");
          if (isLoading) {
            Window["ngxConsole"].log("asking for the next page");
            this.#ensurePdfPageLoaded(pageView).then(() => {
              this.renderingQueue.renderView(pageView);
            });
          } else {
            pageView = this._pages[Math.min(this._pages.length - 1, this.currentPageNumber + 1)];
            isLoading = pageView.div.querySelector(".loadingIcon");
            if (isLoading) {
              Window["ngxConsole"].log("asking for the next + 1 page");
              this.#ensurePdfPageLoaded(pageView).then(() => {
                this.renderingQueue.renderView(pageView);
              });
            } else {
              pageView = this._pages[Math.min(this._pages.length - 1, this.currentPageNumber + 2)];
              isLoading = pageView.div.querySelector(".loadingIcon");
              if (isLoading) {
                Window["ngxConsole"].log("asking for the next + 2 page");
                this.#ensurePdfPageLoaded(pageView).then(() => {
                  this.renderingQueue.renderView(pageView);
                });
              } else {
                pageView = this._pages[Math.min(this._pages.length - 1, this.currentPageNumber + 3)];
                isLoading = pageView.div.querySelector(".loadingIcon");
                if (isLoading) {
                  Window["ngxConsole"].log("asking for the next + 3 page");
                  this.#ensurePdfPageLoaded(pageView).then(() => {
                    this.renderingQueue.renderView(pageView);
                  });
                } else {
                  pageView = this._pages[Math.max(0, this.currentPageNumber - 1)];
                  isLoading = pageView.div.querySelector(".loadingIcon");
                  if (isLoading) {
                    Window["ngxConsole"].log("asking for the current page");
                    this.#ensurePdfPageLoaded(pageView).then(() => {
                      this.renderingQueue.renderView(pageView);
                    });
                  } else {
                    pageView = this._pages[Math.max(0, this.currentPageNumber - 2)];
                    isLoading = pageView.div.querySelector(".loadingIcon");
                    if (isLoading) {
                      Window["ngxConsole"].log("asking for the previous page");
                      this.#ensurePdfPageLoaded(pageView).then(() => {
                        this.renderingQueue.renderView(pageView);
                      });
                    } else {
                      Window["ngxConsole"].log("Finished preloading the pages");
                    }
                  }
                }
              }
            }
          }
        }
      };
      this.eventBus._on("pagerendered", window.adjacentPagesLoader);
    }
    window.adjacentPagesLoader();
  }
  // #716 modified by ngx-extended-pdf-viewer

  /**
   * @type {string|null} Returns the current page label, or `null` if no page
   *   labels exist.
   */
  get currentPageLabel() {
    return this._pageLabels?.[this._currentPageNumber - 1] ?? null;
  }

  /**
   * @param {string} val - The page label.
   */
  set currentPageLabel(val) {
    if (!this.pdfDocument) {
      return;
    }
    let page = val | 0; // Fallback page number.
    if (this._pageLabels) {
      const i = this._pageLabels.indexOf(val);
      if (i >= 0) {
        page = i + 1;
      }
    }
    // The intent can be to just reset a scroll position and/or scale.
    if (!this._setCurrentPageNumber(page, /* resetCurrentPageView = */ true)) {
      Window["ngxConsole"].error(`currentPageLabel: "${val}" is not a valid page.`);
    }
  }

  /**
   * @type {number}
   */
  get currentScale() {
    return this._currentScale !== UNKNOWN_SCALE ? this._currentScale : DEFAULT_SCALE;
  }

  /**
   * @param {number} val - Scale of the pages in percents.
   */
  set currentScale(val) {
    if (isNaN(val)) {
      throw new Error("Invalid numeric scale.");
    }
    if (!this.pdfDocument) {
      return;
    }
    this._setScale(val, false);
  }

  /**
   * @type {string}
   */
  get currentScaleValue() {
    return this._currentScaleValue;
  }

  /**
   * @param val - The scale of the pages (in percent or predefined value).
   */
  set currentScaleValue(val) {
    if (!this.pdfDocument) {
      return;
    }
    this._setScale(val, false);
  }

  /**
   * @type {number}
   */
  get pagesRotation() {
    return this._pagesRotation;
  }

  /**
   * @param {number} rotation - The rotation of the pages (0, 90, 180, 270).
   */
  set pagesRotation(rotation) {
    if (!isValidRotation(rotation)) {
      throw new Error("Invalid pages rotation angle.");
    }
    if (!this.pdfDocument) {
      return;
    }
    // Normalize the rotation, by clamping it to the [0, 360) range.
    rotation %= 360;
    if (rotation < 0) {
      rotation += 360;
    }
    if (this._pagesRotation === rotation) {
      return; // The rotation didn't change.
    }
    this._pagesRotation = rotation;

    const pageNumber = this._currentPageNumber;

    const updateArgs = { rotation };
    for (const pageView of this._pages) {
      pageView.update(updateArgs);
    }
    // Prevent errors in case the rotation changes *before* the scale has been
    // set to a non-default value.
    if (this._currentScaleValue) {
      this._setScale(this._currentScaleValue, true);
    }

    this.eventBus.dispatch("rotationchanging", {
      source: this,
      pagesRotation: rotation,
      pageNumber,
    });

    if (this.defaultRenderingQueue) {
      this.update();
    }
  }

  get firstPagePromise() {
    return this.pdfDocument ? this._firstPageCapability.promise : null;
  }

  get onePageRendered() {
    return this.pdfDocument ? this._onePageRenderedCapability.promise : null;
  }

  get pagesPromise() {
    return this.pdfDocument ? this._pagesCapability.promise : null;
  }

  /**
   * Currently only *some* permissions are supported.
   * @returns {Object}
   */
  #initializePermissions(permissions) {
    const params = {
      annotationEditorMode: this.#annotationEditorMode,
      annotationMode: this.#annotationMode,
      textLayerMode: this.textLayerMode,
    };
    if (!permissions) {
      return params;
    }

    if (!permissions.includes(PermissionFlag.COPY)) {
      this.viewer.classList.add(ENABLE_PERMISSIONS_CLASS);
    }

    if (!permissions.includes(PermissionFlag.MODIFY_CONTENTS)) {
      params.annotationEditorMode = AnnotationEditorType.DISABLE;
    }

    if (
      !permissions.includes(PermissionFlag.MODIFY_ANNOTATIONS) &&
      !permissions.includes(PermissionFlag.FILL_INTERACTIVE_FORMS) &&
      this.#annotationMode === AnnotationMode.ENABLE_FORMS
    ) {
      params.annotationMode = AnnotationMode.ENABLE;
    }

    return params;
  }

  #onePageRenderedOrForceFetch() {
    // Unless the viewer *and* its pages are visible, rendering won't start and
    // `this._onePageRenderedCapability` thus won't be resolved.
    // To ensure that automatic printing, on document load, still works even in
    // those cases we force-allow fetching of all pages when:
    //  - The current window/tab is inactive, which will prevent rendering since
    //    `requestAnimationFrame` is being used; fixes bug 1746213.
    //  - The viewer is hidden in the DOM, e.g. in a `display: none` <iframe>
    //    element; fixes bug 1618621.
    //  - The viewer is visible, but none of the pages are (e.g. if the
    //    viewer is very small); fixes bug 1618955.
    if (document.visibilityState === "hidden" || !this.container.offsetParent || this._getVisiblePages().views.length === 0) {
      return Promise.resolve();
    }

    // Handle the window/tab becoming inactive *after* rendering has started;
    // fixes (another part of) bug 1746213.
    const visibilityChangePromise = new Promise(resolve => {
      this.#onVisibilityChange = () => {
        if (document.visibilityState !== "hidden") {
          return;
        }
        resolve();

        document.removeEventListener("visibilitychange", this.#onVisibilityChange);
        this.#onVisibilityChange = null;
      };
      document.addEventListener("visibilitychange", this.#onVisibilityChange);
    });

    return Promise.race([this._onePageRenderedCapability.promise, visibilityChangePromise]);
  }

  /**
   * @param {PDFDocumentProxy} pdfDocument
   */
  setDocument(pdfDocument) {
    if (this.pdfDocument) {
      this.eventBus.dispatch("pagesdestroy", { source: this });

      this._cancelRendering();
      this._resetView();

      if (this.findController) {
        this.findController.setDocument(null);
      }
      if (this._scriptingManager) {
        this._scriptingManager.setDocument(null);
      }
      if (this.#annotationEditorUIManager) {
        this.#annotationEditorUIManager.destroy();
        this.#annotationEditorUIManager = null;
      }
    }

    this.pdfDocument = pdfDocument;
    if (!pdfDocument) {
      return;
    }
    const isPureXfa = pdfDocument.isPureXfa;
    const pagesCount = pdfDocument.numPages;
    const firstPagePromise = pdfDocument.getPage(1);
    // Rendering (potentially) depends on this, hence fetching it immediately.
    const optionalContentConfigPromise = pdfDocument.getOptionalContentConfig();
    const permissionsPromise = this.#enablePermissions ? pdfDocument.getPermissions() : Promise.resolve();

    // Given that browsers don't handle huge amounts of DOM-elements very well,
    // enforce usage of PAGE-scrolling when loading *very* long/large documents.
    if (pagesCount > PagesCountLimit.FORCE_SCROLL_MODE_PAGE) {
      console.warn("Forcing PAGE-scrolling for performance reasons, given the length of the document.");
      const mode = (this._scrollMode = ScrollMode.PAGE);
      this.eventBus.dispatch("scrollmodechanged", { source: this, mode });
    }

    this._pagesCapability.promise.then(
      () => {
        this.eventBus.dispatch("pagesloaded", { source: this, pagesCount });
      },
      () => {
        /* Prevent "Uncaught (in promise)"-messages in the console. */
      }
    );

    this._onBeforeDraw = evt => {
      const pageView = this._pages[evt.pageNumber - 1];
      if (!pageView) {
        return;
      }
      // Add the page to the buffer at the start of drawing. That way it can be
      // evicted from the buffer and destroyed even if we pause its rendering.
      this.#buffer.push(pageView);
    };
    this.eventBus._on("pagerender", this._onBeforeDraw);

    this._onAfterDraw = evt => {
      if (evt.cssTransform || this._onePageRenderedCapability.settled) {
        return;
      }
      this._onePageRenderedCapability.resolve({ timestamp: evt.timestamp });

      this.eventBus._off("pagerendered", this._onAfterDraw);
      this._onAfterDraw = null;

      if (this.#onVisibilityChange) {
        document.removeEventListener("visibilitychange", this.#onVisibilityChange);
        this.#onVisibilityChange = null;
      }
    };
    this.eventBus._on("pagerendered", this._onAfterDraw);

    // Fetch a single page so we can get a viewport that will be the default
    // viewport for all pages
    Promise.all([firstPagePromise, permissionsPromise])
      .then(([firstPdfPage, permissions]) => {
        if (pdfDocument !== this.pdfDocument) {
          return; // The document was closed while the first page resolved.
        }
        this._firstPageCapability.resolve(firstPdfPage);
        this._optionalContentConfigPromise = optionalContentConfigPromise;

        const { annotationEditorMode, annotationMode, textLayerMode } =
          this.#initializePermissions(permissions);

        if (annotationEditorMode !== AnnotationEditorType.DISABLE) {
          const mode = annotationEditorMode;

          if (isPureXfa) {
            console.warn("Warning: XFA-editing is not implemented.");
          } else if (isValidAnnotationEditorMode(mode)) {
            // Ensure that the Editor buttons, in the toolbar, are updated.
            this.eventBus.dispatch("annotationeditormodechanged", {
              source: this,
              mode,
            });

            this.#annotationEditorUIManager = new AnnotationEditorUIManager(
              this.container,
              this.eventBus
            );
            if (mode !== AnnotationEditorType.NONE) {
              this.#annotationEditorUIManager.updateMode(mode);
            }
          } else {
            console.error(`Invalid AnnotationEditor mode: ${mode}`);
          }
        }

        const viewerElement = this._scrollMode === ScrollMode.PAGE ? null : this.viewer;
        const scale = this.currentScale;
        const viewport = firstPdfPage.getViewport({
          scale: scale * PixelsPerInch.PDF_TO_CSS_UNITS,
        });
        const textLayerFactory =
          textLayerMode !== TextLayerMode.DISABLE && !isPureXfa ? this : null;
        const annotationLayerFactory =
          annotationMode !== AnnotationMode.DISABLE ? this : null;
        const xfaLayerFactory = isPureXfa ? this : null;
        const annotationEditorLayerFactory = this.#annotationEditorUIManager
          ? this
          : null;

        for (let pageNum = 1; pageNum <= pagesCount; ++pageNum) {
          const pageView = new PDFPageView({
            container: viewerElement,
            eventBus: this.eventBus,
            id: pageNum,
            scale,
            defaultViewport: viewport.clone(),
            optionalContentConfigPromise,
            renderingQueue: this.renderingQueue,
            textLayerFactory,
            textLayerMode,
            annotationLayerFactory,
            annotationMode,
            xfaLayerFactory,
            annotationEditorLayerFactory,
            textHighlighterFactory: this,
            structTreeLayerFactory: this,
            imageResourcesPath: this.imageResourcesPath,
            removePageBorders: this.removePageBorders, // #194
            renderer: this.renderer,
            useOnlyCssZoom: this.useOnlyCssZoom,
            maxCanvasPixels: this.maxCanvasPixels,
            pageColors: this.pageColors,
            l10n: this.l10n,
          });
          this._pages.push(pageView);
        }
        // Set the first `pdfPage` immediately, since it's already loaded,
        // rather than having to repeat the `PDFDocumentProxy.getPage` call in
        // the `this.#ensurePdfPageLoaded` method before rendering can start.
        const firstPageView = this._pages[0];
        if (firstPageView) {
          firstPageView.setPdfPage(firstPdfPage);
          this.linkService.cachePageRef(1, firstPdfPage.ref);
        }

        if (this._scrollMode === ScrollMode.PAGE) {
          // Ensure that the current page becomes visible on document load.
          this.#ensurePageViewVisible();
        } else if (this._spreadMode !== SpreadMode.NONE) {
          this._updateSpreadMode();
        }

        // Fetch all the pages since the viewport is needed before printing
        // starts to create the correct size canvas. Wait until one page is
        // rendered so we don't tie up too many resources early on.
        this.#onePageRenderedOrForceFetch().then(async () => {
          if (this.findController) {
            this.findController.setDocument(pdfDocument); // Enable searching.
          }
          if (this._scriptingManager) {
            this._scriptingManager.setDocument(pdfDocument); // Enable scripting.
          }

          // In addition to 'disableAutoFetch' being set, also attempt to reduce
          // resource usage when loading *very* long/large documents.
          if (
            pdfDocument.loadingParams.disableAutoFetch ||
            pagesCount > PagesCountLimit.FORCE_LAZY_PAGE_INIT
          ) {
            // XXX: Printing is semi-broken with auto fetch disabled.
            this._pagesCapability.resolve();
            return;
          }
          let getPagesLeft = pagesCount - 1; // The first page was already loaded.

          if (getPagesLeft <= 0) {
            this._pagesCapability.resolve();
            return;
          }
          for (let pageNum = 2; pageNum <= pagesCount; ++pageNum) {
            const promise = pdfDocument.getPage(pageNum).then(
              pdfPage => {
                const pageView = this._pages[pageNum - 1];
                if (!pageView.pdfPage) {
                  pageView.setPdfPage(pdfPage);
                }
                this.linkService.cachePageRef(pageNum, pdfPage.ref);
                if (--getPagesLeft === 0) {
                  this._pagesCapability.resolve();
                }
              },
              reason => {
                Window["ngxConsole"].error(`Unable to get page ${pageNum} to initialize viewer`, reason);
                if (--getPagesLeft === 0) {
                  this._pagesCapability.resolve();
                }
              }
            );

            if (pageNum % PagesCountLimit.PAUSE_EAGER_PAGE_INIT === 0) {
              await promise;
            }
          }
        });

        /** #495 modified by ngx-extended-pdf-viewer */
        this.hidePagesDependingOnpageViewMode();
        /** end of modification */

        this.eventBus.dispatch("pagesinit", { source: this });

        pdfDocument.getMetadata().then(({ info }) => {
          if (pdfDocument !== this.pdfDocument) {
            return; // The document was closed while the metadata resolved.
          }
          if (info.Language) {
            this.viewer.lang = info.Language;
          }
        });

        if (this.defaultRenderingQueue) {
          this.update();
        }
      })
      .catch(reason => {
        Window["ngxConsole"].error("Unable to initialize viewer", reason);

        this._pagesCapability.reject(reason);
      });
  }

  /**
   * @param {Array|null} labels
   */
  setPageLabels(labels) {
    if (!this.pdfDocument) {
      return;
    }
    if (!labels) {
      this._pageLabels = null;
    } else if (!(Array.isArray(labels) && this.pdfDocument.numPages === labels.length)) {
      this._pageLabels = null;
      Window["ngxConsole"].error(`setPageLabels: Invalid page labels.`);
    } else {
      this._pageLabels = labels;
    }
    // Update all the `PDFPageView` instances.
    for (let i = 0, ii = this._pages.length; i < ii; i++) {
      this._pages[i].setPageLabel(this._pageLabels?.[i] ?? null);
    }
  }

  _resetView() {
    this._pages = [];
    this._currentPageNumber = 1;
    this._currentScale = UNKNOWN_SCALE;
    this._currentScaleValue = null;
    this._pageLabels = null;
    // #950 modified by ngx-extended-pdf-viewer
    const bufferSize = Number(PDFViewerApplicationOptions.get("defaultCacheSize")) || DEFAULT_CACHE_SIZE;
    this.#buffer = new PDFPageViewBuffer(bufferSize);
    // #950 end of modification by ngx-extended-pdf-viewer
    this._location = null;
    this._pagesRotation = 0;
    this._optionalContentConfigPromise = null;
    this._firstPageCapability = createPromiseCapability();
    this._onePageRenderedCapability = createPromiseCapability();
    this._pagesCapability = createPromiseCapability();
    this._scrollMode = ScrollMode.VERTICAL;
    this._previousScrollMode = ScrollMode.UNKNOWN;
    this._spreadMode = SpreadMode.NONE;

    this.#scrollModePageState = {
      previousPageNumber: 1,
      scrollDown: true,
      pages: [],
    };

    if (this._onBeforeDraw) {
      this.eventBus._off("pagerender", this._onBeforeDraw);
      this._onBeforeDraw = null;
    }
    if (this._onAfterDraw) {
      this.eventBus._off("pagerendered", this._onAfterDraw);
      this._onAfterDraw = null;
    }
    if (this.#onVisibilityChange) {
      document.removeEventListener(
        "visibilitychange",
        this.#onVisibilityChange
      );
      this.#onVisibilityChange = null;
    }
    // Remove the pages from the DOM...
    this.viewer.textContent = "";
    // ... and reset the Scroll mode CSS class(es) afterwards.
    this._updateScrollMode();

    this.viewer.removeAttribute("lang");
    // Reset all PDF document permissions.
    this.viewer.classList.remove(ENABLE_PERMISSIONS_CLASS);
  }

  #ensurePageViewVisible() {
    if (this._scrollMode !== ScrollMode.PAGE) {
      throw new Error("#ensurePageViewVisible: Invalid scrollMode value.");
    }
    const pageNumber = this._currentPageNumber,
      state = this.#scrollModePageState,
      viewer = this.viewer;

    // Temporarily remove all the pages from the DOM...
    viewer.textContent = "";
    // ... and clear out the active ones.
    state.pages.length = 0;

    if (this._spreadMode === SpreadMode.NONE && !this.isInPresentationMode) {
      // Finally, append the new page to the viewer.
      const pageView = this._pages[pageNumber - 1];
      viewer.append(pageView.div);

      state.pages.push(pageView);
    } else {
      const pageIndexSet = new Set(),
        parity = this._spreadMode - 1;

      // Determine the pageIndices in the new spread.
      if (parity === -1) {
        // PresentationMode is active, with `SpreadMode.NONE` set.
        pageIndexSet.add(pageNumber - 1);
      } else if (pageNumber % 2 !== parity) {
        // Left-hand side page.
        pageIndexSet.add(pageNumber - 1);
        pageIndexSet.add(pageNumber);
      } else {
        // Right-hand side page.
        pageIndexSet.add(pageNumber - 2);
        pageIndexSet.add(pageNumber - 1);
      }

      // Finally, append the new pages to the viewer and apply the spreadMode.
      const spread = document.createElement("div");
      spread.className = "spread";

      if (this.isInPresentationMode) {
        const dummyPage = document.createElement("div");
        dummyPage.className = "dummyPage";
        spread.append(dummyPage);
      }

      for (const i of pageIndexSet) {
        const pageView = this._pages[i];
        if (!pageView) {
          continue;
        }
        spread.append(pageView.div);

        state.pages.push(pageView);
      }
      viewer.append(spread);
    }

    state.scrollDown = pageNumber >= state.previousPageNumber;
    state.previousPageNumber = pageNumber;
  }

  _scrollUpdate() {
    if (this.pagesCount === 0) {
      return;
    }
    this.update();
  }

  // #1301 modified by ngx-extended-pdf-viewer:
  // add an API to allow to scroll within a page
  scrollPagePosIntoView(pageNumber, pageSpot) {
    const pageDiv = this._pages[pageNumber - 1].div;

    if (pageSpot) {
      const targetPageSpot = { ...pageSpot };
      if (typeof targetPageSpot.top === "string") {
        if (targetPageSpot.top.endsWith("%")) {
          const percent = Number(targetPageSpot.top.replace("%", ""));
          const viewerHeight = this.viewer.querySelector(".page")?.clientHeight;
          let height = pageDiv.clientHeight ? pageDiv.clientHeight : viewerHeight;
          const visibleWindowHeight = this.viewer.parentElement.clientHeight;
          height = Math.max(0, height - visibleWindowHeight);
          targetPageSpot.top = (percent * height) / 100;
        }
      }
      if (typeof targetPageSpot.left === "string") {
        if (targetPageSpot.left.endsWith("%")) {
          const percent = Number(targetPageSpot.left.replace("%", ""));
          const viewerWidth = this.viewer.querySelector(".page")?.clientWidth;
          const width = pageDiv.clientWidth ? pageDiv.clientWidth : viewerWidth;
          targetPageSpot.left = (percent * width) / 100;
        }
      }
      this.#scrollIntoView({ div: pageDiv, id: pageNumber }, targetPageSpot);
    } else {
      this.#scrollIntoView({ pageDiv, pageNumber });
    }
  }
  // #1301 end of modification by ngx-extended-pdf-viewer

  #scrollIntoView(pageView, pageSpot = null) {
    // modified by ngx-extended-pdf-viewer
    // to fix a bug that's basically caused by the showcase demo
    if (!pageView) {
      return;
    }
    // end of modification by ngx-extended-pdf-viewer
    const { div, id } = pageView;

    if (this._scrollMode === ScrollMode.PAGE) {
      // Ensure that `this._currentPageNumber` is correct.
      this._setCurrentPageNumber(id);

      this.#ensurePageViewVisible();
      // Ensure that rendering always occurs, to avoid showing a blank page,
      // even if the current position doesn't change when the page is scrolled.
      this.update();
    }

    if (!pageSpot && !this.isInPresentationMode) {
      const left = div.offsetLeft + div.clientLeft,
        right = left + div.clientWidth;
      const { scrollLeft, clientWidth } = this.container;
      if (this._scrollMode === ScrollMode.HORIZONTAL || left < scrollLeft || right > scrollLeft + clientWidth) {
        pageSpot = { left: 0, top: 0 };
      }
    }
    scrollIntoView(div, pageSpot, false, this.pageViewMode === "infinite-scroll");
  }

  /**
   * Prevent unnecessary re-rendering of all pages when the scale changes
   * only because of limited numerical precision.
   */
  #isSameScale(newScale) {
    return newScale === this._currentScale || Math.abs(newScale - this._currentScale) < 1e-15;
  }

  _setScaleUpdatePages(newScale, newValue, noScroll = false, preset = false) {
    this._currentScaleValue = newValue.toString();

    if (this.#isSameScale(newScale)) {
      if (preset) {
        this.eventBus.dispatch("scalechanging", {
          source: this,
          scale: newScale,
          presetValue: newValue,
        });
      }
      return;
    }

    docStyle.setProperty(
      "--scale-factor",
      newScale * PixelsPerInch.PDF_TO_CSS_UNITS
    );

    const updateArgs = { scale: newScale };
    for (const pageView of this._pages) {
      pageView.update(updateArgs);
    }
    this._currentScale = newScale;

    if (!noScroll) {
      let page = this._currentPageNumber,
        dest;
      if (this._location && !(this.isInPresentationMode || this.isChangingPresentationMode)) {
        page = this._location.pageNumber;
        dest = [null, { name: "XYZ" }, this._location.left, this._location.top, null];
      }
      this.scrollPageIntoView({
        pageNumber: page,
        destArray: dest,
        allowNegativeOffset: true,
      });
    }

    this.eventBus.dispatch("scalechanging", {
      source: this,
      scale: newScale,
      presetValue: preset ? newValue : undefined,
    });

    if (this.defaultRenderingQueue) {
      this.update();
    }
    this.updateContainerHeightCss();
  }

  /**
   * @private
   */
  get _pageWidthScaleFactor() {
    if (this._spreadMode !== SpreadMode.NONE && this._scrollMode !== ScrollMode.HORIZONTAL) {
      return 2;
    }
    return 1;
  }

  _setScale(value, noScroll = false) {
    // #90 modified by ngx-extended-pdf-viewer
    if (!value) {
      value = "auto";
    }
    // #90 end of modification
    let scale = parseFloat(value);
    // #1095 modified by ngx-extended-pdf-viewer: prevent duplicate rendering
    if (this._currentScale === scale) {
      return; // nothing to do
    }
    // #1095 end of modification

    if (scale > 0) {
      this._setScaleUpdatePages(scale, value, noScroll, /* preset = */ false);
    } else {
      const currentPage = this._pages[this._currentPageNumber - 1];
      if (!currentPage) {
        return;
      }
      let hPadding = SCROLLBAR_PADDING,
        vPadding = VERTICAL_PADDING;

      if (this.isInPresentationMode) {
        hPadding = vPadding = 4;
      } else if (this.removePageBorders) {
        hPadding = vPadding = 0;
      } else if (this._scrollMode === ScrollMode.HORIZONTAL) {
        [hPadding, vPadding] = [vPadding, hPadding]; // Swap the padding values.
      }
      const pageWidthScale =
        (((this.container.clientWidth - hPadding) / currentPage.width) * currentPage.scale) / this._pageWidthScaleFactor;
      const pageHeightScale = ((this.container.clientHeight - vPadding) / currentPage.height) * currentPage.scale;
      switch (value) {
        case "page-actual":
          scale = 1;
          break;
        case "page-width":
          scale = pageWidthScale;
          break;
        case "page-height":
          scale = pageHeightScale;
          break;
        case "page-fit":
          scale = Math.min(pageWidthScale, pageHeightScale);
          break;
        case "auto":
          // For pages in landscape mode, fit the page height to the viewer
          // *unless* the page would thus become too wide to fit horizontally.
          const horizontalScale = isPortraitOrientation(currentPage) ? pageWidthScale : Math.min(pageHeightScale, pageWidthScale);
          scale = Math.min(MAX_AUTO_SCALE, horizontalScale);
          break;
        default:
          Window["ngxConsole"].error(`_setScale: "${value}" is an unknown zoom value.`);
          return;
      }
      this._setScaleUpdatePages(scale, value, noScroll, /* preset = */ true);
    }
  }

  /**
   * Refreshes page view: scrolls to the current page and updates the scale.
   */
  #resetCurrentPageView() {
    const pageView = this._pages[this._currentPageNumber - 1];

    if (this.isInPresentationMode) {
      // Fixes the case when PDF has different page sizes.
      this._setScale(this._currentScaleValue, true);
    }
    this.#scrollIntoView(pageView);
  }

  /**
   * @param {string} label - The page label.
   * @returns {number|null} The page number corresponding to the page label,
   *   or `null` when no page labels exist and/or the input is invalid.
   */
  pageLabelToPageNumber(label) {
    if (!this._pageLabels) {
      return null;
    }
    const i = this._pageLabels.indexOf(label);
    if (i < 0) {
      return null;
    }
    return i + 1;
  }

  /**
   * @typedef {Object} ScrollPageIntoViewParameters
   * @property {number} pageNumber - The page number.
   * @property {Array} [destArray] - The original PDF destination array, in the
   *   format: <page-ref> </XYZ|/FitXXX> <args..>
   * @property {boolean} [allowNegativeOffset] - Allow negative page offsets.
   *   The default value is `false`.
   * @property {boolean} [ignoreDestinationZoom] - Ignore the zoom argument in
   *   the destination array. The default value is `false`.
   */

  /**
   * Scrolls page into view.
   * @param {ScrollPageIntoViewParameters} params
   */
  scrollPageIntoView({ pageNumber, destArray = null, allowNegativeOffset = false, ignoreDestinationZoom = false }) {
    if (!this.pdfDocument) {
      return;
    }
    const pageView = Number.isInteger(pageNumber) && this._pages[pageNumber - 1];
    if (!pageView) {
      Window["ngxConsole"].error(`scrollPageIntoView: "${pageNumber}" is not a valid pageNumber parameter.`);
      return;
    }

    if (this.isInPresentationMode || !destArray) {
      this._setCurrentPageNumber(pageNumber, /* resetCurrentPageView = */ true);
      return;
    }
    let x = 0,
      y = 0;
    let width = 0,
      height = 0,
      widthScale,
      heightScale;
    const changeOrientation = pageView.rotation % 180 !== 0;
    const pageWidth = (changeOrientation ? pageView.height : pageView.width) / pageView.scale / PixelsPerInch.PDF_TO_CSS_UNITS;
    const pageHeight = (changeOrientation ? pageView.width : pageView.height) / pageView.scale / PixelsPerInch.PDF_TO_CSS_UNITS;
    let scale = 0;
    switch (destArray[1].name) {
      case "XYZ":
        x = destArray[2];
        y = destArray[3];
        scale = destArray[4];
        // If x and/or y coordinates are not supplied, default to
        // _top_ left of the page (not the obvious bottom left,
        // since aligning the bottom of the intended page with the
        // top of the window is rarely helpful).
        x = x !== null ? x : 0;
        y = y !== null ? y : pageHeight;
        break;
      case "Fit":
      case "FitB":
        scale = "page-fit";
        break;
      case "FitH":
      case "FitBH":
        y = destArray[2];
        scale = "page-width";
        // According to the PDF spec, section 12.3.2.2, a `null` value in the
        // parameter should maintain the position relative to the new page.
        if (y === null && this._location) {
          x = this._location.left;
          y = this._location.top;
        } else if (typeof y !== "number" || y < 0) {
          // The "top" value isn't optional, according to the spec, however some
          // bad PDF generators will pretend that it is (fixes bug 1663390).
          y = pageHeight;
        }
        break;
      case "FitV":
      case "FitBV":
        x = destArray[2];
        width = pageWidth;
        height = pageHeight;
        scale = "page-height";
        break;
      case "FitR":
        x = destArray[2];
        y = destArray[3];
        width = destArray[4] - x;
        height = destArray[5] - y;
        const hPadding = this.removePageBorders ? 0 : SCROLLBAR_PADDING;
        const vPadding = this.removePageBorders ? 0 : VERTICAL_PADDING;

        widthScale = (this.container.clientWidth - hPadding) / width / PixelsPerInch.PDF_TO_CSS_UNITS;
        heightScale = (this.container.clientHeight - vPadding) / height / PixelsPerInch.PDF_TO_CSS_UNITS;
        scale = Math.min(Math.abs(widthScale), Math.abs(heightScale));
        break;
      default:
        Window["ngxConsole"].error(`scrollPageIntoView: "${destArray[1].name}" is not a valid destination type.`);
        return;
    }

    if (!ignoreDestinationZoom) {
      if (scale && scale !== this._currentScale) {
        this.currentScaleValue = scale;
      } else if (this._currentScale === UNKNOWN_SCALE) {
        this.currentScaleValue = DEFAULT_SCALE_VALUE;
      }
    }

    /** #495 modified by ngx-extended-pdf-viewer */
    this.#ensurePdfPageLoaded(pageView).then(() => {
      this.renderingQueue.renderView(pageView);
      if (this.pageViewMode === "single") {
        if (this.currentPageNumber !== pageNumber) {
          this.currentPageNumber = pageNumber;
        }
      }
    });
    /** end of modification */

    if (scale === "page-fit" && !destArray[4]) {
      this.#scrollIntoView(pageView);
      return;
    }

    const boundingRect = [pageView.viewport.convertToViewportPoint(x, y), pageView.viewport.convertToViewportPoint(x + width, y + height)];
    let left = Math.min(boundingRect[0][0], boundingRect[1][0]);
    let top = Math.min(boundingRect[0][1], boundingRect[1][1]);

    if (!allowNegativeOffset) {
      // Some bad PDF generators will create destinations with e.g. top values
      // that exceeds the page height. Ensure that offsets are not negative,
      // to prevent a previous page from becoming visible (fixes bug 874482).
      left = Math.max(left, 0);
      top = Math.max(top, 0);
    }
    this.#scrollIntoView(pageView, /* pageSpot = */ { left, top });
  }

  _updateLocation(firstPage) {
    const currentScale = this._currentScale;
    const currentScaleValue = this._currentScaleValue;
    const normalizedScaleValue =
      parseFloat(currentScaleValue) === currentScale ? Math.round(currentScale * 10000) / 100 : currentScaleValue;

    const pageNumber = firstPage.id;
    const currentPageView = this._pages[pageNumber - 1];
    const container = this.container;
    const topLeft = currentPageView.getPagePoint(container.scrollLeft - firstPage.x, container.scrollTop - firstPage.y);
    const intLeft = Math.round(topLeft[0]);
    const intTop = Math.round(topLeft[1]);

    let pdfOpenParams = `#page=${pageNumber}`;
    if (!this.isInPresentationMode) {
      pdfOpenParams += `&zoom=${normalizedScaleValue},${intLeft},${intTop}`;
    }

    this._location = {
      pageNumber,
      scale: normalizedScaleValue,
      top: intTop,
      left: intLeft,
      rotation: this._pagesRotation,
      pdfOpenParams,
    };
  }

  update() {
    // #1201 modified by ngx-extended-pdf-viewer
    if (this.scrollMode === ScrollMode.PAGE) {
      this.viewer.classList.add("singlePageView");
    } else {
      this.viewer.classList.remove("singlePageView");
    }
    // #1201 end of modification by ngx-extended-pdf-viewer

    const visible = this._getVisiblePages();
    const visiblePages = visible.views,
      numVisiblePages = visiblePages.length;

    if (numVisiblePages === 0) {
      return;
    }
    // #950 modified by ngx-extended-pdf-viewer
    const bufferSize = Number(PDFViewerApplicationOptions.get("defaultCacheSize")) || DEFAULT_CACHE_SIZE;
    const newCacheSize = Math.max(bufferSize, 2 * numVisiblePages + 1);
    // #950 end of modification
    this.#buffer.resize(newCacheSize, visible.ids);

    this.renderingQueue.renderHighestPriority(visible);

    const isSimpleLayout =
      this._spreadMode === SpreadMode.NONE && (this._scrollMode === ScrollMode.PAGE || this._scrollMode === ScrollMode.VERTICAL);
    const currentId = this._currentPageNumber;
    let stillFullyVisible = false;

    for (const page of visiblePages) {
      if (page.percent < 100) {
        break;
      }
      if (page.id === currentId && isSimpleLayout) {
        stillFullyVisible = true;
        break;
      }
    }
    this._setCurrentPageNumber(stillFullyVisible ? currentId : visiblePages[0].id);

    this._updateLocation(visible.first);
    this.eventBus.dispatch("updateviewarea", {
      source: this,
      location: this._location,
    });
    // #859 modified by ngx-extended-pdf-viewer
    this.hidePagesDependingOnpageViewMode();
    // #859 end of modification
  }

  containsElement(element) {
    return this.container.contains(element);
  }

  focus() {
    this.container.focus();
  }

  get _isContainerRtl() {
    return getComputedStyle(this.container).direction === "rtl";
  }

  get isInPresentationMode() {
    return this.presentationModeState === PresentationModeState.FULLSCREEN;
  }

  get isChangingPresentationMode() {
    return this.presentationModeState === PresentationModeState.CHANGING;
  }

  get isHorizontalScrollbarEnabled() {
    return this.isInPresentationMode ? false : this.container.scrollWidth > this.container.clientWidth;
  }

  get isVerticalScrollbarEnabled() {
    return this.isInPresentationMode ? false : this.container.scrollHeight > this.container.clientHeight;
  }

  _getVisiblePages() {
    const views = this._scrollMode === ScrollMode.PAGE ? this.#scrollModePageState.pages : this._pages,
      horizontal = this._scrollMode === ScrollMode.HORIZONTAL,
      rtl = horizontal && this._isContainerRtl;

    return getVisibleElements({
      scrollEl: this.container,
      views,
      sortByVisibility: true,
      horizontal,
      rtl,
    });
  }

  /**
   * @param {number} pageNumber
   */
  isPageVisible(pageNumber) {
    if (!this.pdfDocument) {
      return false;
    }
    if (!(Number.isInteger(pageNumber) && pageNumber > 0 && pageNumber <= this.pagesCount)) {
      Window["ngxConsole"].error(`isPageVisible: "${pageNumber}" is not a valid page.`);
      return false;
    }
    return this._getVisiblePages().ids.has(pageNumber);
  }

  /**
   * @param {number} pageNumber
   */
  isPageCached(pageNumber) {
    if (!this.pdfDocument) {
      return false;
    }
    if (!(Number.isInteger(pageNumber) && pageNumber > 0 && pageNumber <= this.pagesCount)) {
      Window["ngxConsole"].error(`isPageCached: "${pageNumber}" is not a valid page.`);
      return false;
    }
    const pageView = this._pages[pageNumber - 1];
    return this.#buffer.has(pageView);
  }

  cleanup() {
    for (const pageView of this._pages) {
      if (pageView.renderingState !== RenderingStates.FINISHED) {
        pageView.reset();
      }
    }
  }

  /**
   * @private
   */
  _cancelRendering() {
    for (const pageView of this._pages) {
      pageView.cancelRendering();
    }
  }

  /**
   * @param {PDFPageView} pageView
   * @returns {Promise<PDFPageProxy | null>}
   */
  async #ensurePdfPageLoaded(pageView) {
    if (pageView.pdfPage) {
      return pageView.pdfPage;
    }
    try {
      const pdfPage = await this.pdfDocument.getPage(pageView.id);
      if (!pageView.pdfPage) {
        pageView.setPdfPage(pdfPage);
      }
      if (!this.linkService._cachedPageNumber?.(pdfPage.ref)) {
        this.linkService.cachePageRef(pageView.id, pdfPage.ref);
      }
      return pdfPage;
    } catch (reason) {
      Window["ngxConsole"].error("Unable to get page for page view", reason);
      return null; // Page error -- there is nothing that can be done.
    }
  }

  #getScrollAhead(visible) {
    if (visible.first?.id === 1) {
      return true;
    } else if (visible.last?.id === this.pagesCount) {
      return false;
    }
    switch (this._scrollMode) {
      case ScrollMode.PAGE:
        return this.#scrollModePageState.scrollDown;
      case ScrollMode.HORIZONTAL:
        return this.scroll.right;
    }
    return this.scroll.down;
  }

  /**
   * Only show the `loadingIcon`-spinner on visible pages (see issue 14242).
   */
  #toggleLoadingIconSpinner(visibleIds) {
    for (const id of visibleIds) {
      const pageView = this._pages[id - 1];
      pageView?.toggleLoadingIconSpinner(/* viewVisible = */ true);
    }
    for (const pageView of this.#buffer) {
      if (visibleIds.has(pageView.id)) {
        // Handled above, since the "buffer" may not contain all visible pages.
        continue;
      }
      pageView.toggleLoadingIconSpinner(/* viewVisible = */ false);
    }
  }

  forceRendering(currentlyVisiblePages) {
    const visiblePages = currentlyVisiblePages || this._getVisiblePages();
    const scrollAhead = this.#getScrollAhead(visiblePages);
    const preRenderExtra = this._spreadMode !== SpreadMode.NONE && this._scrollMode !== ScrollMode.HORIZONTAL;

    const pageView = this.renderingQueue.getHighestPriority(visiblePages, this._pages, scrollAhead, preRenderExtra);
    this.#toggleLoadingIconSpinner(visiblePages.ids);

    if (pageView) {
      this.#ensurePdfPageLoaded(pageView).then(() => {
        this.renderingQueue.renderView(pageView);
      });
      return true;
    }
    return false;
  }

  /**
   * @typedef {Object} CreateTextLayerBuilderParameters
   * @property {HTMLDivElement} textLayerDiv
   * @property {number} pageIndex
   * @property {PageViewport} viewport
   * @property {boolean} [enhanceTextSelection]
   * @property {EventBus} eventBus
   * @property {TextHighlighter} highlighter
   */

  /**
   * @param {CreateTextLayerBuilderParameters}
   * @returns {TextLayerBuilder}
   */
<<<<<<< HEAD
  createTextLayerBuilder(textLayerDiv, pageIndex, viewport, enhanceTextSelection = false, eventBus, highlighter) {
=======
  createTextLayerBuilder({
    textLayerDiv,
    pageIndex,
    viewport,
    enhanceTextSelection = false,
    eventBus,
    highlighter,
  }) {
>>>>>>> 91e6830e
    return new TextLayerBuilder({
      textLayerDiv,
      eventBus,
      pageIndex,
      viewport,
      enhanceTextSelection: this.isInPresentationMode ? false : enhanceTextSelection,
      highlighter,
    });
  }

  /**
   * @typedef {Object} CreateTextHighlighterParameters
   * @property {number} pageIndex
   * @property {EventBus} eventBus
   */

  /**
   * @param {CreateTextHighlighterParameters}
   * @returns {TextHighlighter}
   */
  createTextHighlighter({ pageIndex, eventBus }) {
    return new TextHighlighter({
      eventBus,
      pageIndex,
      findController: this.isInPresentationMode ? null : this.findController,
    });
  }

  /**
   * @typedef {Object} CreateAnnotationLayerBuilderParameters
   * @property {HTMLDivElement} pageDiv
   * @property {PDFPageProxy} pdfPage
   * @property {AnnotationStorage} [annotationStorage] - Storage for annotation
   *   data in forms.
   * @property {string} [imageResourcesPath] - Path for image resources, mainly
   *   for annotation icons. Include trailing slash.
   * @property {boolean} renderForms
   * @property {IL10n} l10n
   * @property {boolean} [enableScripting]
   * @property {Promise<boolean>} [hasJSActionsPromise]
   * @property {Object} [mouseState]
   * @property {Promise<Object<string, Array<Object>> | null>}
   *   [fieldObjectsPromise]
   * @property {Map<string, HTMLCanvasElement>} [annotationCanvasMap] - Map some
   *   annotation ids with canvases used to render them.
   */

  /**
   * @param {CreateAnnotationLayerBuilderParameters}
   * @returns {AnnotationLayerBuilder}
   */
  createAnnotationLayerBuilder({
    pageDiv,
    pdfPage,
    annotationStorage = this.pdfDocument?.annotationStorage,
    imageResourcesPath = "",
    renderForms = true,
    l10n = NullL10n,
    enableScripting = this.enableScripting,
    hasJSActionsPromise = this.pdfDocument?.hasJSActions(),
    mouseState = this._scriptingManager?.mouseState,
    fieldObjectsPromise = this.pdfDocument?.getFieldObjects(),
    annotationCanvasMap = null,
  }) {
    return new AnnotationLayerBuilder({
      pageDiv,
      pdfPage,
<<<<<<< HEAD
      annotationStorage: annotationStorage || this.pdfDocument?.annotationStorage,
=======
      annotationStorage,
>>>>>>> 91e6830e
      imageResourcesPath,
      renderForms,
      linkService: this.linkService,
      downloadManager: this.downloadManager,
      l10n,
<<<<<<< HEAD
      enableScripting: enableScripting ?? this.enableScripting,
      hasJSActionsPromise: hasJSActionsPromise || this.pdfDocument?.hasJSActions(),
      fieldObjectsPromise: fieldObjectsPromise || this.pdfDocument?.getFieldObjects(),
      mouseState: mouseState || this._scriptingManager?.mouseState,
=======
      enableScripting,
      hasJSActionsPromise,
      mouseState,
      fieldObjectsPromise,
>>>>>>> 91e6830e
      annotationCanvasMap,
    });
  }

  /**
   * @typedef {Object} CreateAnnotationEditorLayerBuilderParameters
   * @property {AnnotationEditorUIManager} [uiManager]
   * @property {HTMLDivElement} pageDiv
   * @property {PDFPageProxy} pdfPage
   * @property {IL10n} l10n
   * @property {AnnotationStorage} [annotationStorage] - Storage for annotation
   *   data in forms.
   */

  /**
   * @param {CreateAnnotationEditorLayerBuilderParameters}
   * @returns {AnnotationEditorLayerBuilder}
   */
  createAnnotationEditorLayerBuilder({
    uiManager = this.#annotationEditorUIManager,
    pageDiv,
    pdfPage,
    l10n,
    annotationStorage = this.pdfDocument?.annotationStorage,
  }) {
    return new AnnotationEditorLayerBuilder({
      uiManager,
      pageDiv,
      pdfPage,
      annotationStorage,
      l10n,
    });
  }

  /**
   * @typedef {Object} CreateXfaLayerBuilderParameters
   * @property {HTMLDivElement} pageDiv
   * @property {PDFPageProxy} pdfPage
   * @property {AnnotationStorage} [annotationStorage] - Storage for annotation
   *   data in forms.
   */

  /**
   * @param {CreateXfaLayerBuilderParameters}
   * @returns {XfaLayerBuilder}
   */
  createXfaLayerBuilder({
    pageDiv,
    pdfPage,
    annotationStorage = this.pdfDocument?.annotationStorage,
  }) {
    return new XfaLayerBuilder({
      pageDiv,
      pdfPage,
<<<<<<< HEAD
      annotationStorage: annotationStorage || this.pdfDocument?.annotationStorage,
=======
      annotationStorage,
>>>>>>> 91e6830e
      linkService: this.linkService,
    });
  }

  /**
   * @typedef {Object} CreateStructTreeLayerBuilderParameters
   * @property {PDFPageProxy} pdfPage
   */

  /**
   * @param {CreateStructTreeLayerBuilderParameters}
   * @returns {StructTreeLayerBuilder}
   */
  createStructTreeLayerBuilder({ pdfPage }) {
    return new StructTreeLayerBuilder({
      pdfPage,
    });
  }

  /**
   * @type {boolean} Whether all pages of the PDF document have identical
   *   widths and heights.
   */
  get hasEqualPageSizes() {
    const firstPageView = this._pages[0];
    for (let i = 1, ii = this._pages.length; i < ii; ++i) {
      const pageView = this._pages[i];
      if (pageView.width !== firstPageView.width || pageView.height !== firstPageView.height) {
        return false;
      }
    }
    return true;
  }

  /**
   * Returns sizes of the pages.
   * @returns {Array} Array of objects with width/height/rotation fields.
   */
  getPagesOverview() {
    return this._pages.map(pageView => {
      const viewport = pageView.pdfPage.getViewport({ scale: 1 });

      if (!this.enablePrintAutoRotate || isPortraitOrientation(viewport)) {
        return {
          width: viewport.width,
          height: viewport.height,
          rotation: viewport.rotation,
        };
      }
      // Landscape orientation.
      return {
        width: viewport.height,
        height: viewport.width,
        rotation: (viewport.rotation - 90) % 360,
      };
    });
  }

  /**
   * @type {Promise<OptionalContentConfig | null>}
   */
  get optionalContentConfigPromise() {
    if (!this.pdfDocument) {
      return Promise.resolve(null);
    }
    if (!this._optionalContentConfigPromise) {
      console.error("optionalContentConfigPromise: Not initialized yet.");
      // Prevent issues if the getter is accessed *before* the `onePageRendered`
      // promise has resolved; won't (normally) happen in the default viewer.
      return this.pdfDocument.getOptionalContentConfig();
    }
    return this._optionalContentConfigPromise;
  }

  /**
   * @param {Promise<OptionalContentConfig>} promise - A promise that is
   *   resolved with an {@link OptionalContentConfig} instance.
   */
  set optionalContentConfigPromise(promise) {
    if (!(promise instanceof Promise)) {
      throw new Error(`Invalid optionalContentConfigPromise: ${promise}`);
    }
    if (!this.pdfDocument) {
      return;
    }
    if (!this._optionalContentConfigPromise) {
      // Ignore the setter *before* the `onePageRendered` promise has resolved,
      // since it'll be overwritten anyway; won't happen in the default viewer.
      return;
    }
    this._optionalContentConfigPromise = promise;

    const updateArgs = { optionalContentConfigPromise: promise };
    for (const pageView of this._pages) {
      pageView.update(updateArgs);
    }
    this.update();

    this.eventBus.dispatch("optionalcontentconfigchanged", {
      source: this,
      promise,
    });
  }

  /**
   * @type {number} One of the values in {ScrollMode}.
   */
  get scrollMode() {
    return this._scrollMode;
  }

  /**
   * @param {number} mode - The direction in which the document pages should be
   *   laid out within the scrolling container.
   *   The constants from {ScrollMode} should be used.
   */
  set scrollMode(mode) {
    if (this._scrollMode === mode) {
      return; // The Scroll mode didn't change.
    }
    if (!isValidScrollMode(mode)) {
      throw new Error(`Invalid scroll mode: ${mode}`);
    }
    if (this.pagesCount > PagesCountLimit.FORCE_SCROLL_MODE_PAGE) {
      return; // Disabled for performance reasons.
    }
    this._previousScrollMode = this._scrollMode;

    this._scrollMode = mode;
    this.eventBus.dispatch("scrollmodechanged", { source: this, mode });

    this._updateScrollMode(/* pageNumber = */ this._currentPageNumber);
  }

  _updateScrollMode(pageNumber = null) {
    const scrollMode = this._scrollMode,
      viewer = this.viewer;

    viewer.classList.toggle("scrollHorizontal", scrollMode === ScrollMode.HORIZONTAL);
    viewer.classList.toggle("scrollWrapped", scrollMode === ScrollMode.WRAPPED);

    if (!this.pdfDocument || !pageNumber) {
      return;
    }

    if (scrollMode === ScrollMode.PAGE) {
      this.#ensurePageViewVisible();
    } else if (this._previousScrollMode === ScrollMode.PAGE) {
      // Ensure that the current spreadMode is still applied correctly when
      // the *previous* scrollMode was `ScrollMode.PAGE`.
      this._updateSpreadMode();
    }
    // Non-numeric scale values can be sensitive to the scroll orientation.
    // Call this before re-scrolling to the current page, to ensure that any
    // changes in scale don't move the current page.
    if (this._currentScaleValue && isNaN(this._currentScaleValue)) {
      this._setScale(this._currentScaleValue, true);
    }
    this._setCurrentPageNumber(pageNumber, /* resetCurrentPageView = */ true);
    this.update();
  }

  /**
   * @type {number} One of the values in {SpreadMode}.
   */
  get spreadMode() {
    return this._spreadMode;
  }

  /**
   * @param {number} mode - Group the pages in spreads, starting with odd- or
   *   even-number pages (unless `SpreadMode.NONE` is used).
   *   The constants from {SpreadMode} should be used.
   */
  set spreadMode(mode) {
    if (this._spreadMode === mode) {
      return; // The Spread mode didn't change.
    }
    if (!isValidSpreadMode(mode)) {
      throw new Error(`Invalid spread mode: ${mode}`);
    }
    this._spreadMode = mode;
    this.eventBus.dispatch("spreadmodechanged", { source: this, mode });

    this._updateSpreadMode(/* pageNumber = */ this._currentPageNumber);
  }

  _updateSpreadMode(pageNumber = null) {
    if (!this.pdfDocument) {
      return;
    }
    const viewer = this.viewer,
      pages = this._pages;

    if (this._scrollMode === ScrollMode.PAGE) {
      this.#ensurePageViewVisible();
    } else {
      // Temporarily remove all the pages from the DOM.
      viewer.textContent = "";

      if (this._spreadMode === SpreadMode.NONE) {
        for (const pageView of this._pages) {
          viewer.append(pageView.div);
        }
      } else {
        const parity = this._spreadMode - 1;
        let spread = null;
        for (let i = 0, ii = pages.length; i < ii; ++i) {
          if (spread === null) {
            spread = document.createElement("div");
            spread.className = "spread";
            viewer.append(spread);
          } else if (i % 2 === parity) {
            spread = spread.cloneNode(false);
            viewer.append(spread);
          }
          spread.append(pages[i].div);
        }
      }
    }

    // #859 modified by ngx-extended-pdf-viewer
    this.hidePagesDependingOnpageViewMode();
    // end of modification by ngx-extended-pdf-viewer

    if (!pageNumber) {
      return;
    }
    // Non-numeric scale values can be sensitive to the scroll orientation.
    // Call this before re-scrolling to the current page, to ensure that any
    // changes in scale don't move the current page.
    if (this._currentScaleValue && isNaN(this._currentScaleValue)) {
      this._setScale(this._currentScaleValue, true);
    }
    this._setCurrentPageNumber(pageNumber, /* resetCurrentPageView = */ true);
    this.update();
  }

  /**
   * @private
   */
  _getPageAdvance(currentPageNumber, previous = false) {
    switch (this._scrollMode) {
      case ScrollMode.WRAPPED: {
        const { views } = this._getVisiblePages(),
          pageLayout = new Map();

        // Determine the current (visible) page layout.
        for (const { id, y, percent, widthPercent } of views) {
          if (percent === 0 || widthPercent < 100) {
            continue;
          }
          let yArray = pageLayout.get(y);
          if (!yArray) {
            pageLayout.set(y, (yArray ||= []));
          }
          yArray.push(id);
        }
        // Find the row of the current page.
        for (const yArray of pageLayout.values()) {
          const currentIndex = yArray.indexOf(currentPageNumber);
          if (currentIndex === -1) {
            continue;
          }
          const numPages = yArray.length;
          if (numPages === 1) {
            break;
          }
          // Handle documents with varying page sizes.
          if (previous) {
            for (let i = currentIndex - 1, ii = 0; i >= ii; i--) {
              const currentId = yArray[i],
                expectedId = yArray[i + 1] - 1;
              if (currentId < expectedId) {
                return currentPageNumber - expectedId;
              }
            }
          } else {
            for (let i = currentIndex + 1, ii = numPages; i < ii; i++) {
              const currentId = yArray[i],
                expectedId = yArray[i - 1] + 1;
              if (currentId > expectedId) {
                return expectedId - currentPageNumber;
              }
            }
          }
          // The current row is "complete", advance to the previous/next one.
          if (previous) {
            const firstId = yArray[0];
            if (firstId < currentPageNumber) {
              return currentPageNumber - firstId + 1;
            }
          } else {
            const lastId = yArray[numPages - 1];
            if (lastId > currentPageNumber) {
              return lastId - currentPageNumber + 1;
            }
          }
          break;
        }
        break;
      }
      case ScrollMode.HORIZONTAL: {
        break;
      }
      case ScrollMode.PAGE:
      case ScrollMode.VERTICAL: {
        if (this._spreadMode === SpreadMode.NONE) {
          break; // Normal vertical scrolling.
        }
        const parity = this._spreadMode - 1;

        if (previous && currentPageNumber % 2 !== parity) {
          break; // Left-hand side page.
        } else if (!previous && currentPageNumber % 2 === parity) {
          break; // Right-hand side page.
        }
        const { views } = this._getVisiblePages(),
          expectedId = previous ? currentPageNumber - 1 : currentPageNumber + 1;

        for (const { id, percent, widthPercent } of views) {
          if (id !== expectedId) {
            continue;
          }
          if (percent > 0 && widthPercent === 100) {
            return 2;
          }
          break;
        }
        break;
      }
    }
    return 1;
  }

  /**
   * Go to the next page, taking scroll/spread-modes into account.
   * @returns {boolean} Whether navigation occured.
   */
  nextPage() {
    const currentPageNumber = this._currentPageNumber,
      pagesCount = this.pagesCount;

    if (currentPageNumber >= pagesCount) {
      return false;
    }
    const advance = this._getPageAdvance(currentPageNumber, /* previous = */ false) || 1;

    this.currentPageNumber = Math.min(currentPageNumber + advance, pagesCount);
    return true;
  }

  /**
   * Go to the previous page, taking scroll/spread-modes into account.
   * @returns {boolean} Whether navigation occured.
   */
  previousPage() {
    const currentPageNumber = this._currentPageNumber;

    if (currentPageNumber <= 1) {
      return false;
    }
    const advance = this._getPageAdvance(currentPageNumber, /* previous = */ true) || 1;

    this.currentPageNumber = Math.max(currentPageNumber - advance, 1);
    return true;
  }

  /**
   * Increase the current zoom level one, or more, times.
   * @param {number} [steps] - Defaults to zooming once.
   */
  increaseScale(steps = 1) {
    let newScale = this._currentScale;
    // modified by ngx-extended-pdf-viewer #367
    let maxScale = Number(PDFViewerApplicationOptions.get("maxZoom"));
    if (!maxScale) {
      maxScale = MAX_SCALE;
    }
    do {
      newScale = (newScale * DEFAULT_SCALE_DELTA).toFixed(2);
      newScale = Math.ceil(newScale * 10) / 10;
      newScale = Math.min(maxScale, newScale);
    } while (--steps > 0 && newScale < maxScale);
    // end of modification
    this.currentScaleValue = newScale;
  }

  /**
   * Decrease the current zoom level one, or more, times.
   * @param {number} [steps] - Defaults to zooming once.
   */
  decreaseScale(steps = 1) {
    let newScale = this._currentScale;
    // modified by ngx-extended-pdf-viewer #367
    let minScale = Number(PDFViewerApplicationOptions.get("minZoom"));
    if (!minScale) {
      minScale = MIN_SCALE;
    }
    do {
      newScale = (newScale / DEFAULT_SCALE_DELTA).toFixed(2);
      newScale = Math.floor(newScale * 10) / 10;
      newScale = Math.max(minScale, newScale);
    } while (--steps > 0 && newScale > minScale);
    // end of modification
    this.currentScaleValue = newScale;
  }

  updateContainerHeightCss() {
    const height = this.container.clientHeight;

    if (height !== this.#previousContainerHeight) {
      this.#previousContainerHeight = height;

      docStyle.setProperty("--viewer-container-height", `${height}px`);
    }
  }

  /**
   * @type {number}
   */
  get annotationEditorMode() {
    return this.#annotationEditorUIManager
      ? this.#annotationEditorMode
      : AnnotationEditorType.DISABLE;
  }

  /**
   * @param {number} mode - AnnotationEditor mode (None, FreeText, Ink, ...)
   */
  set annotationEditorMode(mode) {
    if (!this.#annotationEditorUIManager) {
      throw new Error(`The AnnotationEditor is not enabled.`);
    }
    if (this.#annotationEditorMode === mode) {
      return; // The AnnotationEditor mode didn't change.
    }
    if (!isValidAnnotationEditorMode(mode)) {
      throw new Error(`Invalid AnnotationEditor mode: ${mode}`);
    }
    if (!this.pdfDocument) {
      return;
    }
    this.#annotationEditorMode = mode;
    this.eventBus.dispatch("annotationeditormodechanged", {
      source: this,
      mode,
    });

    this.#annotationEditorUIManager.updateMode(mode);
  }

  // eslint-disable-next-line accessor-pairs
  set annotationEditorParams({ type, value }) {
    if (!this.#annotationEditorUIManager) {
      throw new Error(`The AnnotationEditor is not enabled.`);
    }
    this.#annotationEditorUIManager.updateParams(type, value);
  }
}

export { BaseViewer, PagesCountLimit, PDFPageViewBuffer };<|MERGE_RESOLUTION|>--- conflicted
+++ resolved
@@ -1772,9 +1772,6 @@
    * @param {CreateTextLayerBuilderParameters}
    * @returns {TextLayerBuilder}
    */
-<<<<<<< HEAD
-  createTextLayerBuilder(textLayerDiv, pageIndex, viewport, enhanceTextSelection = false, eventBus, highlighter) {
-=======
   createTextLayerBuilder({
     textLayerDiv,
     pageIndex,
@@ -1783,13 +1780,14 @@
     eventBus,
     highlighter,
   }) {
->>>>>>> 91e6830e
     return new TextLayerBuilder({
       textLayerDiv,
       eventBus,
       pageIndex,
       viewport,
-      enhanceTextSelection: this.isInPresentationMode ? false : enhanceTextSelection,
+      enhanceTextSelection: this.isInPresentationMode
+        ? false
+        : enhanceTextSelection,
       highlighter,
     });
   }
@@ -1851,27 +1849,16 @@
     return new AnnotationLayerBuilder({
       pageDiv,
       pdfPage,
-<<<<<<< HEAD
-      annotationStorage: annotationStorage || this.pdfDocument?.annotationStorage,
-=======
       annotationStorage,
->>>>>>> 91e6830e
       imageResourcesPath,
       renderForms,
       linkService: this.linkService,
       downloadManager: this.downloadManager,
       l10n,
-<<<<<<< HEAD
-      enableScripting: enableScripting ?? this.enableScripting,
-      hasJSActionsPromise: hasJSActionsPromise || this.pdfDocument?.hasJSActions(),
-      fieldObjectsPromise: fieldObjectsPromise || this.pdfDocument?.getFieldObjects(),
-      mouseState: mouseState || this._scriptingManager?.mouseState,
-=======
       enableScripting,
       hasJSActionsPromise,
       mouseState,
       fieldObjectsPromise,
->>>>>>> 91e6830e
       annotationCanvasMap,
     });
   }
@@ -1926,11 +1913,7 @@
     return new XfaLayerBuilder({
       pageDiv,
       pdfPage,
-<<<<<<< HEAD
-      annotationStorage: annotationStorage || this.pdfDocument?.annotationStorage,
-=======
       annotationStorage,
->>>>>>> 91e6830e
       linkService: this.linkService,
     });
   }
