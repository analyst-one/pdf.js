--- conflicted
+++ resolved
@@ -40,18 +40,14 @@
   }
 
   async _readFromStorage(prefObj) {
-<<<<<<< HEAD
     // #1313 modified by ngx-extended-pdf-viewer
     try {
-      return JSON.parse(localStorage.getItem("pdfjs.preferences"));
+      return { prefs: JSON.parse(localStorage.getItem("pdfjs.preferences")) };
     } catch (safariSecurityException) {
       // localStorage is not available on Safari
       return {};
     }
     // #1313 end of modification by ngx-extended-pdf-viewer
-=======
-    return { prefs: JSON.parse(localStorage.getItem("pdfjs.preferences")) };
->>>>>>> 02a01897
   }
 }
 
