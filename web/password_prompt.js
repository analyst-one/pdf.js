/* Copyright 2012 Mozilla Foundation
 *
 * Licensed under the Apache License, Version 2.0 (the "License");
 * you may not use this file except in compliance with the License.
 * You may obtain a copy of the License at
 *
 *     http://www.apache.org/licenses/LICENSE-2.0
 *
 * Unless required by applicable law or agreed to in writing, software
 * distributed under the License is distributed on an "AS IS" BASIS,
 * WITHOUT WARRANTIES OR CONDITIONS OF ANY KIND, either express or implied.
 * See the License for the specific language governing permissions and
 * limitations under the License.
 */

import { createPromiseCapability, PasswordResponses } from "pdfjs-lib";

/**
 * @typedef {Object} PasswordPromptOptions
 * @property {HTMLDialogElement} dialog - The overlay's DOM element.
 * @property {HTMLParagraphElement} label - Label containing instructions for
 *                                          entering the password.
 * @property {HTMLInputElement} input - Input field for entering the password.
 * @property {HTMLButtonElement} submitButton - Button for submitting the
 *                                              password.
 * @property {HTMLButtonElement} cancelButton - Button for cancelling password
 *                                              entry.
 */

class PasswordPrompt {
  #activeCapability = null;

  #updateCallback = null;

  #reason = null;

  /**
   * @param {PasswordPromptOptions} options
   * @param {OverlayManager} overlayManager - Manager for the viewer overlays.
   * @param {IL10n} l10n - Localization service.
   * @param {boolean} [isViewerEmbedded] - If the viewer is embedded, in e.g.
   *   an <iframe> or an <object>. The default value is `false`.
   */
  constructor(options, overlayManager, l10n, isViewerEmbedded = false) {
    this.dialog = options.dialog;
    this.label = options.label;
    this.input = options.input;
    this.submitButton = options.submitButton;
    this.cancelButton = options.cancelButton;
    this.overlayManager = overlayManager;
    this.l10n = l10n;
    this._isViewerEmbedded = isViewerEmbedded;

    // Attach the event listeners.
    this.submitButton.addEventListener("click", this.#verify.bind(this));
    this.cancelButton.addEventListener("click", this.close.bind(this));
    this.input.addEventListener("keydown", e => {
      if (e.keyCode === /* Enter = */ 13) {
        this.#verify();
      }
    });

    this.overlayManager.register(this.dialog, /* canForceClose = */ true);

    this.dialog.addEventListener("close", this.#cancel.bind(this));
  }

  async open() {
<<<<<<< HEAD
    await this.overlayManager.open(this.dialog);
    // modified by ngx-extended-pdf-viewer
    this.input.type = "password";
    this.input.focus();
    // end of modification by ngx-extended-pdf-viewer
=======
    if (this.#activeCapability) {
      await this.#activeCapability.promise;
    }
    this.#activeCapability = createPromiseCapability();

    try {
      await this.overlayManager.open(this.dialog);
    } catch (ex) {
      this.#activeCapability = null;
      throw ex;
    }
>>>>>>> d62cce45

    const passwordIncorrect =
      this.#reason === PasswordResponses.INCORRECT_PASSWORD;

    if (!this._isViewerEmbedded || passwordIncorrect) {
      this.input.focus();
    }
    this.label.textContent = await this.l10n.get(
      `password_${passwordIncorrect ? "invalid" : "label"}`
    );
  }

  async close() {
    if (this.overlayManager.active === this.dialog) {
      this.overlayManager.close(this.dialog);
      this.input.value = ""; // modified by ngx-extended-pdf-viewer
    }
  }

  #verify() {
    const password = this.input.value;
    if (password?.length > 0) {
      this.#invokeCallback(password);
    }
  }

  #cancel() {
    this.#invokeCallback(new Error("PasswordPrompt cancelled."));
    this.#activeCapability.resolve();
  }

  #invokeCallback(password) {
    if (!this.#updateCallback) {
      return; // Ensure that the callback is only invoked once.
    }
    this.close();
    this.input.value = "";

    this.#updateCallback(password);
    this.#updateCallback = null;
  }

  async setUpdateCallback(updateCallback, reason) {
    if (this.#activeCapability) {
      await this.#activeCapability.promise;
    }
    this.#updateCallback = updateCallback;
    this.#reason = reason;
  }
}

export { PasswordPrompt };<|MERGE_RESOLUTION|>--- conflicted
+++ resolved
@@ -66,13 +66,6 @@
   }
 
   async open() {
-<<<<<<< HEAD
-    await this.overlayManager.open(this.dialog);
-    // modified by ngx-extended-pdf-viewer
-    this.input.type = "password";
-    this.input.focus();
-    // end of modification by ngx-extended-pdf-viewer
-=======
     if (this.#activeCapability) {
       await this.#activeCapability.promise;
     }
@@ -80,11 +73,14 @@
 
     try {
       await this.overlayManager.open(this.dialog);
+      // modified by ngx-extended-pdf-viewer
+      this.input.type = "password";
+      this.input.focus();
+      // end of modification by ngx-extended-pdf-viewer
     } catch (ex) {
       this.#activeCapability = null;
       throw ex;
     }
->>>>>>> d62cce45
 
     const passwordIncorrect =
       this.#reason === PasswordResponses.INCORRECT_PASSWORD;
