/* Copyright 2012 Mozilla Foundation
 *
 * Licensed under the Apache License, Version 2.0 (the "License");
 * you may not use this file except in compliance with the License.
 * You may obtain a copy of the License at
 *
 *     http://www.apache.org/licenses/LICENSE-2.0
 *
 * Unless required by applicable law or agreed to in writing, software
 * distributed under the License is distributed on an "AS IS" BASIS,
 * WITHOUT WARRANTIES OR CONDITIONS OF ANY KIND, either express or implied.
 * See the License for the specific language governing permissions and
 * limitations under the License.
 */

import { FindState } from "./pdf_find_controller.js";

const MATCHES_COUNT_LIMIT = 1000;

/**
 * Creates a "search bar" given a set of DOM elements that act as controls
 * for searching or for setting search preferences in the UI. This object
 * also sets up the appropriate events for the controls. Actual searching
 * is done by PDFFindController.
 */
class PDFFindBar {
  constructor(options, eventBus, l10n) {
    this.opened = false;

    this.bar = options.bar;
    this.toggleButton = options.toggleButton;
    this.findField = options.findField;
    this.highlightAll = options.highlightAllCheckbox;
    this.currentPage = options.findCurrentPageCheckbox;
    this.pageRange = options.findPageRangeField;
    this.caseSensitive = options.caseSensitiveCheckbox;
    this.matchDiacritics = options.matchDiacriticsCheckbox;
    this.entireWord = options.entireWordCheckbox;
    this.findMsg = options.findMsg;
    this.findResultsCount = options.findResultsCount;
    this.findPreviousButton = options.findPreviousButton;
    this.findNextButton = options.findNextButton;
    this.findFieldMultiline = options.findFieldMultiline || null; // #201
    this.multipleSearchTexts = options.findMultipleSearchTextsCheckbox || null; // #201
    this.ignoreAccents = options.ignoreAccentsCheckbox || null; // #177
    this.fuzzySearch = options.fuzzyCheckbox || null; // #304

    this.eventBus = eventBus;
    this.l10n = l10n;

    // Add event listeners to the DOM elements.
    this.toggleButton.addEventListener("click", () => {
      this.toggle();
    });

    this.findFieldMultiline.addEventListener("input", () => {
      // #201
      this.dispatchEvent("");
    });

    this.findField.addEventListener("input", () => {
      this.dispatchEvent("");
    });

    this.bar.addEventListener("keydown", e => {
      switch (e.keyCode) {
        case 13: // Enter
          if (e.target === this.findField) {
            this.dispatchEvent("again", e.shiftKey);
          }
          break;
        case 27: // Escape
          this.close();
          break;
      }
    });

    this.findPreviousButton.addEventListener("click", () => {
      this.dispatchEvent("again", true);
    });

    this.findNextButton.addEventListener("click", () => {
      this.dispatchEvent("again", false);
    });

    this.highlightAll.addEventListener("click", () => {
      this.dispatchEvent("highlightallchange");
    });

    this.caseSensitive.addEventListener("click", () => {
      this.dispatchEvent("casesensitivitychange");
    });

    this.entireWord.addEventListener("click", () => {
      this.dispatchEvent("entirewordchange");
    });

    this.multipleSearchTexts.addEventListener("click", () => {
      // #201
      this.dispatchEvent("multiplesearchtextschange"); // #201
    }); // #201

    this.ignoreAccents.addEventListener("click", () => {
      // #177
      this.dispatchEvent("ignoreAccentsChange"); // #177
    }); // #177

    this.fuzzySearch.addEventListener("click", () => { // #304
      this.dispatchEvent("fuzzySearchChange"); // #304
    }); // #304

    this.currentPage.addEventListener("click", () => { // #802
      this.dispatchEvent("currentPageChange"); // #802
    }); // #802

    this.pageRange.addEventListener("input", () => { // #802
      this.dispatchEvent("pageRangeChange"); // #802
    }); // #802
    this.matchDiacritics?.addEventListener("click", () => {
      this.dispatchEvent("diacriticmatchingchange");
    });

    this.eventBus._on("resize", this.#adjustWidth.bind(this));
  }

  reset() {
    this.updateUIState();
  }

  dispatchEvent(type, findPrev = false) {
    this.eventBus.dispatch("find", {
      source: this,
      type,
<<<<<<< HEAD
      query: this.findFieldMultiline.classList.contains("hidden")
        ? this.findField.value
        : this.findFieldMultiline.value + "\n", // #201
      phraseSearch: !this.multipleSearchTexts.checked, // #201
=======
      query: this.findField.value,
>>>>>>> 4d3dfe25
      caseSensitive: this.caseSensitive.checked,
      entireWord: this.entireWord.checked,
      ignoreAccents: this.ignoreAccents.checked, // #177
      fuzzySearch: this.fuzzySearch.checked, // #304
      highlightAll: this.highlightAll.checked,
      currentPage: this.currentPage.checked, // #832
      pageRange: this.pageRange.value, // #832
      findPrevious: findPrev,
      matchDiacritics: this.matchDiacritics?.checked, // #1181
    });
  }

  updateUIState(state, previous, matchesCount) {
    let findMsg = Promise.resolve("");
    let status = "";

    switch (state) {
      case FindState.FOUND:
        break;
      case FindState.PENDING:
        status = "pending";
        break;
      case FindState.NOT_FOUND:
        findMsg = this.l10n.get("find_not_found");
        status = "notFound";
        break;
      case FindState.WRAPPED:
        findMsg = this.l10n.get(`find_reached_${previous ? "top" : "bottom"}`);
        break;
    }
    this.findField.setAttribute("data-status", status);
    this.findFieldMultiline.classList.toggle("notFound", status === "notFound"); // #201
    this.findFieldMultiline.setAttribute("data-status", status); // #201
    this.findField.setAttribute("aria-invalid", state === FindState.NOT_FOUND);

    findMsg.then(msg => {
      this.findMsg.setAttribute("data-status", status);
      this.findMsg.textContent = msg;
      this.#adjustWidth();
    });

    this.updateResultsCount(matchesCount);
  }

  updateResultsCount({ current = 0, total = 0 } = {}) {
    const limit = MATCHES_COUNT_LIMIT;
    let matchCountMsg = Promise.resolve("");

    if (total > 0) {
      if (total > limit) {
        let key = "find_match_count_limit";

        if (typeof PDFJSDev !== "undefined" && PDFJSDev.test("MOZCENTRAL")) {
          // TODO: Remove this hard-coded `[other]` form once plural support has
          // been implemented in the mozilla-central specific `l10n.js` file.
          key += "[other]";
        }
        matchCountMsg = this.l10n.get(key, { limit });
      } else {
        let key = "find_match_count";

        if (typeof PDFJSDev !== "undefined" && PDFJSDev.test("MOZCENTRAL")) {
          // TODO: Remove this hard-coded `[other]` form once plural support has
          // been implemented in the mozilla-central specific `l10n.js` file.
          key += "[other]";
        }
        matchCountMsg = this.l10n.get(key, { current, total });
      }
    }
    matchCountMsg.then(msg => {
      this.findResultsCount.textContent = msg;
      // Since `updateResultsCount` may be called from `PDFFindController`,
      // ensure that the width of the findbar is always updated correctly.
      this.#adjustWidth();
    });
  }

  open() {
    if (!this.opened) {
      this.opened = true;
      this.toggleButton.classList.add("toggled");
      this.toggleButton.setAttribute("aria-expanded", "true");
      this.bar.classList.remove("hidden");
    }
    this.findField.select();
    this.findField.focus();
    this.dispatchEvent(""); // #206

    this.#adjustWidth();
  }

  close() {
    if (!this.opened) {
      return;
    }
    this.opened = false;
    this.toggleButton.classList.remove("toggled");
    this.toggleButton.setAttribute("aria-expanded", "false");
    this.bar.classList.add("hidden");

    this.eventBus.dispatch("findbarclose", { source: this });
  }

  toggle() {
    if (this.opened) {
      this.close();
    } else {
      this.open();
    }
  }

  #adjustWidth() {
    if (!this.opened) {
      return;
    }

    // The find bar has an absolute position and thus the browser extends
    // its width to the maximum possible width once the find bar does not fit
    // entirely within the window anymore (and its elements are automatically
    // wrapped). Here we detect and fix that.
    this.bar.classList.remove("wrapContainers");

    const findbarHeight = this.bar.clientHeight;
    const inputContainerHeight = this.bar.firstElementChild.clientHeight;

    if (findbarHeight > inputContainerHeight) {
      // The findbar is taller than the input container, which means that
      // the browser wrapped some of the elements. For a consistent look,
      // wrap all of them to adjust the width of the find bar.
      this.bar.classList.add("wrapContainers");
    }
  }
}

export { PDFFindBar };<|MERGE_RESOLUTION|>--- conflicted
+++ resolved
@@ -131,14 +131,10 @@
     this.eventBus.dispatch("find", {
       source: this,
       type,
-<<<<<<< HEAD
       query: this.findFieldMultiline.classList.contains("hidden")
         ? this.findField.value
         : this.findFieldMultiline.value + "\n", // #201
       phraseSearch: !this.multipleSearchTexts.checked, // #201
-=======
-      query: this.findField.value,
->>>>>>> 4d3dfe25
       caseSensitive: this.caseSensitive.checked,
       entireWord: this.entireWord.checked,
       ignoreAccents: this.ignoreAccents.checked, // #177
