/* Copyright 2012 Mozilla Foundation
 *
 * Licensed under the Apache License, Version 2.0 (the "License");
 * you may not use this file except in compliance with the License.
 * You may obtain a copy of the License at
 *
 *     http://www.apache.org/licenses/LICENSE-2.0
 *
 * Unless required by applicable law or agreed to in writing, software
 * distributed under the License is distributed on an "AS IS" BASIS,
 * WITHOUT WARRANTIES OR CONDITIONS OF ANY KIND, either express or implied.
 * See the License for the specific language governing permissions and
 * limitations under the License.
 */

import { FindState } from "./pdf_find_controller.js";
import { toggleExpandedBtn } from "./ui_utils.js";

const MATCHES_COUNT_LIMIT = 1000;

/**
 * Creates a "search bar" given a set of DOM elements that act as controls
 * for searching or for setting search preferences in the UI. This object
 * also sets up the appropriate events for the controls. Actual searching
 * is done by PDFFindController.
 */
class PDFFindBar {
  #resizeObserver = new ResizeObserver(this.#resizeObserverCallback.bind(this));

  constructor(options, eventBus) {
    this.opened = false;

    this.bar = options.bar;
    this.toggleButton = options.toggleButton;
    this.findField = options.findField;
    this.highlightAll = options.highlightAllCheckbox;
    this.currentPage = options.findCurrentPageCheckbox;
    this.pageRange = options.findPageRangeField;
    this.caseSensitive = options.caseSensitiveCheckbox;
    this.matchDiacritics = options.matchDiacriticsCheckbox;
    this.entireWord = options.entireWordCheckbox;
    this.findMsg = options.findMsg;
    this.findResultsCount = options.findResultsCount;
    this.findPreviousButton = options.findPreviousButton;
    this.findNextButton = options.findNextButton;

    this.eventBus = eventBus;

    // Add event listeners to the DOM elements.
    this.toggleButton.addEventListener("click", () => {
      this.toggle();
    });

    this.findField.addEventListener("input", () => {
      this.dispatchEvent("");
    });

    this.bar.addEventListener("keydown", e => {
      switch (e.keyCode) {
        case 13: // Enter
          if (e.target === this.findField) {
            this.dispatchEvent("again", e.shiftKey);
          }
          break;
        case 27: // Escape
          this.close();
          break;
      }
    });

    this.findPreviousButton.addEventListener("click", () => {
      this.dispatchEvent("again", true);
    });

    this.findNextButton.addEventListener("click", () => {
      this.dispatchEvent("again", false);
    });

    this.highlightAll.addEventListener("click", () => {
      this.dispatchEvent("highlightallchange");
    });

    this.caseSensitive.addEventListener("click", () => {
      this.dispatchEvent("casesensitivitychange");
    });

    this.entireWord.addEventListener("click", () => {
      this.dispatchEvent("entirewordchange");
    });

    this.matchDiacritics?.addEventListener("click", () => {
      this.dispatchEvent("diacriticmatchingchange");
    });
  }

  reset() {
    this.updateUIState();
  }

  dispatchEvent(type, findPrev = false) {
    this.eventBus.dispatch("find", {
      source: this,
      type,
      query: this.findField.value,
      caseSensitive: this.caseSensitive.checked,
      entireWord: this.entireWord.checked,
      highlightAll: this.highlightAll.checked,
      findPrevious: findPrev,
      matchDiacritics: this.matchDiacritics.checked,
    });
  }

  updateUIState(state, previous, matchesCount) {
    const { findField, findMsg } = this;
    let findMsgId = "",
      status = "";

    switch (state) {
      case FindState.FOUND:
        break;
      case FindState.PENDING:
        status = "pending";
        break;
      case FindState.NOT_FOUND:
        findMsgId = "pdfjs-find-not-found";
        status = "notFound";
        break;
      case FindState.WRAPPED:
        findMsgId = `pdfjs-find-reached-${previous ? "top" : "bottom"}`;
        break;
    }
    findField.setAttribute("data-status", status);
    findField.setAttribute("aria-invalid", state === FindState.NOT_FOUND);

    findMsg.setAttribute("data-status", status);
    if (findMsgId) {
      findMsg.setAttribute("data-l10n-id", findMsgId);
    } else {
      findMsg.removeAttribute("data-l10n-id");
      findMsg.textContent = "";
    }

    this.updateResultsCount(matchesCount);
  }

  updateResultsCount({ current = 0, total = 0 } = {}) {
    const { findResultsCount } = this;

    if (total > 0) {
      const limit = MATCHES_COUNT_LIMIT;

      findResultsCount.setAttribute(
        "data-l10n-id",
        `pdfjs-find-match-count${total > limit ? "-limit" : ""}`
      );
      findResultsCount.setAttribute(
        "data-l10n-args",
        JSON.stringify({ limit, current, total })
      );
    } else {
      findResultsCount.removeAttribute("data-l10n-id");
      findResultsCount.textContent = "";
    }
  }

  open() {
    if (!this.opened) {
      // Potentially update the findbar layout, row vs column, when:
      //  - The width of the viewer itself changes.
      //  - The width of the findbar changes, by toggling the visibility
      //    (or localization) of find count/status messages.
      this.#resizeObserver.observe(this.bar.parentNode);
      this.#resizeObserver.observe(this.bar);

      this.opened = true;
      toggleExpandedBtn(this.toggleButton, true, this.bar);
    }
    this.findField.select();
    this.findField.focus();
<<<<<<< HEAD
    this.dispatchEvent(""); // #206
    this.eventBus.dispatch("findbaropen", { source: this }); // #1773 modified by ngx-extended-pdf-vieweer

    this.#adjustWidth();
=======
>>>>>>> 02a01897
  }

  close() {
    if (!this.opened) {
      return;
    }
    this.#resizeObserver.disconnect();

    this.opened = false;
    toggleExpandedBtn(this.toggleButton, false, this.bar);

    this.eventBus.dispatch("findbarclose", { source: this });
  }

  toggle() {
    if (this.opened) {
      this.close();
    } else {
      this.open();
    }
  }

  #resizeObserverCallback(entries) {
    const { bar } = this;
    // The find bar has an absolute position and thus the browser extends
    // its width to the maximum possible width once the find bar does not fit
    // entirely within the window anymore (and its elements are automatically
    // wrapped). Here we detect and fix that.
    bar.classList.remove("wrapContainers");

    const findbarHeight = bar.clientHeight;
    const inputContainerHeight = bar.firstElementChild.clientHeight;

    if (findbarHeight > inputContainerHeight) {
      // The findbar is taller than the input container, which means that
      // the browser wrapped some of the elements. For a consistent look,
      // wrap all of them to adjust the width of the find bar.
      bar.classList.add("wrapContainers");
    }
  }
}

export { PDFFindBar };<|MERGE_RESOLUTION|>--- conflicted
+++ resolved
@@ -177,13 +177,8 @@
     }
     this.findField.select();
     this.findField.focus();
-<<<<<<< HEAD
     this.dispatchEvent(""); // #206
     this.eventBus.dispatch("findbaropen", { source: this }); // #1773 modified by ngx-extended-pdf-vieweer
-
-    this.#adjustWidth();
-=======
->>>>>>> 02a01897
   }
 
   close() {
