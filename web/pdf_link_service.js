/* Copyright 2015 Mozilla Foundation
 *
 * Licensed under the Apache License, Version 2.0 (the "License");
 * you may not use this file except in compliance with the License.
 * You may obtain a copy of the License at
 *
 *     http://www.apache.org/licenses/LICENSE-2.0
 *
 * Unless required by applicable law or agreed to in writing, software
 * distributed under the License is distributed on an "AS IS" BASIS,
 * WITHOUT WARRANTIES OR CONDITIONS OF ANY KIND, either express or implied.
 * See the License for the specific language governing permissions and
 * limitations under the License.
 */

/** @typedef {import("./event_utils").EventBus} EventBus */
/** @typedef {import("./interfaces").IPDFLinkService} IPDFLinkService */

import { parseQueryString, removeNullCharacters } from "./ui_utils.js";

const DEFAULT_LINK_REL = "noopener noreferrer nofollow";

const LinkTarget = {
  NONE: 0, // Default value.
  SELF: 1,
  BLANK: 2,
  PARENT: 3,
  TOP: 4,
};

/**
 * @typedef ExternalLinkParameters
 * @typedef {Object} ExternalLinkParameters
 * @property {string} url - An absolute URL.
 * @property {LinkTarget} [target] - The link target. The default value is
 *   `LinkTarget.NONE`.
 * @property {string} [rel] - The link relationship. The default value is
 *   `DEFAULT_LINK_REL`.
 * @property {boolean} [enabled] - Whether the link should be enabled. The
 *   default value is true.
 */

/**
 * Adds various attributes (href, title, target, rel) to hyperlinks.
 * @param {HTMLAnchorElement} link - The link element.
 * @param {ExternalLinkParameters} params
 */
function addLinkAttributes(link, { url, target, rel, enabled = true } = {}) {
  if (!url || typeof url !== "string") {
    throw new Error('A valid "url" parameter must provided.');
  }

  const urlNullRemoved = removeNullCharacters(url);
  if (enabled) {
    link.href = link.title = urlNullRemoved;
  } else {
    link.href = "";
    link.title = `Disabled: ${urlNullRemoved}`;
    link.onclick = () => {
      return false;
    };
  }

  let targetStr = ""; // LinkTarget.NONE
  switch (target) {
    case LinkTarget.NONE:
      break;
    case LinkTarget.SELF:
      targetStr = "_self";
      break;
    case LinkTarget.BLANK:
      targetStr = "_blank";
      break;
    case LinkTarget.PARENT:
      targetStr = "_parent";
      break;
    case LinkTarget.TOP:
      targetStr = "_top";
      break;
  }
  link.target = targetStr;

  link.rel = typeof rel === "string" ? rel : DEFAULT_LINK_REL;
}

/**
 * @typedef {Object} PDFLinkServiceOptions
 * @property {EventBus} eventBus - The application event bus.
 * @property {number} [externalLinkTarget] - Specifies the `target` attribute
 *   for external links. Must use one of the values from {LinkTarget}.
 *   Defaults to using no target.
 * @property {string} [externalLinkRel] - Specifies the `rel` attribute for
 *   external links. Defaults to stripping the referrer.
 * @property {boolean} [ignoreDestinationZoom] - Ignores the zoom argument,
 *   thus preserving the current zoom level in the viewer, when navigating
 *   to internal destinations. The default value is `false`.
 */

/**
 * Performs navigation functions inside PDF, such as opening specified page,
 * or destination.
 * @implements {IPDFLinkService}
 */
class PDFLinkService {
  #pagesRefCache = new Map();

  /**
   * @param {PDFLinkServiceOptions} options
   */
  constructor({
    eventBus,
    externalLinkTarget = null,
    externalLinkRel = null,
    ignoreDestinationZoom = false,
  } = {}) {
    this.eventBus = eventBus;
    this.externalLinkTarget = externalLinkTarget;
    this.externalLinkRel = externalLinkRel;
    this.externalLinkEnabled = true;
    this._ignoreDestinationZoom = ignoreDestinationZoom;

    this.baseUrl = null;
    this.pdfDocument = null;
    this.pdfViewer = null;
    this.pdfHistory = null;
  }

  setDocument(pdfDocument, baseUrl = null) {
    this.baseUrl = baseUrl;
    this.pdfDocument = pdfDocument;
    this.#pagesRefCache.clear();
  }

  setViewer(pdfViewer) {
    this.pdfViewer = pdfViewer;
  }

  setHistory(pdfHistory) {
    this.pdfHistory = pdfHistory;
  }

  /**
   * @type {number}
   */
  get pagesCount() {
    return this.pdfDocument ? this.pdfDocument.numPages : 0;
  }

  /**
   * @type {number}
   */
  get page() {
    return this.pdfViewer.currentPageNumber;
  }

  /**
   * @param {number} value
   */
  set page(value) {
    this.pdfViewer.currentPageNumber = value;
  }

  /**
   * @type {number}
   */
  get rotation() {
    return this.pdfViewer.pagesRotation;
  }

  /**
   * @param {number} value
   */
  set rotation(value) {
    this.pdfViewer.pagesRotation = value;
  }

  #goToDestinationHelper(rawDest, namedDest = null, explicitDest) {
    // Dest array looks like that: <page-ref> </XYZ|/FitXXX> <args..>
    const destRef = explicitDest[0];
    let pageNumber;

    if (typeof destRef === "object" && destRef !== null) {
      pageNumber = this._cachedPageNumber(destRef);

      if (!pageNumber) {
        // Fetch the page reference if it's not yet available. This could
        // only occur during loading, before all pages have been resolved.
        this.pdfDocument
          .getPageIndex(destRef)
          .then(pageIndex => {
            this.cachePageRef(pageIndex + 1, destRef);
            this.#goToDestinationHelper(rawDest, namedDest, explicitDest);
          })
          .catch(() => {
<<<<<<< HEAD
            Window['ngxConsole'].error(
              `PDFLinkService._goToDestinationHelper: "${destRef}" is not ` +
=======
            console.error(
              `PDFLinkService.#goToDestinationHelper: "${destRef}" is not ` +
>>>>>>> 236c8d47
                `a valid page reference, for dest="${rawDest}".`
            );
          });
        return;
      }
    } else if (Number.isInteger(destRef)) {
      pageNumber = destRef + 1;
    } else {
<<<<<<< HEAD
      Window['ngxConsole'].error(
        `PDFLinkService._goToDestinationHelper: "${destRef}" is not ` +
=======
      console.error(
        `PDFLinkService.#goToDestinationHelper: "${destRef}" is not ` +
>>>>>>> 236c8d47
          `a valid destination reference, for dest="${rawDest}".`
      );
      return;
    }
    if (!pageNumber || pageNumber < 1 || pageNumber > this.pagesCount) {
<<<<<<< HEAD
      Window['ngxConsole'].error(
        `PDFLinkService._goToDestinationHelper: "${pageNumber}" is not ` +
=======
      console.error(
        `PDFLinkService.#goToDestinationHelper: "${pageNumber}" is not ` +
>>>>>>> 236c8d47
          `a valid page number, for dest="${rawDest}".`
      );
      return;
    }

    if (this.pdfHistory) {
      // Update the browser history before scrolling the new destination into
      // view, to be able to accurately capture the current document position.
      this.pdfHistory.pushCurrentPosition();
      this.pdfHistory.push({ namedDest, explicitDest, pageNumber });
    }

    this.pdfViewer.scrollPageIntoView({
      pageNumber,
      destArray: explicitDest,
      ignoreDestinationZoom: this._ignoreDestinationZoom,
    });
  }

  /**
   * This method will, when available, also update the browser history.
   *
   * @param {string|Array} dest - The named, or explicit, PDF destination.
   */
  async goToDestination(dest) {
    if (!this.pdfDocument) {
      return;
    }
    let namedDest, explicitDest;
    if (typeof dest === "string") {
      namedDest = dest;
      explicitDest = await this.pdfDocument.getDestination(dest);
    } else {
      namedDest = null;
      explicitDest = await dest;
    }
    if (!Array.isArray(explicitDest)) {
      Window['ngxConsole'].error(
        `PDFLinkService.goToDestination: "${explicitDest}" is not ` +
          `a valid destination array, for dest="${dest}".`
      );
      return;
    }
    this.#goToDestinationHelper(dest, namedDest, explicitDest);
  }

  /**
   * This method will, when available, also update the browser history.
   *
   * @param {number|string} val - The page number, or page label.
   */
  goToPage(val) {
    if (!this.pdfDocument) {
      return;
    }
    const pageNumber =
      (typeof val === "string" && this.pdfViewer.pageLabelToPageNumber(val)) ||
      val | 0;
    if (
      !(
        Number.isInteger(pageNumber) &&
        pageNumber > 0 &&
        pageNumber <= this.pagesCount
      )
    ) {
      Window['ngxConsole'].error(`PDFLinkService.goToPage: "${val}" is not a valid page.`);
      return;
    }

    if (this.pdfHistory) {
      // Update the browser history before scrolling the new page into view,
      // to be able to accurately capture the current document position.
      this.pdfHistory.pushCurrentPosition();
      this.pdfHistory.pushPage(pageNumber);
    }

    this.pdfViewer.scrollPageIntoView({ pageNumber });
  }

  /**
   * Wrapper around the `addLinkAttributes` helper function.
   * @param {HTMLAnchorElement} link
   * @param {string} url
   * @param {boolean} [newWindow]
   */
  addLinkAttributes(link, url, newWindow = false) {
    addLinkAttributes(link, {
      url,
      target: newWindow ? LinkTarget.BLANK : this.externalLinkTarget,
      rel: this.externalLinkRel,
      enabled: this.externalLinkEnabled,
    });
  }

  /**
   * @param {string|Array} dest - The PDF destination object.
   * @returns {string} The hyperlink to the PDF object.
   */
  getDestinationHash(dest) {
    if (typeof dest === "string") {
      if (dest.length > 0) {
        return this.getAnchorUrl("#" + escape(dest));
      }
    } else if (Array.isArray(dest)) {
      const str = JSON.stringify(dest);
      if (str.length > 0) {
        return this.getAnchorUrl("#" + escape(str));
      }
    }
    return this.getAnchorUrl("");
  }

  /**
   * Prefix the full url on anchor links to make sure that links are resolved
   * relative to the current URL instead of the one defined in <base href>.
   * @param {string} anchor - The anchor hash, including the #.
   * @returns {string} The hyperlink to the PDF object.
   */
  getAnchorUrl(anchor) {
    return (this.baseUrl || "") + anchor;
  }

  /**
   * @param {string} hash
   */
  setHash(hash) {
    if (!this.pdfDocument) {
      return;
    }
    let pageNumber, dest;
    if (hash.includes("=")) {
      const params = parseQueryString(hash);
      if (params.has("search")) {
        this.eventBus.dispatch("findfromurlhash", {
          source: this,
          query: params.get("search").replace(/"/g, ""),
          phraseSearch: params.get("phrase") === "true",
        });
      }
      // borrowing syntax from "Parameters for Opening PDF Files"
      if (params.has("page")) {
        pageNumber = params.get("page") | 0 || 1;
      }
      if (params.has("zoom")) {
        // Build the destination array.
        const zoomArgs = params.get("zoom").split(","); // scale,left,top
        const zoomArg = zoomArgs[0];
        const zoomArgNumber = parseFloat(zoomArg);

        if (!zoomArg.includes("Fit")) {
          // If the zoomArg is a number, it has to get divided by 100. If it's
          // a string, it should stay as it is.
          dest = [
            null,
            { name: "XYZ" },
            zoomArgs.length > 1 ? zoomArgs[1] | 0 : null,
            zoomArgs.length > 2 ? zoomArgs[2] | 0 : null,
            zoomArgNumber ? zoomArgNumber / 100 : zoomArg,
          ];
        } else {
          if (zoomArg === "Fit" || zoomArg === "FitB") {
            dest = [null, { name: zoomArg }];
          } else if (
            zoomArg === "FitH" ||
            zoomArg === "FitBH" ||
            zoomArg === "FitV" ||
            zoomArg === "FitBV"
          ) {
            dest = [
              null,
              { name: zoomArg },
              zoomArgs.length > 1 ? zoomArgs[1] | 0 : null,
            ];
          } else if (zoomArg === "FitR") {
            if (zoomArgs.length !== 5) {
              Window['ngxConsole'].error(
                'PDFLinkService.setHash: Not enough parameters for "FitR".'
              );
            } else {
              dest = [
                null,
                { name: zoomArg },
                zoomArgs[1] | 0,
                zoomArgs[2] | 0,
                zoomArgs[3] | 0,
                zoomArgs[4] | 0,
              ];
            }
          } else {
<<<<<<< HEAD
            Window['ngxConsole'].error(
              `PDFLinkService.setHash: "${zoomArg}" is not ` +
                "a valid zoom value."
=======
            console.error(
              `PDFLinkService.setHash: "${zoomArg}" is not a valid zoom value.`
>>>>>>> 236c8d47
            );
          }
        }
      }
      if (dest) {
        this.pdfViewer.scrollPageIntoView({
          pageNumber: pageNumber || this.page,
          destArray: dest,
          allowNegativeOffset: true,
        });
      } else if (pageNumber) {
        this.page = pageNumber; // simple page
      }
      if (params.has("pagemode")) {
        this.eventBus.dispatch("pagemode", {
          source: this,
          mode: params.get("pagemode"),
        });
      }
      // Ensure that this parameter is *always* handled last, in order to
      // guarantee that it won't be overridden (e.g. by the "page" parameter).
      if (params.has("nameddest")) {
        this.goToDestination(params.get("nameddest"));
      }
    } else {
      // Named (or explicit) destination.
      dest = unescape(hash);
      try {
        dest = JSON.parse(dest);

        if (!Array.isArray(dest)) {
          // Avoid incorrectly rejecting a valid named destination, such as
          // e.g. "4.3" or "true", because `JSON.parse` converted its type.
          dest = dest.toString();
        }
      } catch (ex) {}

      if (
        typeof dest === "string" ||
        PDFLinkService.#isValidExplicitDestination(dest)
      ) {
        this.goToDestination(dest);
        return;
      }
<<<<<<< HEAD
      Window['ngxConsole'].error(
        `PDFLinkService.setHash: "${unescape(hash)}" is not ` +
          "a valid destination."
=======
      console.error(
        `PDFLinkService.setHash: "${unescape(
          hash
        )}" is not a valid destination.`
>>>>>>> 236c8d47
      );
    }
  }

  /**
   * @param {string} action
   */
  executeNamedAction(action) {
    // See PDF reference, table 8.45 - Named action
    switch (action) {
      case "GoBack":
        this.pdfHistory?.back();
        break;

      case "GoForward":
        this.pdfHistory?.forward();
        break;

      case "NextPage":
        this.pdfViewer.nextPage();
        break;

      case "PrevPage":
        this.pdfViewer.previousPage();
        break;

      case "LastPage":
        this.page = this.pagesCount;
        break;

      case "FirstPage":
        this.page = 1;
        break;

      default:
        break; // No action according to spec
    }

    this.eventBus.dispatch("namedaction", {
      source: this,
      action,
    });
  }

  /**
   * @param {number} pageNum - page number.
   * @param {Object} pageRef - reference to the page.
   */
  cachePageRef(pageNum, pageRef) {
    if (!pageRef) {
      return;
    }
    const refStr =
      pageRef.gen === 0 ? `${pageRef.num}R` : `${pageRef.num}R${pageRef.gen}`;
    this.#pagesRefCache.set(refStr, pageNum);
  }

  /**
   * @ignore
   */
  _cachedPageNumber(pageRef) {
    if (!pageRef) {
      return null;
    }
    const refStr =
      pageRef.gen === 0 ? `${pageRef.num}R` : `${pageRef.num}R${pageRef.gen}`;
    return this.#pagesRefCache.get(refStr) || null;
  }

  /**
   * @param {number} pageNumber
   */
  isPageVisible(pageNumber) {
    return this.pdfViewer.isPageVisible(pageNumber);
  }

  /**
   * @param {number} pageNumber
   */
  isPageCached(pageNumber) {
    return this.pdfViewer.isPageCached(pageNumber);
  }

  static #isValidExplicitDestination(dest) {
    if (!Array.isArray(dest)) {
      return false;
    }
    const destLength = dest.length;
    if (destLength < 2) {
      return false;
    }
    const page = dest[0];
    if (
      !(
        typeof page === "object" &&
        Number.isInteger(page.num) &&
        Number.isInteger(page.gen)
      ) &&
      !(Number.isInteger(page) && page >= 0)
    ) {
      return false;
    }
    const zoom = dest[1];
    if (!(typeof zoom === "object" && typeof zoom.name === "string")) {
      return false;
    }
    let allowNull = true;
    switch (zoom.name) {
      case "XYZ":
        if (destLength !== 5) {
          return false;
        }
        break;
      case "Fit":
      case "FitB":
        return destLength === 2;
      case "FitH":
      case "FitBH":
      case "FitV":
      case "FitBV":
        if (destLength !== 3) {
          return false;
        }
        break;
      case "FitR":
        if (destLength !== 6) {
          return false;
        }
        allowNull = false;
        break;
      default:
        return false;
    }
    for (let i = 2; i < destLength; i++) {
      const param = dest[i];
      if (!(typeof param === "number" || (allowNull && param === null))) {
        return false;
      }
    }
    return true;
  }
}

/**
 * @implements {IPDFLinkService}
 */
class SimpleLinkService {
  constructor() {
    this.externalLinkEnabled = true;
  }

  /**
   * @type {number}
   */
  get pagesCount() {
    return 0;
  }

  /**
   * @type {number}
   */
  get page() {
    return 0;
  }

  /**
   * @param {number} value
   */
  set page(value) {}

  /**
   * @type {number}
   */
  get rotation() {
    return 0;
  }

  /**
   * @param {number} value
   */
  set rotation(value) {}

  /**
   * @param {string|Array} dest - The named, or explicit, PDF destination.
   */
  async goToDestination(dest) {}

  /**
   * @param {number|string} val - The page number, or page label.
   */
  goToPage(val) {}

  /**
   * @param {HTMLAnchorElement} link
   * @param {string} url
   * @param {boolean} [newWindow]
   */
  addLinkAttributes(link, url, newWindow = false) {
    addLinkAttributes(link, { url, enabled: this.externalLinkEnabled });
  }

  /**
   * @param dest - The PDF destination object.
   * @returns {string} The hyperlink to the PDF object.
   */
  getDestinationHash(dest) {
    return "#";
  }

  /**
   * @param hash - The PDF parameters/hash.
   * @returns {string} The hyperlink to the PDF object.
   */
  getAnchorUrl(hash) {
    return "#";
  }

  /**
   * @param {string} hash
   */
  setHash(hash) {}

  /**
   * @param {string} action
   */
  executeNamedAction(action) {}

  /**
   * @param {number} pageNum - page number.
   * @param {Object} pageRef - reference to the page.
   */
  cachePageRef(pageNum, pageRef) {}

  /**
   * @param {number} pageNumber
   */
  isPageVisible(pageNumber) {
    return true;
  }

  /**
   * @param {number} pageNumber
   */
  isPageCached(pageNumber) {
    return true;
  }
}

export { LinkTarget, PDFLinkService, SimpleLinkService };<|MERGE_RESOLUTION|>--- conflicted
+++ resolved
@@ -192,13 +192,8 @@
             this.#goToDestinationHelper(rawDest, namedDest, explicitDest);
           })
           .catch(() => {
-<<<<<<< HEAD
             Window['ngxConsole'].error(
-              `PDFLinkService._goToDestinationHelper: "${destRef}" is not ` +
-=======
-            console.error(
               `PDFLinkService.#goToDestinationHelper: "${destRef}" is not ` +
->>>>>>> 236c8d47
                 `a valid page reference, for dest="${rawDest}".`
             );
           });
@@ -207,25 +202,15 @@
     } else if (Number.isInteger(destRef)) {
       pageNumber = destRef + 1;
     } else {
-<<<<<<< HEAD
       Window['ngxConsole'].error(
-        `PDFLinkService._goToDestinationHelper: "${destRef}" is not ` +
-=======
-      console.error(
         `PDFLinkService.#goToDestinationHelper: "${destRef}" is not ` +
->>>>>>> 236c8d47
           `a valid destination reference, for dest="${rawDest}".`
       );
       return;
     }
     if (!pageNumber || pageNumber < 1 || pageNumber > this.pagesCount) {
-<<<<<<< HEAD
       Window['ngxConsole'].error(
-        `PDFLinkService._goToDestinationHelper: "${pageNumber}" is not ` +
-=======
-      console.error(
         `PDFLinkService.#goToDestinationHelper: "${pageNumber}" is not ` +
->>>>>>> 236c8d47
           `a valid page number, for dest="${rawDest}".`
       );
       return;
@@ -415,14 +400,8 @@
               ];
             }
           } else {
-<<<<<<< HEAD
             Window['ngxConsole'].error(
-              `PDFLinkService.setHash: "${zoomArg}" is not ` +
-                "a valid zoom value."
-=======
-            console.error(
               `PDFLinkService.setHash: "${zoomArg}" is not a valid zoom value.`
->>>>>>> 236c8d47
             );
           }
         }
@@ -467,16 +446,10 @@
         this.goToDestination(dest);
         return;
       }
-<<<<<<< HEAD
       Window['ngxConsole'].error(
-        `PDFLinkService.setHash: "${unescape(hash)}" is not ` +
-          "a valid destination."
-=======
-      console.error(
         `PDFLinkService.setHash: "${unescape(
           hash
         )}" is not a valid destination.`
->>>>>>> 236c8d47
       );
     }
   }
