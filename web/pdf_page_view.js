--- conflicted
+++ resolved
@@ -51,12 +51,9 @@
 } from "./ui_utils.js";
 import { compatibilityParams } from "./app_options.js";
 import { NullL10n } from "./l10n_utils.js";
-<<<<<<< HEAD
+import { TextAccessibilityManager } from "./text_accessibility.js";
 import canvasSize from "canvas-size";
 import { warn } from "../src/shared/util.js";
-=======
-import { TextAccessibilityManager } from "./text_accessibility.js";
->>>>>>> 3cf31a8b
 
 /**
  * @typedef {Object} PDFPageViewOptions
