--- conflicted
+++ resolved
@@ -874,10 +874,9 @@
     this.paintedViewportMap.set(canvas, viewport);
 
     // Rendering area
-<<<<<<< HEAD
-    const transform = !outputScale.scaled
-      ? null
-      : [outputScale.sx, 0, 0, outputScale.sy, 0, 0];
+    const transform = outputScale.scaled
+      ? [outputScale.sx, 0, 0, outputScale.sy, 0, 0]
+      : null;
     // #916 modified by ngx-extended-pdf-viewer
     let background = PDFViewerApplicationOptions.get("pdfBackgroundColor");
     if (typeof background === "function") {
@@ -895,11 +894,6 @@
     }
     // #916 end of modification by ngx-extended-pdf-viewer
 
-=======
-    const transform = outputScale.scaled
-      ? [outputScale.sx, 0, 0, outputScale.sy, 0, 0]
-      : null;
->>>>>>> edd024c9
     const renderContext = {
       canvasContext: ctx,
       transform,
