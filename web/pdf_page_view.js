--- conflicted
+++ resolved
@@ -1113,7 +1113,6 @@
     }
   }
 
-<<<<<<< HEAD
   // modified (added) by ngx-extended-pdf-viewer #387
   determineMaxDimensions() {
     if (this.maxWidth) {
@@ -1137,7 +1136,7 @@
     return 16384;
   }
   // end of modification
-=======
+
   /**
    * For use by the `PDFThumbnailView.setImage`-method.
    * @ignore
@@ -1147,7 +1146,6 @@
       this.#useThumbnailCanvas;
     return initialOptionalContent && regularAnnotations ? this.canvas : null;
   }
->>>>>>> 91e6830e
 }
 
 export { PDFPageView };