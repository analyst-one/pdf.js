--- conflicted
+++ resolved
@@ -234,12 +234,8 @@
    * @private
    */
   _exit() {
-<<<<<<< HEAD
     this._tidyUpFullscreenMode();
-    const page = this.pdfViewer.currentPageNumber;
-=======
     const pageNumber = this.pdfViewer.currentPageNumber;
->>>>>>> e504e81c
     this.container.classList.remove(ACTIVE_SELECTOR);
 
     // Ensure that the correct page is scrolled into view when exiting
