--- conflicted
+++ resolved
@@ -13,17 +13,13 @@
  * limitations under the License.
  */
 
-<<<<<<< HEAD
 import canvasSize from "canvas-size";
-import { AnnotationMode, PixelsPerInch, shadow } from "pdfjs-lib";
-=======
 import {
   AnnotationMode,
   PixelsPerInch,
   RenderingCancelledException,
   shadow,
 } from "pdfjs-lib";
->>>>>>> 841d57df
 import { getXfaHtmlForPrinting } from "./print_utils.js";
 import { warn } from "../src/shared/util.js";
 
