/* Copyright 2016 Mozilla Foundation
 *
 * Licensed under the Apache License, Version 2.0 (the "License");
 * you may not use this file except in compliance with the License.
 * You may obtain a copy of the License at
 *
 *     http://www.apache.org/licenses/LICENSE-2.0
 *
 * Unless required by applicable law or agreed to in writing, software
 * distributed under the License is distributed on an "AS IS" BASIS,
 * WITHOUT WARRANTIES OR CONDITIONS OF ANY KIND, either express or implied.
 * See the License for the specific language governing permissions and
 * limitations under the License.
 */

import { AnnotationMode, PixelsPerInch } from "pdfjs-lib";
import { PDFPrintServiceFactory, PDFViewerApplication } from "./app.js";
import canvasSize from "canvas-size";
import { getXfaHtmlForPrinting } from "./print_utils.js";
import { warn } from "../src/shared/util.js";

let activeService = null;
let dialog = null;
let overlayManager = null;

// Renders the page to the canvas of the given print service, and returns
// the suggested dimensions of the output page.
function renderPage(
  activeServiceOnEntry,
  pdfDocument,
  pageNumber,
  size,
  printResolution,
  optionalContentConfigPromise,
  printAnnotationStoragePromise
) {
  const scratchCanvas = activeService.scratchCanvas;

  // The size of the canvas in pixels for printing.
  let PRINT_UNITS = printResolution / PixelsPerInch.PDF;

  // modified by ngx-extended-pdf-viewer #530
  let scale = 1;

  const canvasWidth = Math.floor(size.width * PRINT_UNITS);
  const canvasHeight = Math.floor(size.height * PRINT_UNITS);
  if (canvasWidth >= 4096 || canvasHeight >= 4096) {
    if (!canvasSize.test({ width: canvasWidth, height: canvasHeight })) {
      const max = determineMaxDimensions();
      scale = Math.min(max / canvasWidth, max / canvasHeight) * 0.95;
    }
    warn("Page " + pageNumber + ": Reduced the [printResolution] to " + Math.floor(printResolution * scale) + " because the browser can't render larger canvases. If you see blank page in the print preview, reduce [printResolution] manually to a lower value.");
  }

  PRINT_UNITS *= scale;
  scratchCanvas.width = Math.floor(size.width * PRINT_UNITS);
  scratchCanvas.height = Math.floor(size.height * PRINT_UNITS);

  // #1659 modified by ngx-extended-pdf-viewer
  const options = window.pdfDefaultOptions.activateWillReadFrequentlyFlag ? { willReadFrequently: true } : undefined;
  const ctx = scratchCanvas.getContext("2d", options);
  // #1659 end of modification by ngx-extended-pdf-viewer
  ctx.save();
  ctx.fillStyle = "rgb(255, 255, 255)";
  ctx.fillRect(0, 0, scratchCanvas.width, scratchCanvas.height);
  ctx.restore();

  return Promise.all([
    pdfDocument.getPage(pageNumber),
    printAnnotationStoragePromise,
  ]).then(function ([pdfPage, printAnnotationStorage]) {
    const renderContext = {
      canvasContext: ctx,
      transform: [PRINT_UNITS, 0, 0, PRINT_UNITS, 0, 0],
      viewport: pdfPage.getViewport({ scale: 1, rotation: size.rotation }),
      intent: "print",
      annotationMode: AnnotationMode.ENABLE_STORAGE,
      optionalContentConfigPromise,
      printAnnotationStorage,
    };
    return pdfPage.render(renderContext).promise;
  });
}

<<<<<<< HEAD
 // modified (added) by ngx-extended-pdf-viewer #530
 function determineMaxDimensions() {
  const checklist = [4096, // iOS
    8192, // IE 9-10
    10836, // Android
    11180, // Firefox
    11402, // Android,
    14188,
    16384
  ];
  for (let width of checklist) {
    if (!canvasSize.test({width: width+1, height: width+1})) {
      return width;
    }
  }
  return 16384;
}
// end of modification

function PDFPrintService(
  pdfDocument,
  pagesOverview,
  printContainer,
  printResolution,
  optionalContentConfigPromise = null,
  printAnnotationStoragePromise = null,
  l10n,
  eventBus // #588 modified by ngx-extended-pdf-viewer
) {
  this.pdfDocument = pdfDocument;
  this.pagesOverview = pagesOverview;
  this.printContainer = printContainer;
  this._printResolution = printResolution || 150;
  this._optionalContentConfigPromise =
    optionalContentConfigPromise || pdfDocument.getOptionalContentConfig();
  this._printAnnotationStoragePromise =
    printAnnotationStoragePromise || Promise.resolve();
  this.l10n = l10n;
  this.currentPage = -1;
  // The temporary canvas where renderPage paints one page at a time.
  this.scratchCanvas = document.createElement("canvas");

  // #588 modified by ngx-extended-pdf-viewer
  this.eventBus = eventBus;
  // #588 end of modification
}
=======
class PDFPrintService {
  constructor(
    pdfDocument,
    pagesOverview,
    printContainer,
    printResolution,
    optionalContentConfigPromise = null,
    printAnnotationStoragePromise = null,
    l10n
  ) {
    this.pdfDocument = pdfDocument;
    this.pagesOverview = pagesOverview;
    this.printContainer = printContainer;
    this._printResolution = printResolution || 150;
    this._optionalContentConfigPromise =
      optionalContentConfigPromise || pdfDocument.getOptionalContentConfig();
    this._printAnnotationStoragePromise =
      printAnnotationStoragePromise || Promise.resolve();
    this.l10n = l10n;
    this.currentPage = -1;
    // The temporary canvas where renderPage paints one page at a time.
    this.scratchCanvas = document.createElement("canvas");
  }
>>>>>>> 4d3dfe25

  layout() {
    this.throwIfInactive();

    const body = document.querySelector("body");
    body.setAttribute("data-pdfjsprinting", true);
    // #1131 modified by ngx-extended-pdf-viewer
    const html = document.querySelector("html");
    html.setAttribute("data-pdfjsprinting", true);
    // #1131 end of modification

    const { width, height } = this.pagesOverview[0];
    const hasEqualPageSizes = this.pagesOverview.every(
      size => size.width === width && size.height === height
    );
    if (!hasEqualPageSizes) {
<<<<<<< HEAD
      Window["ngxConsole"].warn(
        "Not all pages have the same size. The printed " +
          "result may be incorrect!"
=======
      console.warn(
        "Not all pages have the same size. The printed result may be incorrect!"
>>>>>>> 4d3dfe25
      );
    }

    // Insert a @page + size rule to make sure that the page size is correctly
    // set. Note that we assume that all pages have the same size, because
    // variable-size pages are not supported yet (e.g. in Chrome & Firefox).
    // TODO(robwu): Use named pages when size calculation bugs get resolved
    // (e.g. https://crbug.com/355116) AND when support for named pages is
    // added (http://www.w3.org/TR/css3-page/#using-named-pages).
    // In browsers where @page + size is not supported, the next stylesheet
    // will be ignored and the user has to select the correct paper size in
    // the UI if wanted.
    this.pageStyleSheet = document.createElement("style");
    this.pageStyleSheet.textContent = `@page { size: ${width}pt ${height}pt;}`;
    body.append(this.pageStyleSheet);
  }

  destroy() {
    if (activeService !== this) {
      // |activeService| cannot be replaced without calling destroy() first,
      // so if it differs then an external consumer has a stale reference to us.
      return;
    }
    this.printContainer.textContent = "";

    const body = document.querySelector("body");
    body.removeAttribute("data-pdfjsprinting");
    // #1131 modified by ngx-extended-pdf-viewer
    const html = document.querySelector("html");
    html.removeAttribute("data-pdfjsprinting");
    // #1131 end of modification

    if (this.pageStyleSheet) {
      this.pageStyleSheet.remove();
      this.pageStyleSheet = null;
    }
    this.scratchCanvas.width = this.scratchCanvas.height = 0;
    this.scratchCanvas = null;
    activeService = null;
    ensureOverlay().then(function () {
      if (overlayManager.active === dialog) {
        overlayManager.close(dialog);
        overlayManager.unregister(dialog); // #104
      }
    });
<<<<<<< HEAD
    overlayPromise = undefined; // #104
  },
=======
  }
>>>>>>> 4d3dfe25

  renderPages() {
    if (this.pdfDocument.isPureXfa) {
      getXfaHtmlForPrinting(this.printContainer, this.pdfDocument);
      return Promise.resolve();
    }

    const pageCount = this.pagesOverview.length;
    const renderNextPage = (resolve, reject) => {
      this.throwIfInactive();
      while (true) {
        // #243
        ++this.currentPage; // #243
        if (this.currentPage >= pageCount) {
          // #243
          break; // #243
        } // #243
        if (
          !window.isInPDFPrintRange ||
          window.isInPDFPrintRange(this.currentPage)
        ) {
          // #243
          break; // #243
        } // #243
      } // #243

      if (this.currentPage >= pageCount) {
        renderProgress(
          window.filteredPageCount | pageCount,
          window.filteredPageCount | pageCount,
          this.l10n,
          this.eventBus // #588 modified by ngx-extended-pdf-viewer
        ); // #243
        resolve();
        return;
      }

      const index = this.currentPage;
      renderProgress(index, window.filteredPageCount | pageCount, this.l10n, this.eventBus); // #243 and #588 modified by ngx-extended-pdf-viewer
      renderPage(
        this,
        this.pdfDocument,
        /* pageNumber = */ index + 1,
        this.pagesOverview[index],
        this._printResolution,
        this._optionalContentConfigPromise,
        this._printAnnotationStoragePromise
      )
        .then(this.useRenderedPage.bind(this))
        .then(function () {
          renderNextPage(resolve, reject);
        }, reject);
    };
    return new Promise(renderNextPage);
  }

  useRenderedPage() {
    this.throwIfInactive();
    const img = document.createElement("img");
    const scratchCanvas = this.scratchCanvas;
    if ("toBlob" in scratchCanvas) {
      scratchCanvas.toBlob(function (blob) {
        img.src = URL.createObjectURL(blob);
      });
    } else {
      img.src = scratchCanvas.toDataURL();
    }

    const wrapper = document.createElement("div");
    wrapper.className = "printedPage";
    wrapper.append(img);
    this.printContainer.append(wrapper);

    return new Promise(function (resolve, reject) {
      img.onload = resolve;
      img.onerror = reject;
    });
  }

  performPrint() {
    this.throwIfInactive();
    return new Promise(resolve => {
      // Push window.print in the macrotask queue to avoid being affected by
      // the deprecation of running print() code in a microtask, see
      // https://github.com/mozilla/pdf.js/issues/7547.
      setTimeout(() => {
        if (!this.active) {
          resolve();
          return;
        }
        print.call(window);
        // Delay promise resolution in case print() was not synchronous.
        // modified by ngx-extended-pdf-viewer #83
        const isIOS = navigator.platform && [
          "iPad Simulator",
          "iPhone Simulator",
          "iPod Simulator",
          "iPad",
          "iPhone",
          "iPod"
        ].includes(navigator.platform)
        // iPad on iOS 13 detection
        || (navigator.userAgent.includes("Mac") && "ontouchend" in document);

        setTimeout(resolve, isIOS ? 1500 : 20); // Tidy-up.
        // end of modification by ngx-extended-pdf-viewer
      }, 0);
    });
  }

  get active() {
    return this === activeService;
  }

  throwIfInactive() {
    if (!this.active) {
      throw new Error("This print request was cancelled or completed.");
    }
  }
}

const print = window.print;
window.printPDF = function printPdf() {
  if (!PDFViewerApplication.enablePrint) {
    return;
  }
  if (activeService) {
    Window["ngxConsole"].warn("Ignored window.printPDF() because of a pending print job.");
    return;
  }
  ensureOverlay().then(function () {
    if (activeService) {
      overlayManager.open(dialog);
    }
  });

  try {
    dispatchEvent("beforeprint");
  } finally {
    if (!activeService) {
      Window["ngxConsole"].error("Expected print service to be initialized.");
      ensureOverlay().then(function () {
        if (overlayManager.active === dialog) {
          overlayManager.close(dialog);
        }
      });
      return; // eslint-disable-line no-unsafe-finally
    }
    const activeServiceOnEntry = activeService;
    activeService
      .renderPages()
      .then(function () {
        // #643 modified by ngx-extended-pdf-viewer
        const progressIndicator = document.getElementById("printServiceDialog");
        if (progressIndicator) {
          progressIndicator.classList.add("hidden");
        }
        // #643 end of modification
        return activeServiceOnEntry.performPrint();
      })
      .catch(function () {
        // Ignore any error messages.
      })
      .then(function () {
        // aborts acts on the "active" print request, so we need to check
        // whether the print request (activeServiceOnEntry) is still active.
        // Without the check, an unrelated print request (created after aborting
        // this print request while the pages were being generated) would be
        // aborted.
        if (activeServiceOnEntry.active) {
          abort();
        }
      });
  }
};

function dispatchEvent(eventType) {
  const event = new CustomEvent(eventType, {
    bubbles: false,
    cancelable: false,
    detail: "custom",
  });
  window.dispatchEvent(event);
}

function abort() {
  if (activeService) {
    activeService.destroy();
    dispatchEvent("afterprint");
  }
}

function renderProgress(index, total, l10n, eventBus) { // #588 modified by ngx-extended-pdf-viewer
  dialog = document.getElementById("printServiceDialog"); // #1434 modified by ngx-extended-pdf-viewer
  const progress = Math.round((100 * index) / total);
  const progressBar = dialog.querySelector("progress");
  const progressPerc = dialog.querySelector(".relative-progress");
  progressBar.value = progress;
  l10n.get("print_progress_percent", { progress }).then(msg => {
    progressPerc.textContent = msg;
  });
  // #588 modified by ngx-extended-pdf-viewer
  eventBus.dispatch("progress", {
    source: this,
    type: "print",
    total,
    page: index,
    percent: (100 * index) / total,
  });
  // #588 end of modification
}

window.addEventListener(
  "keydown",
  function (event) {
    // Intercept Cmd/Ctrl + P in all browsers.
    // Also intercept Cmd/Ctrl + Shift + P in Chrome and Opera
    if (
      event.keyCode === /* P= */ 80 &&
      (event.ctrlKey || event.metaKey) &&
      !event.altKey &&
      (!event.shiftKey || window.chrome || window.opera)
    ) {
      window.print();

      event.preventDefault();
      event.stopImmediatePropagation();
    }
  },
  true
);

if ("onbeforeprint" in window) {
  // Do not propagate before/afterprint events when they are not triggered
  // from within this polyfill. (FF / Chrome 63+).
  const stopPropagationIfNeeded = function (event) {
    if (event.detail !== "custom") {
      event.stopImmediatePropagation();
    }
  };
  window.addEventListener("beforeprint", stopPropagationIfNeeded);
  window.addEventListener("afterprint", stopPropagationIfNeeded);
}

let overlayPromise;
function ensureOverlay() {
  if (!overlayPromise) {
    overlayManager = PDFViewerApplication.overlayManager;
    if (!overlayManager) {
      throw new Error("The overlay manager has not yet been initialized.");
    }
    dialog = document.getElementById("printServiceDialog"); // #1434 modified by ngx-extended-pdf-viewer

    overlayPromise = overlayManager.register(
      dialog,
      /* canForceClose = */ true
    );

    document.getElementById("printCancel").onclick = abort;
    dialog.addEventListener("close", abort);
  }
  return overlayPromise;
}

PDFPrintServiceFactory.instance = {
  supportsPrinting: true,

  createPrintService(
    pdfDocument,
    pagesOverview,
    printContainer,
    printResolution,
    optionalContentConfigPromise,
    printAnnotationStoragePromise,
    l10n,
    eventBus // #588 modified by ngx-extended-pdf-viewer
  ) {
    if (activeService) {
      throw new Error("The print service is created and active.");
    }
    activeService = new PDFPrintService(
      pdfDocument,
      pagesOverview,
      printContainer,
      printResolution,
      optionalContentConfigPromise,
      printAnnotationStoragePromise,
      l10n,
      eventBus // #588 modified by ngx-extended-pdf-viewer
    );
    return activeService;
  },
};

export { PDFPrintService };<|MERGE_RESOLUTION|>--- conflicted
+++ resolved
@@ -82,7 +82,6 @@
   });
 }
 
-<<<<<<< HEAD
  // modified (added) by ngx-extended-pdf-viewer #530
  function determineMaxDimensions() {
   const checklist = [4096, // iOS
@@ -100,36 +99,7 @@
   }
   return 16384;
 }
-// end of modification
-
-function PDFPrintService(
-  pdfDocument,
-  pagesOverview,
-  printContainer,
-  printResolution,
-  optionalContentConfigPromise = null,
-  printAnnotationStoragePromise = null,
-  l10n,
-  eventBus // #588 modified by ngx-extended-pdf-viewer
-) {
-  this.pdfDocument = pdfDocument;
-  this.pagesOverview = pagesOverview;
-  this.printContainer = printContainer;
-  this._printResolution = printResolution || 150;
-  this._optionalContentConfigPromise =
-    optionalContentConfigPromise || pdfDocument.getOptionalContentConfig();
-  this._printAnnotationStoragePromise =
-    printAnnotationStoragePromise || Promise.resolve();
-  this.l10n = l10n;
-  this.currentPage = -1;
-  // The temporary canvas where renderPage paints one page at a time.
-  this.scratchCanvas = document.createElement("canvas");
-
-  // #588 modified by ngx-extended-pdf-viewer
-  this.eventBus = eventBus;
-  // #588 end of modification
-}
-=======
+
 class PDFPrintService {
   constructor(
     pdfDocument,
@@ -138,7 +108,9 @@
     printResolution,
     optionalContentConfigPromise = null,
     printAnnotationStoragePromise = null,
-    l10n
+    l10n,
+    eventBus // #588 modified by ngx-extended-pdf-viewer
+
   ) {
     this.pdfDocument = pdfDocument;
     this.pagesOverview = pagesOverview;
@@ -152,8 +124,10 @@
     this.currentPage = -1;
     // The temporary canvas where renderPage paints one page at a time.
     this.scratchCanvas = document.createElement("canvas");
-  }
->>>>>>> 4d3dfe25
+      // #588 modified by ngx-extended-pdf-viewer
+    this.eventBus = eventBus;
+    // #588 end of modification
+  }
 
   layout() {
     this.throwIfInactive();
@@ -170,14 +144,8 @@
       size => size.width === width && size.height === height
     );
     if (!hasEqualPageSizes) {
-<<<<<<< HEAD
       Window["ngxConsole"].warn(
-        "Not all pages have the same size. The printed " +
-          "result may be incorrect!"
-=======
-      console.warn(
         "Not all pages have the same size. The printed result may be incorrect!"
->>>>>>> 4d3dfe25
       );
     }
 
@@ -223,12 +191,8 @@
         overlayManager.unregister(dialog); // #104
       }
     });
-<<<<<<< HEAD
     overlayPromise = undefined; // #104
-  },
-=======
-  }
->>>>>>> 4d3dfe25
+  }
 
   renderPages() {
     if (this.pdfDocument.isPureXfa) {
