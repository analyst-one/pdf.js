/* Copyright 2016 Mozilla Foundation
 *
 * Licensed under the Apache License, Version 2.0 (the "License");
 * you may not use this file except in compliance with the License.
 * You may obtain a copy of the License at
 *
 *     http://www.apache.org/licenses/LICENSE-2.0
 *
 * Unless required by applicable law or agreed to in writing, software
 * distributed under the License is distributed on an "AS IS" BASIS,
 * WITHOUT WARRANTIES OR CONDITIONS OF ANY KIND, either express or implied.
 * See the License for the specific language governing permissions and
 * limitations under the License.
 */

import { PDFPrintServiceFactory, PDFViewerApplication } from "./app.js";
<<<<<<< HEAD
import canvasSize from "canvas-size";
import { getXfaHtmlForPrinting } from "./ui_utils.js";
=======
import { getXfaHtmlForPrinting } from "./print_utils.js";
>>>>>>> d644b66c
import { viewerCompatibilityParams } from "./viewer_compatibility.js";

let activeService = null;
let overlayManager = null;

// Renders the page to the canvas of the given print service, and returns
// the suggested dimensions of the output page.
function renderPage(
  activeServiceOnEntry,
  pdfDocument,
  pageNumber,
  size,
  printResolution,
  optionalContentConfigPromise
) {
  const scratchCanvas = activeService.scratchCanvas;

  // The size of the canvas in pixels for printing.
  let PRINT_UNITS = printResolution / 72.0;

  // modified by ngx-extended-pdf-viewer #530
  let scale = 1;

  const canvasWidth = Math.floor(size.width * PRINT_UNITS);
  const canvasHeight = Math.floor(size.height * PRINT_UNITS);
  if (canvasWidth >= 4096 || canvasHeight >= 4096) {
    if (!canvasSize.test({ width: canvasWidth, height: canvasHeight })) {
      const max = determineMaxDimensions();
      scale = Math.min(max / canvasWidth, max / canvasHeight) * 0.95;
    }
    warn("Page " + pageNumber + ": Reduced the [printResolution] to " + Math.floor(printResolution * scale) + " because the browser can't render larger canvases. If you see blank page in the print preview, reduce [printResolution] manually to a lower value.");
  }

  PRINT_UNITS *= scale;

  scratchCanvas.width = Math.floor(size.width * PRINT_UNITS);
  scratchCanvas.height = Math.floor(size.height * PRINT_UNITS);

  const ctx = scratchCanvas.getContext("2d");
  ctx.save();
  ctx.fillStyle = "rgb(255, 255, 255)";
  ctx.fillRect(0, 0, scratchCanvas.width, scratchCanvas.height);
  ctx.restore();

  return pdfDocument.getPage(pageNumber).then(function (pdfPage) {
    const renderContext = {
      canvasContext: ctx,
      transform: [PRINT_UNITS, 0, 0, PRINT_UNITS, 0, 0],
      viewport: pdfPage.getViewport({ scale: 1, rotation: size.rotation }),
      intent: "print",
      includeAnnotationStorage: true,
      optionalContentConfigPromise,
    };
    return pdfPage.render(renderContext).promise;
  });
}

 // modified (added) by ngx-extended-pdf-viewer #530
 function determineMaxDimensions() {
  const checklist = [4096, // iOS
    8192, // IE 9-10
    10836, // Android
    11180, // Firefox
    11402, // Android,
    14188,
    16384
  ];
  for (let width of checklist) {
    if (!canvasSize.test({width: width+1, height: width+1})) {
      return width;
    }
  }
  return 16384;
}
// end of modification

function PDFPrintService(
  pdfDocument,
  pagesOverview,
  printContainer,
  printResolution,
  optionalContentConfigPromise = null,
  l10n,
  eventBus // #588 modified by ngx-extended-pdf-viewer
) {
  this.pdfDocument = pdfDocument;
  this.pagesOverview = pagesOverview;
  this.printContainer = printContainer;
  this._printResolution = printResolution || 150;
  this._optionalContentConfigPromise =
    optionalContentConfigPromise || pdfDocument.getOptionalContentConfig();
  this.l10n = l10n;
  this.currentPage = -1;
  // The temporary canvas where renderPage paints one page at a time.
  this.scratchCanvas = document.createElement("canvas");

  // #588 modified by ngx-extended-pdf-viewer
  this.eventBus = eventBus;
  // #588 end of modification
}

PDFPrintService.prototype = {
  layout() {
    this.throwIfInactive();

    const body = document.querySelector("body");
    body.setAttribute("data-pdfjsprinting", true);

    const hasEqualPageSizes = this.pagesOverview.every(function (size) {
      return (
        size.width === this.pagesOverview[0].width &&
        size.height === this.pagesOverview[0].height
      );
    }, this);
    if (!hasEqualPageSizes) {
      console.warn(
        "Not all pages have the same size. The printed " +
          "result may be incorrect!"
      );
    }

    // Insert a @page + size rule to make sure that the page size is correctly
    // set. Note that we assume that all pages have the same size, because
    // variable-size pages are not supported yet (e.g. in Chrome & Firefox).
    // TODO(robwu): Use named pages when size calculation bugs get resolved
    // (e.g. https://crbug.com/355116) AND when support for named pages is
    // added (http://www.w3.org/TR/css3-page/#using-named-pages).
    // In browsers where @page + size is not supported (such as Firefox,
    // https://bugzil.la/851441), the next stylesheet will be ignored and the
    // user has to select the correct paper size in the UI if wanted.
    this.pageStyleSheet = document.createElement("style");
    const pageSize = this.pagesOverview[0];
    this.pageStyleSheet.textContent =
      "@page { size: " + pageSize.width + "pt " + pageSize.height + "pt;}";
    body.appendChild(this.pageStyleSheet);
  },

  destroy() {
    if (activeService !== this) {
      // |activeService| cannot be replaced without calling destroy() first,
      // so if it differs then an external consumer has a stale reference to
      // us.
      return;
    }
    this.printContainer.textContent = "";

    const body = document.querySelector("body");
    body.removeAttribute("data-pdfjsprinting");

    if (this.pageStyleSheet) {
      this.pageStyleSheet.remove();
      this.pageStyleSheet = null;
    }
    this.scratchCanvas.width = this.scratchCanvas.height = 0;
    this.scratchCanvas = null;
    activeService = null;
    ensureOverlay().then(function () {
      if (overlayManager.active !== "printServiceOverlay") {
        return; // overlay was already closed
      }
      overlayManager.close("printServiceOverlay");
      overlayManager.unregister("printServiceOverlay"); // #104
    });
    overlayPromise = undefined; // #104
  },

  renderPages() {
    if (this.pdfDocument.isPureXfa) {
      getXfaHtmlForPrinting(this.printContainer, this.pdfDocument);
      return Promise.resolve();
    }

    const pageCount = this.pagesOverview.length;
    const renderNextPage = (resolve, reject) => {
      this.throwIfInactive();
      while (true) {
        // #243
        ++this.currentPage; // #243
        if (this.currentPage >= pageCount) {
          // #243
          break; // #243
        } // #243
        if (
          !window.isInPDFPrintRange ||
          window.isInPDFPrintRange(this.currentPage)
        ) {
          // #243
          break; // #243
        } // #243
      } // #243

      if (this.currentPage >= pageCount) {
        renderProgress(
          window.filteredPageCount | pageCount,
          window.filteredPageCount | pageCount,
          this.l10n,
          this.eventBus // #588 modified by ngx-extended-pdf-viewer
        ); // #243
        resolve();
        return;
      }

      const index = this.currentPage;
      renderProgress(index, window.filteredPageCount | pageCount, this.l10n, this.eventBus); // #243 and #588 modified by ngx-extended-pdf-viewer
      renderPage(
        this,
        this.pdfDocument,
        /* pageNumber = */ index + 1,
        this.pagesOverview[index],
        this._printResolution,
        this._optionalContentConfigPromise
      )
        .then(this.useRenderedPage.bind(this))
        .then(function () {
          renderNextPage(resolve, reject);
        }, reject);
    };
    return new Promise(renderNextPage);
  },

  useRenderedPage() {
    this.throwIfInactive();
    const img = document.createElement("img");
    const scratchCanvas = this.scratchCanvas;
    if (
      "toBlob" in scratchCanvas &&
      !viewerCompatibilityParams.disableCreateObjectURL
    ) {
      scratchCanvas.toBlob(function (blob) {
        img.src = URL.createObjectURL(blob);
      });
    } else {
      img.src = scratchCanvas.toDataURL();
    }

    const wrapper = document.createElement("div");
    wrapper.className = "printedPage";
    wrapper.appendChild(img);
    this.printContainer.appendChild(wrapper);

    return new Promise(function (resolve, reject) {
      img.onload = resolve;
      img.onerror = reject;
    });
  },

  performPrint() {
    this.throwIfInactive();
    return new Promise(resolve => {
      // Push window.print in the macrotask queue to avoid being affected by
      // the deprecation of running print() code in a microtask, see
      // https://github.com/mozilla/pdf.js/issues/7547.
      setTimeout(() => {
        if (!this.active) {
          resolve();
          return;
        }
        print.call(window);
        // Delay promise resolution in case print() was not synchronous.
        setTimeout(resolve, 20); // Tidy-up.
      }, 0);
    });
  },

  get active() {
    return this === activeService;
  },

  throwIfInactive() {
    if (!this.active) {
      throw new Error("This print request was cancelled or completed.");
    }
  },
};

const print = window.print;
window.printPDF = function () {
  if (!PDFViewerApplication.enablePrint) {
    return;
  }
  if (activeService) {
    console.warn("Ignored window.printPDF() because of a pending print job.");
    return;
  }
  ensureOverlay().then(function () {
    if (activeService) {
      overlayManager.open("printServiceOverlay");
    }
  });

  try {
    dispatchEvent("beforeprint");
  } finally {
    if (!activeService) {
      console.error("Expected print service to be initialized.");
      ensureOverlay().then(function () {
        if (overlayManager.active === "printServiceOverlay") {
          overlayManager.close("printServiceOverlay");
        }
      });
      return; // eslint-disable-line no-unsafe-finally
    }
    const activeServiceOnEntry = activeService;
    activeService
      .renderPages()
      .then(function () {
        // #643 modified by ngx-extended-pdf-viewer
        const progressIndicator = document.getElementById(
          "printServiceOverlay"
        );
        if (progressIndicator) {
          progressIndicator.classList.add("hidden");
        }
        // #643 end of modification
        return activeServiceOnEntry.performPrint();
      })
      .catch(function () {
        // Ignore any error messages.
      })
      .then(function () {
        // aborts acts on the "active" print request, so we need to check
        // whether the print request (activeServiceOnEntry) is still active.
        // Without the check, an unrelated print request (created after aborting
        // this print request while the pages were being generated) would be
        // aborted.
        if (activeServiceOnEntry.active) {
          abort();
        }
      });
  }
};

function dispatchEvent(eventType) {
  const event = document.createEvent("CustomEvent");
  event.initCustomEvent(eventType, false, false, "custom");
  window.dispatchEvent(event);
}

function abort() {
  if (activeService) {
    activeService.destroy();
    dispatchEvent("afterprint");
  }
}

function renderProgress(index, total, l10n, eventBus) { // #588 modified by ngx-extended-pdf-viewer
  const progressContainer = document.getElementById("printServiceOverlay");
  const progress = Math.round((100 * index) / total);
  const progressBar = progressContainer.querySelector("progress");
  const progressPerc = progressContainer.querySelector(".relative-progress");
  progressBar.value = progress;
  l10n.get("print_progress_percent", { progress }).then(msg => {
    progressPerc.textContent = msg;
  });
  // #588 modified by ngx-extended-pdf-viewer
  eventBus.dispatch("progress", {
    source: this,
    type: "print",
    total,
    page: index,
    percent: (100 * index) / total,
  });
  // #588 end of modification
}

PDFViewerApplication.printKeyDownListener = function (event) {
  // Intercept Cmd/Ctrl + P in all browsers.
  // Also intercept Cmd/Ctrl + Shift + P in Chrome and Opera
  if (
    event.keyCode === /* P= */ 80 &&
    (event.ctrlKey || event.metaKey) &&
    !event.altKey &&
    (!event.shiftKey || window.chrome || window.opera)
  ) {
    window.printPDF();

    // The (browser) print dialog cannot be prevented from being shown in
    // IE11.
    event.preventDefault();
    if (event.stopImmediatePropagation) {
      event.stopImmediatePropagation();
    } else {
      event.stopPropagation();
    }
  }
};

if ("onbeforeprint" in window) {
  // Do not propagate before/afterprint events when they are not triggered
  // from within this polyfill. (FF / Chrome 63+).
  const stopPropagationIfNeeded = function (event) {
    if (event.detail !== "custom" && event.stopImmediatePropagation) {
      event.stopImmediatePropagation();
    }
  };
  window.addEventListener("beforeprint", stopPropagationIfNeeded);
  window.addEventListener("afterprint", stopPropagationIfNeeded);
}

let overlayPromise;
function ensureOverlay() {
  if (!overlayPromise) {
    overlayManager = PDFViewerApplication.overlayManager;
    if (!overlayManager) {
      throw new Error("The overlay manager has not yet been initialized.");
    }

    overlayPromise = overlayManager.register(
      "printServiceOverlay",
      document.getElementById("printServiceOverlay"),
      abort,
      true
    );
    document.getElementById("printCancel").onclick = abort;
  }
  return overlayPromise;
}

PDFPrintServiceFactory.instance = {
  supportsPrinting: true,

  createPrintService(
    pdfDocument,
    pagesOverview,
    printContainer,
    printResolution,
    optionalContentConfigPromise,
    l10n,
    eventBus // #588 modified by ngx-extended-pdf-viewer
  ) {
    if (activeService) {
      throw new Error("The print service is created and active.");
    }
    activeService = new PDFPrintService(
      pdfDocument,
      pagesOverview,
      printContainer,
      printResolution,
      optionalContentConfigPromise,
      l10n,
      eventBus // #588 modified by ngx-extended-pdf-viewer
    );
    return activeService;
  },
};

export { PDFPrintService };<|MERGE_RESOLUTION|>--- conflicted
+++ resolved
@@ -14,12 +14,8 @@
  */
 
 import { PDFPrintServiceFactory, PDFViewerApplication } from "./app.js";
-<<<<<<< HEAD
 import canvasSize from "canvas-size";
-import { getXfaHtmlForPrinting } from "./ui_utils.js";
-=======
 import { getXfaHtmlForPrinting } from "./print_utils.js";
->>>>>>> d644b66c
 import { viewerCompatibilityParams } from "./viewer_compatibility.js";
 
 let activeService = null;
