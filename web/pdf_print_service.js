/* Copyright 2016 Mozilla Foundation
 *
 * Licensed under the Apache License, Version 2.0 (the "License");
 * you may not use this file except in compliance with the License.
 * You may obtain a copy of the License at
 *
 *     http://www.apache.org/licenses/LICENSE-2.0
 *
 * Unless required by applicable law or agreed to in writing, software
 * distributed under the License is distributed on an "AS IS" BASIS,
 * WITHOUT WARRANTIES OR CONDITIONS OF ANY KIND, either express or implied.
 * See the License for the specific language governing permissions and
 * limitations under the License.
 */

<<<<<<< HEAD
import canvasSize from "canvas-size";
=======
// eslint-disable-next-line max-len
/** @typedef {import("./interfaces.js").IPDFPrintServiceFactory} IPDFPrintServiceFactory */

>>>>>>> 7290faf8
import {
  AnnotationMode,
  PixelsPerInch,
  RenderingCancelledException,
  shadow,
} from "pdfjs-lib";
import { getXfaHtmlForPrinting } from "./print_utils.js";
import { warn } from "../src/shared/util.js";

let activeService = null;
let dialog = null;
let overlayManager = null;
let viewerApp = { initialized: false };

// Renders the page to the canvas of the given print service, and returns
// the suggested dimensions of the output page.
function renderPage(
  activeServiceOnEntry,
  pdfDocument,
  pageNumber,
  size,
  printResolution,
  optionalContentConfigPromise,
  printAnnotationStoragePromise
) {
  const scratchCanvas = activeService.scratchCanvas;

  // The size of the canvas in pixels for printing.
  let PRINT_UNITS = printResolution / PixelsPerInch.PDF;

  // modified by ngx-extended-pdf-viewer #530
  let scale = 1;

  const canvasWidth = Math.floor(size.width * PRINT_UNITS);
  const canvasHeight = Math.floor(size.height * PRINT_UNITS);
  if (canvasWidth >= 4096 || canvasHeight >= 4096) {
    if (!canvasSize.test({ width: canvasWidth, height: canvasHeight })) {
      const max = determineMaxDimensions();
      scale = Math.min(max / canvasWidth, max / canvasHeight) * 0.95;
    }
    warn("Page " + pageNumber + ": Reduced the [printResolution] to " + Math.floor(printResolution * scale) + " because the browser can't render larger canvases. If you see blank page in the print preview, reduce [printResolution] manually to a lower value.");
  }

  PRINT_UNITS *= scale;
  scratchCanvas.width = Math.floor(size.width * PRINT_UNITS);
  scratchCanvas.height = Math.floor(size.height * PRINT_UNITS);

  // #1659 modified by ngx-extended-pdf-viewer
  const options = window.pdfDefaultOptions.activateWillReadFrequentlyFlag ? { willReadFrequently: true } : undefined;
  const ctx = scratchCanvas.getContext("2d", options);
  // #1659 end of modification by ngx-extended-pdf-viewer
  ctx.save();
  ctx.fillStyle = "rgb(255, 255, 255)";
  ctx.fillRect(0, 0, scratchCanvas.width, scratchCanvas.height);
  ctx.restore();

  return Promise.all([
    pdfDocument.getPage(pageNumber),
    printAnnotationStoragePromise,
  ]).then(function ([pdfPage, printAnnotationStorage]) {
    const renderContext = {
      canvasContext: ctx,
      transform: [PRINT_UNITS, 0, 0, PRINT_UNITS, 0, 0],
      viewport: pdfPage.getViewport({ scale: 1, rotation: size.rotation }),
      intent: "print",
      annotationMode: AnnotationMode.ENABLE_STORAGE,
      optionalContentConfigPromise,
      printAnnotationStorage,
    };
    const renderTask = pdfPage.render(renderContext);

    return renderTask.promise.catch(reason => {
      if (!(reason instanceof RenderingCancelledException)) {
        console.error(reason);
      }
      throw reason;
    });
  });
}

 // modified (added) by ngx-extended-pdf-viewer #530
 function determineMaxDimensions() {
  const checklist = [4096, // iOS
    8192, // IE 9-10
    10836, // Android
    11180, // Firefox
    11402, // Android,
    14188,
    16384
  ];
  for (let width of checklist) {
    if (!canvasSize.test({width: width+1, height: width+1})) {
      return width;
    }
  }
  return 16384;
}

class PDFPrintService {
  constructor({
    pdfDocument,
    pagesOverview,
    printContainer,
    printResolution,
    printAnnotationStoragePromise = null,
    eventBus, // #588 modified by ngx-extended-pdf-viewer
  }) {
    this.pdfDocument = pdfDocument;
    this.pagesOverview = pagesOverview;
    this.printContainer = printContainer;
    this._printResolution = printResolution || 150;
    this._optionalContentConfigPromise = pdfDocument.getOptionalContentConfig({
      intent: "print",
    });
    this._printAnnotationStoragePromise =
      printAnnotationStoragePromise || Promise.resolve();
    this.currentPage = -1;
    // The temporary canvas where renderPage paints one page at a time.
    this.scratchCanvas = document.createElement("canvas");
      // #588 modified by ngx-extended-pdf-viewer
    this.eventBus = eventBus;
    // #588 end of modification
  }

  layout() {
    this.throwIfInactive();

    const body = document.querySelector("body");
    body.setAttribute("data-pdfjsprinting", true);
    // #1131 modified by ngx-extended-pdf-viewer
    const html = document.querySelector("html");
    html.setAttribute("data-pdfjsprinting", true);
    // #1131 end of modification

    const { width, height } = this.pagesOverview[0];
    const hasEqualPageSizes = this.pagesOverview.every(
      size => size.width === width && size.height === height
    );
    if (!hasEqualPageSizes) {
      globalThis.ngxConsole.warn(
        "Not all pages have the same size. The printed result may be incorrect!"
      );
    }

    // Insert a @page + size rule to make sure that the page size is correctly
    // set. Note that we assume that all pages have the same size, because
    // variable-size pages are not supported yet (e.g. in Chrome & Firefox).
    // TODO(robwu): Use named pages when size calculation bugs get resolved
    // (e.g. https://crbug.com/355116) AND when support for named pages is
    // added (http://www.w3.org/TR/css3-page/#using-named-pages).
    // In browsers where @page + size is not supported, the next stylesheet
    // will be ignored and the user has to select the correct paper size in
    // the UI if wanted.
    this.pageStyleSheet = document.createElement("style");
    this.pageStyleSheet.textContent = `@page { size: ${width}pt ${height}pt;}`;
    body.append(this.pageStyleSheet);
  }

  destroy() {
    if (activeService !== this) {
      // |activeService| cannot be replaced without calling destroy() first,
      // so if it differs then an external consumer has a stale reference to us.
      return;
    }
    this.printContainer.textContent = "";

    const body = document.querySelector("body");
    body.removeAttribute("data-pdfjsprinting");
    // #1131 modified by ngx-extended-pdf-viewer
    const html = document.querySelector("html");
    html.removeAttribute("data-pdfjsprinting");
    // #1131 end of modification

    if (this.pageStyleSheet) {
      this.pageStyleSheet.remove();
      this.pageStyleSheet = null;
    }
    this.scratchCanvas.width = this.scratchCanvas.height = 0;
    this.scratchCanvas = null;
    activeService = null;
    ensureOverlay().then(function () {
      if (overlayManager.active === dialog) {
        overlayManager.close(dialog);
      }
    });
  }

  renderPages() {
    if (this.pdfDocument.isPureXfa) {
      getXfaHtmlForPrinting(this.printContainer, this.pdfDocument);
      return Promise.resolve();
    }

    const pageCount = this.pagesOverview.length;
    const renderNextPage = (resolve, reject) => {
      this.throwIfInactive();
      while (true) {
        // #243
        ++this.currentPage; // #243
        if (this.currentPage >= pageCount) {
          // #243
          break; // #243
        } // #243
        if (
          !window.isInPDFPrintRange ||
          window.isInPDFPrintRange(this.currentPage)
        ) {
          // #243
          break; // #243
        } // #243
      } // #243

      if (this.currentPage >= pageCount) {
        renderProgress(
          window.filteredPageCount | pageCount,
          window.filteredPageCount | pageCount,
          this.eventBus // #588 modified by ngx-extended-pdf-viewer
        ); // #243
        resolve();
        return;
      }

      const index = this.currentPage;
      renderProgress(index, window.filteredPageCount | pageCount, this.eventBus); // #243 and #588 modified by ngx-extended-pdf-viewer
      renderPage(
        this,
        this.pdfDocument,
        /* pageNumber = */ index + 1,
        this.pagesOverview[index],
        this._printResolution,
        this._optionalContentConfigPromise,
        this._printAnnotationStoragePromise
      )
        .then(this.useRenderedPage.bind(this))
        .then(function () {
          renderNextPage(resolve, reject);
        }, reject);
    };
    return new Promise(renderNextPage);
  }

  useRenderedPage() {
    this.throwIfInactive();
    const img = document.createElement("img");
    const scratchCanvas = this.scratchCanvas;
    if ("toBlob" in scratchCanvas) {
      scratchCanvas.toBlob(function (blob) {
        img.src = URL.createObjectURL(blob);
      });
    } else {
      img.src = scratchCanvas.toDataURL();
    }

    const wrapper = document.createElement("div");
    wrapper.className = "printedPage";
    wrapper.append(img);
    this.printContainer.append(wrapper);

    return new Promise(function (resolve, reject) {
      img.onload = resolve;
      img.onerror = reject;
    });
  }

  performPrint() {
    this.throwIfInactive();
    return new Promise(resolve => {
      // Push window.print in the macrotask queue to avoid being affected by
      // the deprecation of running print() code in a microtask, see
      // https://github.com/mozilla/pdf.js/issues/7547.
      setTimeout(() => {
        if (!this.active) {
          resolve();
          return;
        }
        print.call(window);
        // Delay promise resolution in case print() was not synchronous.
        // modified by ngx-extended-pdf-viewer #83
        const isIOS = navigator.platform && [
          "iPad Simulator",
          "iPhone Simulator",
          "iPod Simulator",
          "iPad",
          "iPhone",
          "iPod"
        ].includes(navigator.platform)
        // iPad on iOS 13 detection
        || (navigator.userAgent.includes("Mac") && "ontouchend" in document);

        setTimeout(resolve, isIOS ? 1500 : 20); // Tidy-up.
        // end of modification by ngx-extended-pdf-viewer
      }, 0);
    });
  }

  get active() {
    return this === activeService;
  }

  throwIfInactive() {
    if (!this.active) {
      throw new Error("This print request was cancelled or completed.");
    }
  }
}

const print = window.print;
window.printPDF = function printPdf() {
  if (!PDFViewerApplication.enablePrint) {
    return;
  }
  if (activeService) {
    globalThis.ngxConsole.warn("Ignored window.printPDF() because of a pending print job.");
    return;
  }
  ensureOverlay().then(function () {
    if (activeService) {
      overlayManager.open(dialog);
    }
  });

  try {
    dispatchEvent("beforeprint");
  } finally {
    if (!activeService) {
      globalThis.ngxConsole.error("Expected print service to be initialized.");
      ensureOverlay().then(function () {
        if (overlayManager.active === dialog) {
          overlayManager.close(dialog);
        }
      });
      return; // eslint-disable-line no-unsafe-finally
    }
    const activeServiceOnEntry = activeService;
    activeService
      .renderPages()
      .then(function () {
        // #643 modified by ngx-extended-pdf-viewer
        const progressIndicator = document.getElementById("printServiceDialog");
        if (progressIndicator) {
          progressIndicator.classList.add("hidden");
        }
        // #643 end of modification
        return activeServiceOnEntry.performPrint();
      })
      .catch(function () {
        // Ignore any error messages.
      })
      .then(function () {
        // aborts acts on the "active" print request, so we need to check
        // whether the print request (activeServiceOnEntry) is still active.
        // Without the check, an unrelated print request (created after aborting
        // this print request while the pages were being generated) would be
        // aborted.
        if (activeServiceOnEntry.active) {
          abort();
        }
      });
  }
};

function dispatchEvent(eventType) {
  const event = new CustomEvent(eventType, {
    bubbles: false,
    cancelable: false,
    detail: "custom",
  });
  window.dispatchEvent(event);
}

function abort() {
  if (activeService) {
    activeService.destroy();
    dispatchEvent("afterprint");
  }
}

function renderProgress(index, total, eventBus) { // #588 modified by ngx-extended-pdf-viewer
  if (typeof PDFJSDev === "undefined" && window.isGECKOVIEW) {
    return;
  }
  dialog = document.getElementById("printServiceDialog"); // #1434 modified by ngx-extended-pdf-viewer
  const progress = Math.round((100 * index) / total);
  const progressBar = dialog.querySelector("progress");
  const progressPerc = dialog.querySelector(".relative-progress");
  progressBar.value = progress;
  progressPerc.setAttribute("data-l10n-args", JSON.stringify({ progress }));
  // #588 modified by ngx-extended-pdf-viewer
  eventBus.dispatch("progress", {
    source: this,
    type: "print",
    total,
    page: index,
    percent: (100 * index) / total,
  });
  // #588 end of modification

}

window.addEventListener(
  "keydown",
  function (event) {
    // Intercept Cmd/Ctrl + P in all browsers.
    // Also intercept Cmd/Ctrl + Shift + P in Chrome and Opera
    if (
      event.keyCode === /* P= */ 80 &&
      (event.ctrlKey || event.metaKey) &&
      !event.altKey &&
      (!event.shiftKey || window.chrome || window.opera)
    ) {
      window.print();

      event.preventDefault();
      event.stopImmediatePropagation();
    }
  },
  true
);

if ("onbeforeprint" in window) {
  // Do not propagate before/afterprint events when they are not triggered
  // from within this polyfill. (FF / Chrome 63+).
  const stopPropagationIfNeeded = function (event) {
    if (event.detail !== "custom") {
      event.stopImmediatePropagation();
    }
  };
  window.addEventListener("beforeprint", stopPropagationIfNeeded);
  window.addEventListener("afterprint", stopPropagationIfNeeded);
}

let overlayPromise;
function ensureOverlay() {
  if (typeof PDFJSDev === "undefined" && window.isGECKOVIEW) {
    return Promise.reject(
      new Error("ensureOverlay not implemented in GECKOVIEW development mode.")
    );
  }
  if (!overlayPromise) {
    overlayManager = viewerApp.overlayManager;
    if (!overlayManager) {
      throw new Error("The overlay manager has not yet been initialized.");
    }
    dialog = document.getElementById("printServiceDialog"); // #1434 modified by ngx-extended-pdf-viewer

    overlayPromise = overlayManager.register(
      dialog,
      /* canForceClose = */ true
    );

    document.getElementById("printCancel").onclick = abort;
    dialog.addEventListener("close", abort);
  }
  return overlayPromise;
}

/**
 * @implements {IPDFPrintServiceFactory}
 */
class PDFPrintServiceFactory {
  static initGlobals(app) {
    viewerApp = app;
  }

  static get supportsPrinting() {
    return shadow(this, "supportsPrinting", true);
  }

  static createPrintService(params) {
    if (activeService) {
      throw new Error("The print service is created and active.");
    }
    return (activeService = new PDFPrintService(params));
  }
}

export { PDFPrintServiceFactory };<|MERGE_RESOLUTION|>--- conflicted
+++ resolved
@@ -13,13 +13,10 @@
  * limitations under the License.
  */
 
-<<<<<<< HEAD
-import canvasSize from "canvas-size";
-=======
 // eslint-disable-next-line max-len
 /** @typedef {import("./interfaces.js").IPDFPrintServiceFactory} IPDFPrintServiceFactory */
 
->>>>>>> 7290faf8
+import canvasSize from "canvas-size";
 import {
   AnnotationMode,
   PixelsPerInch,
