--- conflicted
+++ resolved
@@ -14,11 +14,8 @@
  */
 
 import { PDFPrintServiceFactory, PDFViewerApplication } from "./app.js";
-<<<<<<< HEAD
 import canvasSize from "canvas-size";
-=======
 import { compatibilityParams } from "./app_options.js";
->>>>>>> 745d5cc8
 import { getXfaHtmlForPrinting } from "./print_utils.js";
 
 let activeService = null;
