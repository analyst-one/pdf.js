--- conflicted
+++ resolved
@@ -75,7 +75,7 @@
         )
       ) {
         if (this.pageColors.background || this.pageColors.foreground) {
-          console.warn(
+          Window["ngxConsole"].warn(
             "PDFThumbnailViewer: Ignoring `pageColors`-option, since the browser doesn't support the values used."
           );
         }
@@ -121,7 +121,7 @@
     const thumbnailView = this._thumbnails[pageNumber - 1];
 
     if (!thumbnailView) {
-      Window['ngxConsole'].error('scrollThumbnailIntoView: Invalid "pageNumber" parameter.');
+      Window["ngxConsole"].error('scrollThumbnailIntoView: Invalid "pageNumber" parameter.');
       return;
     }
 
@@ -213,58 +213,16 @@
     }
 
     this.pdfDocument = pdfDocument;
-  }
-
-  async renderThumbnails() {
-    if (!this.pdfDocument) {
+    if (!pdfDocument) {
       return;
     }
     if (this.initialized) {
       return;
     }
     this.initialized = true;
-    const pdfDocument = this.pdfDocument;
     const firstPagePromise = pdfDocument.getPage(1);
     const optionalContentConfigPromise = pdfDocument.getOptionalContentConfig();
-    try {
-      const firstPdfPage = await firstPagePromise;
-      this._optionalContentConfigPromise = optionalContentConfigPromise;
-
-      const pagesCount = pdfDocument.numPages;
-      const viewport = firstPdfPage.getViewport({ scale: 1 });
-      const checkSetImageDisabled = () => {
-        return this._setImageDisabled;
-      };
-
-      for (let pageNum = 1; pageNum <= pagesCount; ++pageNum) {
-        const thumbnail = new PDFThumbnailView({
-          container: this.container,
-          id: pageNum,
-          defaultViewport: viewport.clone(),
-          optionalContentConfigPromise,
-          linkService: this.linkService,
-          renderingQueue: this.renderingQueue,
-          checkSetImageDisabled,
-          l10n: this.l10n,
-        });
-        this._thumbnails.push(thumbnail);
-      }
-      // Set the first `pdfPage` immediately, since it's already loaded,
-      // rather than having to repeat the `PDFDocumentProxy.getPage` call in
-      // the `this.#ensurePdfPageLoaded` method before rendering can start.
-      const firstThumbnailView = this._thumbnails[0];
-      if (firstThumbnailView) {
-        firstThumbnailView.setPdfPage(firstPdfPage);
-      }
-
-<<<<<<< HEAD
-      // Ensure that the current thumbnail is always highlighted on load.
-      const thumbnailView = this._thumbnails[this._currentPageNumber - 1];
-      thumbnailView.div.classList.add(THUMBNAIL_SELECTED_CLASS);
-    } catch (reason) {
-      Window["ngxConsole"].error("Unable to initialize thumbnail viewer", reason);
-    }
-=======
+
     firstPagePromise
       .then(firstPdfPage => {
         this._optionalContentConfigPromise = optionalContentConfigPromise;
@@ -302,9 +260,8 @@
         thumbnailView.div.classList.add(THUMBNAIL_SELECTED_CLASS);
       })
       .catch(reason => {
-        console.error("Unable to initialize thumbnail viewer", reason);
+        Window["ngxConsole"].error("Unable to initialize thumbnail viewer", reason);
       });
->>>>>>> 3fdf2ba4
   }
 
   /**
@@ -329,7 +286,7 @@
       !(Array.isArray(labels) && this.pdfDocument.numPages === labels.length)
     ) {
       this._pageLabels = null;
-      Window['ngxConsole'].error("PDFThumbnailViewer_setPageLabels: Invalid page labels.");
+      Window["ngxConsole"].error("PDFThumbnailViewer_setPageLabels: Invalid page labels.");
     } else {
       this._pageLabels = labels;
     }
@@ -354,7 +311,7 @@
       }
       return pdfPage;
     } catch (reason) {
-      Window['ngxConsole'].error("Unable to get page for thumb view", reason);
+      Window["ngxConsole"].error("Unable to get page for thumb view", reason);
       return null; // Page error -- there is nothing that can be done.
     }
   }
