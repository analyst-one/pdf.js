/* Copyright 2014 Mozilla Foundation
 *
 * Licensed under the Apache License, Version 2.0 (the "License");
 * you may not use this file except in compliance with the License.
 * You may obtain a copy of the License at
 *
 *     http://www.apache.org/licenses/LICENSE-2.0
 *
 * Unless required by applicable law or agreed to in writing, software
 * distributed under the License is distributed on an "AS IS" BASIS,
 * WITHOUT WARRANTIES OR CONDITIONS OF ANY KIND, either express or implied.
 * See the License for the specific language governing permissions and
 * limitations under the License.
 */

/** @typedef {import("../src/display/api").PDFDocumentProxy} PDFDocumentProxy */
/** @typedef {import("../src/display/api").PDFPageProxy} PDFPageProxy */
// eslint-disable-next-line max-len
/** @typedef {import("../src/display/display_utils").PageViewport} PageViewport */
// eslint-disable-next-line max-len
/** @typedef {import("../src/display/optional_content_config").OptionalContentConfig} OptionalContentConfig */
/** @typedef {import("./event_utils").EventBus} EventBus */
/** @typedef {import("./interfaces").IDownloadManager} IDownloadManager */
/** @typedef {import("./interfaces").IL10n} IL10n */
/** @typedef {import("./interfaces").IPDFLinkService} IPDFLinkService */
// eslint-disable-next-line max-len
/** @typedef {import("./pdf_find_controller").PDFFindController} PDFFindController */
// eslint-disable-next-line max-len
/** @typedef {import("./pdf_scripting_manager").PDFScriptingManager} PDFScriptingManager */

import {
  AnnotationEditorType,
  AnnotationEditorUIManager,
  AnnotationMode,
  PermissionFlag,
  PixelsPerInch,
  shadow,
  version,
} from "pdfjs-lib";
import {
  DEFAULT_SCALE,
  DEFAULT_SCALE_DELTA,
  DEFAULT_SCALE_VALUE,
  docStyle,
  getVisibleElements,
  isPortraitOrientation,
  isValidRotation,
  isValidScrollMode,
  isValidSpreadMode,
  MAX_AUTO_SCALE,
  MAX_SCALE,
  MIN_SCALE,
  PresentationModeState,
  removeNullCharacters,
  RenderingStates,
  SCROLLBAR_PADDING,
  scrollIntoView,
  ScrollMode,
  SpreadMode,
  TextLayerMode,
  UNKNOWN_SCALE,
  VERTICAL_PADDING,
  watchScroll,
} from "./ui_utils.js";
import { GenericL10n } from "web-null_l10n";
import { PageFlip } from "./page-flip.module.js"; // #716 modified by ngx-extended-pdf-viewer
import { PDFPageView } from "./pdf_page_view.js";
import { PDFRenderingQueue } from "./pdf_rendering_queue.js";
import { SimpleLinkService } from "./pdf_link_service.js";

const DEFAULT_CACHE_SIZE = 10;

const PagesCountLimit = {
  FORCE_SCROLL_MODE_PAGE: 15000,
  FORCE_LAZY_PAGE_INIT: 7500,
  PAUSE_EAGER_PAGE_INIT: 250,
};

function isValidAnnotationEditorMode(mode) {
  return (
    Object.values(AnnotationEditorType).includes(mode) &&
    mode !== AnnotationEditorType.DISABLE
  );
}

/**
 * @typedef {Object} PDFViewerOptions
 * @property {HTMLDivElement} container - The container for the viewer element.
 * @property {HTMLDivElement} [viewer] - The viewer element.
 * @property {EventBus} eventBus - The application event bus.
 * @property {IPDFLinkService} [linkService] - The navigation/linking service.
 * @property {IDownloadManager} [downloadManager] - The download manager
 *   component.
 * @property {PDFFindController} [findController] - The find controller
 *   component.
 * @property {PDFScriptingManager} [scriptingManager] - The scripting manager
 *   component.
 * @property {PDFRenderingQueue} [renderingQueue] - The rendering queue object.
 * @property {boolean} [removePageBorders] - Removes the border shadow around
 *   the pages. The default value is `false`.
 * @property {number} [textLayerMode] - Controls if the text layer used for
 *   selection and searching is created. The constants from {TextLayerMode}
 *   should be used. The default value is `TextLayerMode.ENABLE`.
 * @property {number} [annotationMode] - Controls if the annotation layer is
 *   created, and if interactive form elements or `AnnotationStorage`-data are
 *   being rendered. The constants from {@link AnnotationMode} should be used;
 *   see also {@link RenderParameters} and {@link GetOperatorListParameters}.
 *   The default value is `AnnotationMode.ENABLE_FORMS`.
 * @property {number} [annotationEditorMode] - Enables the creation and editing
 *   of new Annotations. The constants from {@link AnnotationEditorType} should
 *   be used. The default value is `AnnotationEditorType.NONE`.
 * @property {string} [annotationEditorHighlightColors] - A comma separated list
 *   of colors to propose to highlight some text in the pdf.
 * @property {string} [imageResourcesPath] - Path for image resources, mainly
 *   mainly for annotation icons. Include trailing slash.
 * @property {boolean} [enablePrintAutoRotate] - Enables automatic rotation of
 *   landscape pages upon printing. The default is `false`.
 * @property {number} [maxCanvasPixels] - The maximum supported canvas size in
 *   total pixels, i.e. width * height. Use `-1` for no limit, or `0` for
 *   CSS-only zooming. The default value is 4096 * 8192 (32 mega-pixels).
 * @property {IL10n} [l10n] - Localization service.
 * @property {boolean} [enablePermissions] - Enables PDF document permissions,
 *   when they exist. The default value is `false`.
 * @property {Object} [pageColors] - Overwrites background and foreground colors
 *   with user defined ones in order to improve readability in high contrast
 *   mode.
 */

class PDFPageViewBuffer {
  // Here we rely on the fact that `Set`s preserve the insertion order.
  #buf = new Set();

  #size = 0;

  constructor(size) {
    this.#size = size;
  }

  push(view) {
    const buf = this.#buf;
    if (buf.has(view)) {
      buf.delete(view); // Move the view to the "end" of the buffer.
    }
    buf.add(view);

    if (buf.size > this.#size) {
      this.#destroyFirstView();
    }
  }

  /**
   * After calling resize, the size of the buffer will be `newSize`.
   * The optional parameter `idsToKeep` is, if present, a Set of page-ids to
   * push to the back of the buffer, delaying their destruction. The size of
   * `idsToKeep` has no impact on the final size of the buffer; if `idsToKeep`
   * is larger than `newSize`, some of those pages will be destroyed anyway.
   */
  resize(newSize, idsToKeep = null) {
    this.#size = newSize;

    const buf = this.#buf;
    if (idsToKeep) {
      const ii = buf.size;
      let i = 1;
      for (const view of buf) {
        if (idsToKeep.has(view.id)) {
          buf.delete(view); // Move the view to the "end" of the buffer.
          buf.add(view);
        }
        if (++i > ii) {
          break;
        }
      }
    }

    while (buf.size > this.#size) {
      this.#destroyFirstView();
    }
  }

  has(view) {
    return this.#buf.has(view);
  }

  [Symbol.iterator]() {
    return this.#buf.keys();
  }

  #destroyFirstView() {
    const firstView = this.#buf.keys().next().value;

    firstView?.destroy();
    this.#buf.delete(firstView);
  }
}

/**
 * Simple viewer control to display PDF content/pages.
 */
class PDFViewer {
  #buffer = null;

  #altTextManager = null;

  #annotationEditorHighlightColors = null;

  #annotationEditorMode = AnnotationEditorType.NONE;

  #annotationEditorUIManager = null;

  #annotationMode = AnnotationMode.ENABLE_FORMS;

  #containerTopLeft = null;

  #enableHighlightFloatingButton = false;

  #enablePermissions = false;

  #eventAbortController = null;

  #mlManager = null;

  #getAllTextInProgress = false;

  #hiddenCopyElement = null;

  #interruptCopyCondition = false;

  #previousContainerHeight = 0;

  #resizeObserver = new ResizeObserver(this.#resizeObserverCallback.bind(this));

  #scrollModePageState = null;

  #scaleTimeoutId = null;

  #textLayerMode = TextLayerMode.ENABLE;

  // #1989 modified by ngx-extended-pdf-viewer
  // to ensure rendering in infinite-scroll-mode
  #outerScrollContainer = undefined;

  #pageViewMode = "multiple";
  // #1989 end of modification by ngx-extended-pdf-viewer

  /**
   * @param {PDFViewerOptions} options
   */
  constructor(options) {
    const viewerVersion =
      typeof PDFJSDev !== "undefined" ? PDFJSDev.eval("BUNDLE_VERSION") : null;
    if (version !== viewerVersion) {
      throw new Error(
        `The API version "${version}" does not match the Viewer version "${viewerVersion}".`
      );
    }
    this.container = options.container;
    this.viewer = options.viewer || options.container.firstElementChild;

    /** #495 modified by ngx-extended-pdf-viewer */
    this.pageViewMode = options.pageViewMode || "multiple";
    /** end of modification */

    if (typeof PDFJSDev === "undefined" || PDFJSDev.test("GENERIC")) {
      if (this.container?.tagName !== "DIV" || this.viewer?.tagName !== "DIV") {
        throw new Error("Invalid `container` and/or `viewer` option.");
      }

      if (
        this.container.offsetParent &&
        getComputedStyle(this.container).position !== "absolute"
      ) {
        throw new Error("The `container` must be absolutely positioned.");
      }
    }
    this.#resizeObserver.observe(this.container);

    this.eventBus = options.eventBus;
    this.linkService = options.linkService || new SimpleLinkService();
    this.downloadManager = options.downloadManager || null;
    this.findController = options.findController || null;
    this.#altTextManager = options.altTextManager || null;

    if (this.findController) {
      this.findController.onIsPageVisible = pageNumber =>
        this._getVisiblePages().ids.has(pageNumber);
    }
    this._scriptingManager = options.scriptingManager || null;
    this.#textLayerMode = options.textLayerMode ?? TextLayerMode.ENABLE;
    this.#annotationMode =
      options.annotationMode ?? AnnotationMode.ENABLE_FORMS;
    this.#annotationEditorMode =
      options.annotationEditorMode ?? AnnotationEditorType.NONE;
    this.#annotationEditorHighlightColors =
      options.annotationEditorHighlightColors || null;
    this.#enableHighlightFloatingButton =
      options.enableHighlightFloatingButton === true;
    this.imageResourcesPath = options.imageResourcesPath || "";
    this.enablePrintAutoRotate = options.enablePrintAutoRotate || false;
    if (typeof PDFJSDev === "undefined" || PDFJSDev.test("GENERIC")) {
      this.removePageBorders = options.removePageBorders || false;
    }
    this.maxCanvasPixels = options.maxCanvasPixels;
    this.l10n = options.l10n;
    if (typeof PDFJSDev === "undefined" || PDFJSDev.test("GENERIC")) {
      this.l10n ||= new GenericL10n();
    }
    this.#enablePermissions = options.enablePermissions || false;
    this.pageColors = options.pageColors || null;
    this.#mlManager = options.mlManager || null;

    this.defaultRenderingQueue = !options.renderingQueue;
    if (
      (typeof PDFJSDev === "undefined" || PDFJSDev.test("GENERIC")) &&
      this.defaultRenderingQueue
    ) {
      // Custom rendering queue is not specified, using default one
      this.renderingQueue = new PDFRenderingQueue();
      this.renderingQueue.setViewer(this);
    } else {
      this.renderingQueue = options.renderingQueue;
    }

    this.scroll = watchScroll(this.container, this._scrollUpdate.bind(this));
    this.presentationModeState = PresentationModeState.UNKNOWN;
    this._resetView();

    if (
      (typeof PDFJSDev === "undefined" || PDFJSDev.test("GENERIC")) &&
      this.removePageBorders
    ) {
      this.viewer.classList.add("removePageBorders");
    }

    this.#updateContainerHeightCss();

    // Trigger API-cleanup, once thumbnail rendering has finished,
    // if the relevant pageView is *not* cached in the buffer.
    this.eventBus._on("thumbnailrendered", ({ pageNumber, pdfPage }) => {
      const pageView = this._pages[pageNumber - 1];
      if (!this.#buffer.has(pageView)) {
        pdfPage?.cleanup();
      }
    });

    if (
      (typeof PDFJSDev === "undefined" || PDFJSDev.test("GENERIC")) &&
      !options.l10n
    ) {
      // Ensure that Fluent is connected in e.g. the COMPONENTS build.
      this.l10n.translate(this.container);
    }
  }

  // #1989 modified by ngx-extended-pdf-viewer
  // to ensure rendering in infinite-scroll-mode

  get pageViewMode() {
    return this.#pageViewMode;
  }

  set pageViewMode(viewMode) {
    if (this.#pageViewMode !== viewMode) {
      this.#pageViewMode = viewMode;
      if (!this.#outerScrollContainer && viewMode === "infinite-scroll") {
        this.#outerScrollContainer = this.#findParentWithScrollbar(this.container.offsetParent);
        if (this.#outerScrollContainer) {
          watchScroll(this.#outerScrollContainer, this._scrollUpdate.bind(this));
        }
      }
    }
  }

  #findParentWithScrollbar(element) {
    while (element) {
      if (element.scrollHeight > element.clientHeight || element.scrollWidth > element.clientWidth) {
        return element;
      }
      element = element.parentElement;
    }
    return null;
  }
  // #1989 end of modification by ngx-extended-pdf-viewer


  get pagesCount() {
    return this._pages.length;
  }

  getPageView(index) {
    return this._pages[index];
  }

  getCachedPageViews() {
    return new Set(this.#buffer);
  }

  /**
   * @type {boolean} - True if all {PDFPageView} objects are initialized.
   */
  get pageViewsReady() {
    // Prevent printing errors when 'disableAutoFetch' is set, by ensuring
    // that *all* pages have in fact been completely loaded.
    return this._pages.every(pageView => pageView?.pdfPage);
  }

  /**
   * @type {boolean}
   */
  get renderForms() {
    return this.#annotationMode === AnnotationMode.ENABLE_FORMS;
  }

  /**
   * @type {boolean}
   */
  get enableScripting() {
    return !!this._scriptingManager;
  }

  /**
   * @type {number}
   */
  get currentPageNumber() {
    return this._currentPageNumber;
  }

  /**
   * @param {number} val - The page number.
   */
  set currentPageNumber(val) {
    if (!Number.isInteger(val)) {
      throw new Error("Invalid page number.");
    }
    if (!this.pdfDocument) {
      return;
    }

    // #716 modified by ngx-extended-pdf-viewer
    const flip = Math.abs(this._currentPageNumber - val) <= 2;
    // #716 end of modification

    // The intent can be to just reset a scroll position and/or scale.
    if (!this._setCurrentPageNumber(val, /* resetCurrentPageView = */ true)) {
      globalThis.ngxConsole.error(`currentPageNumber: "${val}" is not a valid page.`);
    }
    // #716 modified by ngx-extended-pdf-viewer
    if (this.pageFlip) {
      if (flip) {
        this.pageFlip.flip(val - 1);
      } else {
        this.pageFlip.turnToPage(val - 1);
      }
      this.ensureAdjacentPagesAreLoaded();
    }
    // #716 end of modification
  }

  /** #495 modified by ngx-extended-pdf-viewer */
  hidePagesDependingOnpageViewMode() {
    if (this.pageViewMode === "book") {
      if (!this.pageFlip) {
        setTimeout(() => {
          if (!this.pageFlip) {
            const page1 = this._pages[0].div;
            const htmlParentElement = page1.parentElement;
            const viewer = htmlParentElement.parentElement;
            viewer.style.width = 2 * page1.clientWidth + "px";
            viewer.style.overflow = "hidden";
            viewer.style.marginLeft = "auto";
            viewer.style.marginRight = "auto";
            this.pageFlip = new PageFlip(htmlParentElement, {
              width: page1.clientWidth,
              height: page1.clientHeight,
              showCover: true,
              size: "fixed",
            });
            this.pageFlip.loadFromHTML(document.querySelectorAll(".page"));
            // triggered by page turning
            this.pageFlip.on("flip", e => {
              if (this._currentPageNumber !== e.data + 1) {
                this._setCurrentPageNumber(e.data + 1, false);
              }
            });
          }
        }, 100);
      }
      // #716 end of modification
    }
  }
  /** end of modification */

  /**
   * @returns {boolean} Whether the pageNumber is valid (within bounds).
   * @private
   */
  async _setCurrentPageNumber(val, resetCurrentPageView = false) {
    if (this._currentPageNumber === val) {
      if (resetCurrentPageView) {
        this.#resetCurrentPageView();
      }
      return true;
    }

    if (!(0 < val && val <= this.pagesCount)) {
      return false;
    }
    const previous = this._currentPageNumber;
    this._currentPageNumber = val;

    /** #495 modified by ngx-extended-pdf-viewer */
    this.hidePagesDependingOnpageViewMode();
    // #716 modified by ngx-extended-pdf-viewer
    if (this.pageViewMode === "book" || this.pageViewMode === "infinite-scroll") {
      const pageView = this._pages[this.currentPageNumber - 1];
      if (pageView.div.parentElement.classList.contains("spread")) {
        pageView.div.parentElement.childNodes.forEach(async div => {
          const pageNumber = Number(div.getAttribute("data-page-number"));
          const pv = this._pages[pageNumber - 1];
          await this.#ensurePdfPageLoaded(pv);
          this.renderingQueue.renderView(pv);
          div.style.display = "inline-block";
        });
      } else {
        await this.#ensurePdfPageLoaded(pageView);
        this.renderingQueue.renderView(pageView);

        // #716 modified by ngx-extended-pdf-viewer
        if (this.#pageViewMode === "book") {
          this.ensureAdjacentPagesAreLoaded();
        }
        // #716 modified by ngx-extended-pdf-viewer
      }
    }
    /** end of modification */

    this.eventBus.dispatch("pagechanging", {
      source: this,
      pageNumber: val,
      pageLabel: this._pageLabels?.[val - 1] ?? null,
      previous,
    });

    if (resetCurrentPageView) {
      this.#resetCurrentPageView();
    }
    return true;
  }

  // #950 modified by ngx-extended-pdf-viewer
  /**
   * Adds a page to the rendering queue
   * @param {number} pageIndex Index of the page to render
   * @returns {boolean} false, if the page has already been rendered
   * or if it's out of range
   */
  addPageToRenderQueue(pageIndex = 0) {
    if (pageIndex >= 0 && pageIndex <= this._pages.length - 1) {
      const pageView = this._pages[pageIndex];
      const isLoading = pageView.renderingState === RenderingStates.INITIAL;
      if (isLoading) {
        this.#ensurePdfPageLoaded(pageView).then(() => {
          // todo: this cancels any rendering that's already in progress
          this.renderingQueue.renderView(pageView);
        });
        return true;
      }
    }
    return false;
  }
  // #950 end of modification by ngx-extended-pdf-viewer

  // #716 modified by ngx-extended-pdf-viewer
  async ensureAdjacentPagesAreLoaded() {
    const advances = [0, 1, -1, 2, -2, -3];
    let offset = 0;
    if (this.currentPageNumber % 2 === 1) {
      offset = -1;
    }
    let renderAsynchronously = false;
    for (const advance of advances) {
      const pageIndex = this.currentPageNumber + advance + offset;
      if (pageIndex >= 0 && pageIndex < this._pages.length) {
        try {
          const pageView = this._pages[pageIndex];
          await this.#ensurePdfPageLoaded(pageView);

          const isAlreadyRendering = this._pages.some(
            pv => pv.renderingState === RenderingStates.RUNNING || pv.renderingState === RenderingStates.PAUSED
          );
          if (isAlreadyRendering || renderAsynchronously) {
            const loader = () => this.adjacentPagesRenderer(loader, pageIndex);
            this.eventBus._on("pagerendered", loader);
            this.eventBus._on("thumbnailRendered", loader);
          } else {
            renderAsynchronously = this.adjacentPagesRenderer(null, pageIndex);
          }
        } catch (exception) {
          console.log("Exception during pre-rendering page " + pageIndex, exception);
        }
      }
    }
  }

  adjacentPagesRenderer(self, pageIndex) {
    const isAlreadyRendering = this._pages.find(pageView => pageView.renderingState === RenderingStates.RUNNING);
    if (isAlreadyRendering) {
      // renderView() cancels any rendering in progress -
      // let's wait until the page has rendered
      return true;
    }
    const pausedRendering = this._pages.find(pageView => pageView.renderingState === RenderingStates.PAUSED);
    if (pausedRendering) {
      // another page or thumbnail has already been requested,
      // so let's wait until it has finished
      this.renderingQueue.renderView(pausedRendering);
      return true;
    }
    if (self) {
      this.eventBus._off("pagerendered", self);
      this.eventBus._off("thumbnailRendered", self);
    }

    if (pageIndex >= 0 && pageIndex < this._pages.length) {
      const pageView = this._pages[pageIndex];
      const needsToBeRendered = pageView.renderingState === RenderingStates.INITIAL;
      if (needsToBeRendered) {
        this.renderingQueue.renderView(pageView);
        return true;
      }
    }
    return false;
  }
  // #716 modified by ngx-extended-pdf-viewer

  /**
   * @type {string|null} Returns the current page label, or `null` if no page
   *   labels exist.
   */
  get currentPageLabel() {
    return this._pageLabels?.[this._currentPageNumber - 1] ?? null;
  }

  /**
   * @param {string} val - The page label.
   */
  set currentPageLabel(val) {
    if (!this.pdfDocument) {
      return;
    }
    let page = val | 0; // Fallback page number.
    if (this._pageLabels) {
      const i = this._pageLabels.indexOf(val);
      if (i >= 0) {
        page = i + 1;
      }
    }
    // The intent can be to just reset a scroll position and/or scale.
    if (!this._setCurrentPageNumber(page, /* resetCurrentPageView = */ true)) {
      globalThis.ngxConsole.error(`currentPageLabel: "${val}" is not a valid page.`);
    }
  }

  /**
   * @type {number}
   */
  get currentScale() {
    return this._currentScale !== UNKNOWN_SCALE
      ? this._currentScale
      : DEFAULT_SCALE;
  }

  /**
   * @param {number} val - Scale of the pages in percents.
   */
  set currentScale(val) {
    if (isNaN(val)) {
      throw new Error("Invalid numeric scale.");
    }
    if (!this.pdfDocument) {
      return;
    }
    this.#setScale(val, { noScroll: false });
  }

  /**
   * @type {string}
   */
  get currentScaleValue() {
    return this._currentScaleValue;
  }

  /**
   * @param val - The scale of the pages (in percent or predefined value).
   */
  set currentScaleValue(val) {
    if (!this.pdfDocument) {
      return;
    }
    this.#setScale(val, { noScroll: false });
  }

  /**
   * @type {number}
   */
  get pagesRotation() {
    return this._pagesRotation;
  }

  /**
   * @param {number} rotation - The rotation of the pages (0, 90, 180, 270).
   */
  set pagesRotation(rotation) {
    if (!isValidRotation(rotation)) {
      throw new Error("Invalid pages rotation angle.");
    }
    if (!this.pdfDocument) {
      return;
    }
    // Normalize the rotation, by clamping it to the [0, 360) range.
    rotation %= 360;
    if (rotation < 0) {
      rotation += 360;
    }
    if (this._pagesRotation === rotation) {
      return; // The rotation didn't change.
    }
    this._pagesRotation = rotation;

    const pageNumber = this._currentPageNumber;

    this.refresh(true, { rotation });

    // Prevent errors in case the rotation changes *before* the scale has been
    // set to a non-default value.
    if (this._currentScaleValue) {
      this.#setScale(this._currentScaleValue, { noScroll: true });
    }

    this.eventBus.dispatch("rotationchanging", {
      source: this,
      pagesRotation: rotation,
      pageNumber,
    });

    if (this.defaultRenderingQueue) {
      this.update();
    }
  }

  get firstPagePromise() {
    return this.pdfDocument ? this._firstPageCapability.promise : null;
  }

  get onePageRendered() {
    return this.pdfDocument ? this._onePageRenderedCapability.promise : null;
  }

  get pagesPromise() {
    return this.pdfDocument ? this._pagesCapability.promise : null;
  }

  get _layerProperties() {
    const self = this;
    return shadow(this, "_layerProperties", {
      get annotationEditorUIManager() {
        return self.#annotationEditorUIManager;
      },
      get annotationStorage() {
        return self.pdfDocument?.annotationStorage;
      },
      get downloadManager() {
        return self.downloadManager;
      },
      get enableScripting() {
        return !!self._scriptingManager;
      },
      get fieldObjectsPromise() {
        return self.pdfDocument?.getFieldObjects();
      },
      get findController() {
        return self.findController;
      },
      get hasJSActionsPromise() {
        return self.pdfDocument?.hasJSActions();
      },
      get linkService() {
        return self.linkService;
      },
    });
  }

  /**
   * Currently only *some* permissions are supported.
   * @returns {Object}
   */
  #initializePermissions(permissions) {
    const params = {
      annotationEditorMode: this.#annotationEditorMode,
      annotationMode: this.#annotationMode,
      textLayerMode: this.#textLayerMode,
    };
    if (!permissions) {
      return params;
    }

    if (
      !permissions.includes(PermissionFlag.COPY) &&
      this.#textLayerMode === TextLayerMode.ENABLE
    ) {
      params.textLayerMode = TextLayerMode.ENABLE_PERMISSIONS;
    }

    if (!permissions.includes(PermissionFlag.MODIFY_CONTENTS)) {
      params.annotationEditorMode = AnnotationEditorType.DISABLE;
    }

    if (
      !permissions.includes(PermissionFlag.MODIFY_ANNOTATIONS) &&
      !permissions.includes(PermissionFlag.FILL_INTERACTIVE_FORMS) &&
      this.#annotationMode === AnnotationMode.ENABLE_FORMS
    ) {
      params.annotationMode = AnnotationMode.ENABLE;
    }

    return params;
  }

  async #onePageRenderedOrForceFetch(signal) {
    // Unless the viewer *and* its pages are visible, rendering won't start and
    // `this._onePageRenderedCapability` thus won't be resolved.
    // To ensure that automatic printing, on document load, still works even in
    // those cases we force-allow fetching of all pages when:
    //  - The current window/tab is inactive, which will prevent rendering since
    //    `requestAnimationFrame` is being used; fixes bug 1746213.
    //  - The viewer is hidden in the DOM, e.g. in a `display: none` <iframe>
    //    element; fixes bug 1618621.
    //  - The viewer is visible, but none of the pages are (e.g. if the
    //    viewer is very small); fixes bug 1618955.
    if (
      document.visibilityState === "hidden" ||
      !this.container.offsetParent ||
      this._getVisiblePages().views.length === 0
    ) {
      return;
    }

    // Handle the window/tab becoming inactive *after* rendering has started;
    // fixes (another part of) bug 1746213.
    const hiddenCapability = Promise.withResolvers();
    function onVisibilityChange() {
      if (document.visibilityState === "hidden") {
        hiddenCapability.resolve();
      }
    }
    document.addEventListener("visibilitychange", onVisibilityChange, {
      signal,
    });

    await Promise.race([
      this._onePageRenderedCapability.promise,
      hiddenCapability.promise,
    ]);
    // Ensure that the "visibilitychange" listener is removed immediately.
    document.removeEventListener("visibilitychange", onVisibilityChange);
  }

  async getAllText() {
    const texts = [];
    const buffer = [];
    for (
      let pageNum = 1, pagesCount = this.pdfDocument.numPages;
      pageNum <= pagesCount;
      ++pageNum
    ) {
      if (this.#interruptCopyCondition) {
        return null;
      }
      buffer.length = 0;
      const page = await this.pdfDocument.getPage(pageNum);
      // By default getTextContent pass disableNormalization equals to false
      // which is fine because we want a normalized string.
      const { items } = await page.getTextContent();
      for (const item of items) {
        if (item.str) {
          buffer.push(item.str);
        }
        if (item.hasEOL) {
          buffer.push("\n");
        }
      }
      texts.push(removeNullCharacters(buffer.join("")));
    }

    return texts.join("\n");
  }

  #copyCallback(textLayerMode, event) {
    const selection = document.getSelection();
    const { focusNode, anchorNode } = selection;
    if (
      anchorNode &&
      focusNode &&
      selection.containsNode(this.#hiddenCopyElement)
    ) {
      // About the condition above:
      //  - having non-null anchorNode and focusNode are here to guaranty that
      //    we have at least a kind of selection.
      //  - this.#hiddenCopyElement is an invisible element which is impossible
      //    to select manually (its display is none) but ctrl+A will select all
      //    including this element so having it in the selection means that all
      //    has been selected.

      if (
        this.#getAllTextInProgress ||
        textLayerMode === TextLayerMode.ENABLE_PERMISSIONS
      ) {
        event.preventDefault();
        event.stopPropagation();
        return;
      }
      this.#getAllTextInProgress = true;

      // TODO: if all the pages are rendered we don't need to wait for
      // getAllText and we could just get text from the Selection object.

      // Select all the document.
      const savedCursor = this.container.style.cursor;
      this.container.style.cursor = "wait";

      const interruptCopy = ev =>
        (this.#interruptCopyCondition = ev.key === "Escape");
      window.addEventListener("keydown", interruptCopy);

      this.getAllText()
        .then(async text => {
          if (text !== null) {
            await navigator.clipboard.writeText(text);
          }
        })
        .catch(reason => {
          console.warn(
            `Something goes wrong when extracting the text: ${reason.message}`
          );
        })
        .finally(() => {
          this.#getAllTextInProgress = false;
          this.#interruptCopyCondition = false;
          window.removeEventListener("keydown", interruptCopy);
          this.container.style.cursor = savedCursor;
        });

      event.preventDefault();
      event.stopPropagation();
    }
  }

  /**
   * @param {PDFDocumentProxy} pdfDocument
   */
  setDocument(pdfDocument) {
    if (this.pdfDocument) {
      this.eventBus.dispatch("pagesdestroy", { source: this });

      this._cancelRendering();
      this._resetView();

      this.findController?.setDocument(null);
      this._scriptingManager?.setDocument(null);

      if (this.#annotationEditorUIManager) {
        this.#annotationEditorUIManager.destroy();
        this.#annotationEditorUIManager = null;
      }
    }

    this.pdfDocument = pdfDocument;
    if (!pdfDocument) {
      return;
    }
    const pagesCount = pdfDocument.numPages;
    const firstPagePromise = pdfDocument.getPage(1);
    // Rendering (potentially) depends on this, hence fetching it immediately.
    const optionalContentConfigPromise = pdfDocument.getOptionalContentConfig({
      intent: "display",
    });
    const permissionsPromise = this.#enablePermissions
      ? pdfDocument.getPermissions()
      : Promise.resolve();

    const { eventBus, pageColors, viewer } = this;

    this.#eventAbortController = new AbortController();
    const { signal } = this.#eventAbortController;

    // Given that browsers don't handle huge amounts of DOM-elements very well,
    // enforce usage of PAGE-scrolling when loading *very* long/large documents.
    if (pagesCount > PagesCountLimit.FORCE_SCROLL_MODE_PAGE) {
      console.warn(
        "Forcing PAGE-scrolling for performance reasons, given the length of the document."
      );
      const mode = (this._scrollMode = ScrollMode.PAGE);
      eventBus.dispatch("scrollmodechanged", { source: this, mode });
    }

    this._pagesCapability.promise.then(
      () => {
        eventBus.dispatch("pagesloaded", { source: this, pagesCount });
      },
      () => {
        /* Prevent "Uncaught (in promise)"-messages in the console. */
      }
    );

    const onBeforeDraw = evt => {
      const pageView = this._pages[evt.pageNumber - 1];
      if (!pageView) {
        return;
      }
      // Add the page to the buffer at the start of drawing. That way it can be
      // evicted from the buffer and destroyed even if we pause its rendering.
      this.#buffer.push(pageView);
    };
    eventBus._on("pagerender", onBeforeDraw, { signal });

    const onAfterDraw = evt => {
      if (evt.cssTransform) {
        return;
      }
      this._onePageRenderedCapability.resolve({ timestamp: evt.timestamp });

      eventBus._off("pagerendered", onAfterDraw); // Remove immediately.
    };
    eventBus._on("pagerendered", onAfterDraw, { signal });

    // Fetch a single page so we can get a viewport that will be the default
    // viewport for all pages
    Promise.all([firstPagePromise, permissionsPromise])
      .then(([firstPdfPage, permissions]) => {
        if (pdfDocument !== this.pdfDocument) {
          return; // The document was closed while the first page resolved.
        }
        this._firstPageCapability.resolve(firstPdfPage);
        this._optionalContentConfigPromise = optionalContentConfigPromise;

        const { annotationEditorMode, annotationMode, textLayerMode } =
          this.#initializePermissions(permissions);

        if (textLayerMode !== TextLayerMode.DISABLE) {
          const element = (this.#hiddenCopyElement =
            document.createElement("div"));
          element.id = "hiddenCopyElement";
          viewer.before(element);
        }

        if (annotationEditorMode !== AnnotationEditorType.DISABLE) {
          const mode = annotationEditorMode;

          if (pdfDocument.isPureXfa) {
            console.warn("Warning: XFA-editing is not implemented.");
          } else if (isValidAnnotationEditorMode(mode)) {
            this.#annotationEditorUIManager = new AnnotationEditorUIManager(
              this.container,
              viewer,
              this.#altTextManager,
              eventBus,
              pdfDocument,
              pageColors,
              this.#annotationEditorHighlightColors,
              this.#enableHighlightFloatingButton,
              this.#mlManager
            );
            eventBus.dispatch("annotationeditoruimanager", {
              source: this,
              uiManager: this.#annotationEditorUIManager,
            });
            if (mode !== AnnotationEditorType.NONE) {
              this.#annotationEditorUIManager.updateMode(mode);
            }
          } else {
            console.error(`Invalid AnnotationEditor mode: ${mode}`);
          }
        }

        const viewerElement =
          this._scrollMode === ScrollMode.PAGE ? null : viewer;
        const scale = this.currentScale;
        const viewport = firstPdfPage.getViewport({
          scale: scale * PixelsPerInch.PDF_TO_CSS_UNITS,
        });
        // Ensure that the various layers always get the correct initial size,
        // see issue 15795.
        viewer.style.setProperty("--scale-factor", viewport.scale);
        if (
          pageColors?.foreground === "CanvasText" ||
          pageColors?.background === "Canvas"
        ) {
          viewer.style.setProperty(
            "--hcm-highlight-filter",
            pdfDocument.filterFactory.addHighlightHCMFilter(
              "highlight",
              "CanvasText",
              "Canvas",
              "HighlightText",
              "Highlight"
            )
          );
          viewer.style.setProperty(
            "--hcm-highlight-selected-filter",
            pdfDocument.filterFactory.addHighlightHCMFilter(
              "highlight_selected",
              "CanvasText",
              "Canvas",
              "HighlightText",
              "ButtonText"
            )
          );
        }

        for (let pageNum = 1; pageNum <= pagesCount; ++pageNum) {
          const pageView = new PDFPageView({
            container: viewerElement,
            eventBus,
            id: pageNum,
            scale,
            defaultViewport: viewport.clone(),
            optionalContentConfigPromise,
            renderingQueue: this.renderingQueue,
            textLayerMode,
            annotationMode,
            imageResourcesPath: this.imageResourcesPath,
            maxCanvasPixels: this.maxCanvasPixels,
            pageColors,
            l10n: this.l10n,
            layerProperties: this._layerProperties,
          });
          this._pages.push(pageView);
        }
        // Set the first `pdfPage` immediately, since it's already loaded,
        // rather than having to repeat the `PDFDocumentProxy.getPage` call in
        // the `this.#ensurePdfPageLoaded` method before rendering can start.
        this._pages[0]?.setPdfPage(firstPdfPage);

        if (this._scrollMode === ScrollMode.PAGE) {
          // Ensure that the current page becomes visible on document load.
          this.#ensurePageViewVisible();
        } else if (this._spreadMode !== SpreadMode.NONE) {
          this._updateSpreadMode();
        }

        // Fetch all the pages since the viewport is needed before printing
        // starts to create the correct size canvas. Wait until one page is
        // rendered so we don't tie up too many resources early on.
        this.#onePageRenderedOrForceFetch(signal).then(async () => {
          if (pdfDocument !== this.pdfDocument) {
            return; // The document was closed while the first page rendered.
          }
          this.findController?.setDocument(pdfDocument); // Enable searching.
          this._scriptingManager?.setDocument(pdfDocument); // Enable scripting.

          if (this.#hiddenCopyElement) {
            document.addEventListener(
              "copy",
              this.#copyCallback.bind(this, textLayerMode),
              { signal }
            );
          }

          if (this.#annotationEditorUIManager) {
            // Ensure that the Editor buttons, in the toolbar, are updated.
            eventBus.dispatch("annotationeditormodechanged", {
              source: this,
              mode: this.#annotationEditorMode,
            });
          }

          // In addition to 'disableAutoFetch' being set, also attempt to reduce
          // resource usage when loading *very* long/large documents.
          if (
            pdfDocument.loadingParams.disableAutoFetch ||
            pagesCount > PagesCountLimit.FORCE_LAZY_PAGE_INIT
          ) {
            // XXX: Printing is semi-broken with auto fetch disabled.
            this._pagesCapability.resolve();
            return;
          }
          let getPagesLeft = pagesCount - 1; // The first page was already loaded.

          if (getPagesLeft <= 0) {
            this._pagesCapability.resolve();
            return;
          }

  		  // #716 modified by ngx-extended-pdf-viewer
          if (this.#pageViewMode === "book") {
            await this.ensureAdjacentPagesAreLoaded();
          }
          // #716 end of modification by ngx-extended-pdf-viewer

          for (let pageNum = 2; pageNum <= pagesCount; ++pageNum) {
            const promise = pdfDocument.getPage(pageNum).then(
              pdfPage => {
                const pageView = this._pages[pageNum - 1];
                if (!pageView.pdfPage) {
                  pageView.setPdfPage(pdfPage);
                }
                if (--getPagesLeft === 0) {
                  this._pagesCapability.resolve();
                }
              },
              reason => {
                console.error(
                  `Unable to get page ${pageNum} to initialize viewer`,
                  reason
                );
                if (--getPagesLeft === 0) {
                  this._pagesCapability.resolve();
                }
              }
            );

            if (pageNum % PagesCountLimit.PAUSE_EAGER_PAGE_INIT === 0) {
              await promise;
            }
          }
        });

<<<<<<< HEAD
        /** #495 modified by ngx-extended-pdf-viewer */
        this.hidePagesDependingOnpageViewMode();
        /** end of modification */

        this.eventBus.dispatch("pagesinit", { source: this });
=======
        eventBus.dispatch("pagesinit", { source: this });
>>>>>>> ab9574fc

        pdfDocument.getMetadata().then(({ info }) => {
          if (pdfDocument !== this.pdfDocument) {
            return; // The document was closed while the metadata resolved.
          }
          if (info.Language) {
            viewer.lang = info.Language;
          }
        });

        if (this.defaultRenderingQueue) {
          this.update();
        }
      })
      .catch(reason => {
        globalThis.ngxConsole.error("Unable to initialize viewer", reason);

        this._pagesCapability.reject(reason);
      });
  }

  /**
   * @param {Array|null} labels
   */
  setPageLabels(labels) {
    if (!this.pdfDocument) {
      return;
    }
    if (!labels) {
      this._pageLabels = null;
    } else if (
      !(Array.isArray(labels) && this.pdfDocument.numPages === labels.length)
    ) {
      this._pageLabels = null;
      globalThis.ngxConsole.error(`setPageLabels: Invalid page labels.`);
    } else {
      this._pageLabels = labels;
    }
    // Update all the `PDFPageView` instances.
    for (let i = 0, ii = this._pages.length; i < ii; i++) {
      this._pages[i].setPageLabel(this._pageLabels?.[i] ?? null);
    }
  }

  _resetView() {
    this._pages = [];
    this._currentPageNumber = 1;
    this._currentScale = UNKNOWN_SCALE;
    this._currentScaleValue = null;
    this._pageLabels = null;
    // #950 modified by ngx-extended-pdf-viewer
    const bufferSize = Number(PDFViewerApplicationOptions.get("defaultCacheSize")) || DEFAULT_CACHE_SIZE;
    this.#buffer = new PDFPageViewBuffer(bufferSize);
    // #950 end of modification by ngx-extended-pdf-viewer
    this._location = null;
    this._pagesRotation = 0;
    this._optionalContentConfigPromise = null;
    this._firstPageCapability = Promise.withResolvers();
    this._onePageRenderedCapability = Promise.withResolvers();
    this._pagesCapability = Promise.withResolvers();
    this._scrollMode = ScrollMode.VERTICAL;
    this._previousScrollMode = ScrollMode.UNKNOWN;
    this._spreadMode = SpreadMode.NONE;

    this.#scrollModePageState = {
      previousPageNumber: 1,
      scrollDown: true,
      pages: [],
    };

    this.#eventAbortController?.abort();
    this.#eventAbortController = null;

    // Remove the pages from the DOM...
    this.viewer.textContent = "";
    // ... and reset the Scroll mode CSS class(es) afterwards.
    this._updateScrollMode();

    this.viewer.removeAttribute("lang");

    this.#hiddenCopyElement?.remove();
    this.#hiddenCopyElement = null;
  }

  #ensurePageViewVisible() {
    if (this._scrollMode !== ScrollMode.PAGE) {
      throw new Error("#ensurePageViewVisible: Invalid scrollMode value.");
    }
    const pageNumber = this._currentPageNumber,
      state = this.#scrollModePageState,
      viewer = this.viewer;

    // Temporarily remove all the pages from the DOM...
    viewer.textContent = "";
    // ... and clear out the active ones.
    state.pages.length = 0;

    if (this._spreadMode === SpreadMode.NONE && !this.isInPresentationMode) {
      // Finally, append the new page to the viewer.
      const pageView = this._pages[pageNumber - 1];
      viewer.append(pageView.div);

      state.pages.push(pageView);
    } else {
      const pageIndexSet = new Set(),
        parity = this._spreadMode - 1;

      // Determine the pageIndices in the new spread.
      if (parity === -1) {
        // PresentationMode is active, with `SpreadMode.NONE` set.
        pageIndexSet.add(pageNumber - 1);
      } else if (pageNumber % 2 !== parity) {
        // Left-hand side page.
        pageIndexSet.add(pageNumber - 1);
        pageIndexSet.add(pageNumber);
      } else {
        // Right-hand side page.
        pageIndexSet.add(pageNumber - 2);
        pageIndexSet.add(pageNumber - 1);
      }

      // Finally, append the new pages to the viewer and apply the spreadMode.
      const spread = document.createElement("div");
      spread.className = "spread";

      if (this.isInPresentationMode) {
        const dummyPage = document.createElement("div");
        dummyPage.className = "dummyPage";
        spread.append(dummyPage);
      }

      for (const i of pageIndexSet) {
        const pageView = this._pages[i];
        if (!pageView) {
          continue;
        }
        spread.append(pageView.div);

        state.pages.push(pageView);
      }
      viewer.append(spread);
    }

    state.scrollDown = pageNumber >= state.previousPageNumber;
    state.previousPageNumber = pageNumber;
  }

  _scrollUpdate() {
    if (this.pagesCount === 0) {
      return;
    }
    this.update();
  }

  // #1301 modified by ngx-extended-pdf-viewer:
  // add an API to allow to scroll within a page
  scrollPagePosIntoView(pageNumber, pageSpot) {
    const pageDiv = this._pages[pageNumber - 1].div;

    if (pageSpot) {
      const targetPageSpot = { ...pageSpot };
      if (typeof targetPageSpot.top === "string") {
        if (targetPageSpot.top.endsWith("%")) {
          const percent = Number(targetPageSpot.top.replace("%", ""));
          const viewerHeight = this.viewer.querySelector(".page")?.clientHeight;
          let height = pageDiv.clientHeight ?? viewerHeight;
          const visibleWindowHeight = this.viewer.parentElement.clientHeight;
          height = Math.max(0, height - visibleWindowHeight);
          targetPageSpot.top = (percent * height) / 100;
        }
      }
      if (typeof targetPageSpot.left === "string") {
        if (targetPageSpot.left.endsWith("%")) {
          const percent = Number(targetPageSpot.left.replace("%", ""));
          const viewerWidth = this.viewer.querySelector(".page")?.clientWidth;
          const width = pageDiv.clientWidth ?? viewerWidth;
          targetPageSpot.left = (percent * width) / 100;
        }
      }
      this.#scrollIntoView({ div: pageDiv, id: pageNumber }, targetPageSpot);
    } else {
      this.#scrollIntoView({ div: pageDiv, id: pageNumber });
    }
  }
  // #1301 end of modification by ngx-extended-pdf-viewer

  #scrollIntoView(pageView, pageSpot = null) {
    // modified by ngx-extended-pdf-viewer
    // to fix a bug that's basically caused by the showcase demo
    if (!pageView) {
      return;
    }
    // end of modification by ngx-extended-pdf-viewer
    const { div, id } = pageView;

    // Ensure that `this._currentPageNumber` is correct, when `#scrollIntoView`
    // is called directly (and not from `#resetCurrentPageView`).
    if (this._currentPageNumber !== id) {
      this._setCurrentPageNumber(id);
    }
    if (this._scrollMode === ScrollMode.PAGE) {
      this.#ensurePageViewVisible();
      // Ensure that rendering always occurs, to avoid showing a blank page,
      // even if the current position doesn't change when the page is scrolled.
      this.update();
    }

    if (!pageSpot && !this.isInPresentationMode) {
      const left = div.offsetLeft + div.clientLeft,
        right = left + div.clientWidth;
      const { scrollLeft, clientWidth } = this.container;
      if (
        this._scrollMode === ScrollMode.HORIZONTAL ||
        left < scrollLeft ||
        right > scrollLeft + clientWidth
      ) {
        pageSpot = { left: 0, top: 0 };
      }
    }
    scrollIntoView(div, pageSpot, false, this.pageViewMode === "infinite-scroll");

    // Ensure that the correct *initial* document position is set, when any
    // OpenParameters are used, for documents with non-default Scroll/Spread
    // modes (fixes issue 15695). This is necessary since the scroll-handler
    // invokes the `update`-method asynchronously, and `this._location` could
    // thus be wrong when the initial zooming occurs in the default viewer.
    if (!this._currentScaleValue && this._location) {
      this._location = null;
    }
  }

  /**
   * Prevent unnecessary re-rendering of all pages when the scale changes
   * only because of limited numerical precision.
   */
  #isSameScale(newScale) {
    return (
      newScale === this._currentScale ||
      Math.abs(newScale - this._currentScale) < 1e-15
    );
  }

  #setScaleUpdatePages(
    newScale,
    newValue,
    { noScroll = false, preset = false, drawingDelay = -1 }
  ) {
    const previousScale = isNaN(Number(this.currentScale)) ? undefined : Number(this.currentScale);
    const previousScaleValue = this.currentScaleValue;
    this._currentScaleValue = newValue.toString();

    if (this.#isSameScale(newScale)) {
      if (preset) {
        this.eventBus.dispatch("scalechanging", {
          source: this,
          scale: newScale,
          presetValue: newValue,
          previousScale,
          previousPresetValue: previousScaleValue,
          noScroll,
        });
      }
      return;
    }

    this.viewer.style.setProperty(
      "--scale-factor",
      newScale * PixelsPerInch.PDF_TO_CSS_UNITS
    );

    const postponeDrawing = drawingDelay >= 0 && drawingDelay < 1000;
    this.refresh(true, {
      scale: newScale,
      drawingDelay: postponeDrawing ? drawingDelay : -1,
    });

    if (postponeDrawing) {
      this.#scaleTimeoutId = setTimeout(() => {
        this.#scaleTimeoutId = null;
        this.refresh();
      }, drawingDelay);
    }

    this._currentScale = newScale;

    if (!noScroll) {
      let page = this._currentPageNumber,
        dest;
      if (
        this._location &&
        !(this.isInPresentationMode || this.isChangingPresentationMode)
      ) {
        page = this._location.pageNumber;
        dest = [
          null,
          { name: "XYZ" },
          this._location.left,
          this._location.top,
          null,
        ];
      }
      this.scrollPageIntoView({
        pageNumber: page,
        destArray: dest,
        allowNegativeOffset: true,
      });
    }

    this.eventBus.dispatch("scalechanging", {
      source: this,
      scale: newScale,
      presetValue: preset ? newValue : undefined,
      previousScale,
      previousPresetValue: previousScaleValue,
      noScroll,
    });

    if (this.defaultRenderingQueue) {
      this.update();
    }
  }

  get #pageWidthScaleFactor() {
    if (
      this._spreadMode !== SpreadMode.NONE &&
      this._scrollMode !== ScrollMode.HORIZONTAL
    ) {
      return 2;
    }
    return 1;
  }

  #setScale(value, options) {
    // #90 modified by ngx-extended-pdf-viewer
    if (!value) {
      value = "auto";
    }
    // #90 end of modification
    let scale = parseFloat(value);
    // #1095 modified by ngx-extended-pdf-viewer: prevent duplicate rendering
    if (this._currentScale === scale) {
      return; // nothing to do
    }
    // #1095 end of modification

    if (scale > 0) {
      options.preset = false;
      this.#setScaleUpdatePages(scale, value, options);
    } else {
      const currentPage = this._pages[this._currentPageNumber - 1];
      if (!currentPage) {
        return;
      }
      let hPadding = SCROLLBAR_PADDING,
        vPadding = VERTICAL_PADDING;

      if (this.isInPresentationMode) {
        // Pages have a 2px (transparent) border in PresentationMode, see
        // the `web/pdf_viewer.css` file.
        hPadding = vPadding = 4; // 2 * 2px
        if (this._spreadMode !== SpreadMode.NONE) {
          // Account for two pages being visible in PresentationMode, thus
          // "doubling" the total border width.
          hPadding *= 2;
        }
      } else if (
        (typeof PDFJSDev === "undefined" || PDFJSDev.test("GENERIC")) &&
        this.removePageBorders
      ) {
        hPadding = vPadding = 0;
      } else if (this._scrollMode === ScrollMode.HORIZONTAL) {
        [hPadding, vPadding] = [vPadding, hPadding]; // Swap the padding values.
      }
      const pageWidthScale =
        (((this.container.clientWidth - hPadding) / currentPage.width) *
          currentPage.scale) /
        this.#pageWidthScaleFactor;
      const pageHeightScale =
        ((this.container.clientHeight - vPadding) / currentPage.height) *
        currentPage.scale;
      switch (value) {
        case "page-actual":
          scale = 1;
          break;
        case "page-width":
          scale = pageWidthScale;
          break;
        case "page-height":
          scale = pageHeightScale;
          break;
        case "page-fit":
          scale = Math.min(pageWidthScale, pageHeightScale);
          break;
        case "auto":
          // For pages in landscape mode, fit the page height to the viewer
          // *unless* the page would thus become too wide to fit horizontally.
          const horizontalScale = isPortraitOrientation(currentPage)
            ? pageWidthScale
            : Math.min(pageHeightScale, pageWidthScale);
          scale = Math.min(MAX_AUTO_SCALE, horizontalScale);
          break;
        default:
          globalThis.ngxConsole.error(`#setScale: "${value}" is an unknown zoom value.`);
          return;
      }
      options.preset = true;
      this.#setScaleUpdatePages(scale, value, options);
    }
  }

  /**
   * Refreshes page view: scrolls to the current page and updates the scale.
   */
  #resetCurrentPageView() {
    const pageView = this._pages[this._currentPageNumber - 1];

    if (this.isInPresentationMode) {
      // Fixes the case when PDF has different page sizes.
      this.#setScale(this._currentScaleValue, { noScroll: true });
    }
    this.#scrollIntoView(pageView);
  }

  /**
   * @param {string} label - The page label.
   * @returns {number|null} The page number corresponding to the page label,
   *   or `null` when no page labels exist and/or the input is invalid.
   */
  pageLabelToPageNumber(label) {
    if (!this._pageLabels) {
      return null;
    }
    const i = this._pageLabels.indexOf(label);
    if (i < 0) {
      return null;
    }
    return i + 1;
  }

  /**
   * @typedef {Object} ScrollPageIntoViewParameters
   * @property {number} pageNumber - The page number.
   * @property {Array} [destArray] - The original PDF destination array, in the
   *   format: <page-ref> </XYZ|/FitXXX> <args..>
   * @property {boolean} [allowNegativeOffset] - Allow negative page offsets.
   *   The default value is `false`.
   * @property {boolean} [ignoreDestinationZoom] - Ignore the zoom argument in
   *   the destination array. The default value is `false`.
   */

  /**
   * Scrolls page into view.
   * @param {ScrollPageIntoViewParameters} params
   */
  scrollPageIntoView({
    pageNumber,
    destArray = null,
    allowNegativeOffset = false,
    ignoreDestinationZoom = false,
  }) {
    if (!this.pdfDocument) {
      return;
    }
    const pageView =
      Number.isInteger(pageNumber) && this._pages[pageNumber - 1];
    if (!pageView) {
      console.error(
        `scrollPageIntoView: "${pageNumber}" is not a valid pageNumber parameter.`
      );
      return;
    }

    if (this.isInPresentationMode || !destArray) {
      this._setCurrentPageNumber(pageNumber, /* resetCurrentPageView = */ true);
      return;
    }
    let x = 0,
      y = 0;
    let width = 0,
      height = 0,
      widthScale,
      heightScale;
    const changeOrientation = pageView.rotation % 180 !== 0;
    const pageWidth =
      (changeOrientation ? pageView.height : pageView.width) /
      pageView.scale /
      PixelsPerInch.PDF_TO_CSS_UNITS;
    const pageHeight =
      (changeOrientation ? pageView.width : pageView.height) /
      pageView.scale /
      PixelsPerInch.PDF_TO_CSS_UNITS;
    let scale = 0;
    switch (destArray[1].name) {
      case "XYZ":
        x = destArray[2];
        y = destArray[3];
        scale = destArray[4];
        // If x and/or y coordinates are not supplied, default to
        // _top_ left of the page (not the obvious bottom left,
        // since aligning the bottom of the intended page with the
        // top of the window is rarely helpful).
        x = x !== null ? x : 0;
        y = y !== null ? y : pageHeight;
        break;
      case "Fit":
      case "FitB":
        scale = "page-fit";
        break;
      case "FitH":
      case "FitBH":
        y = destArray[2];
        scale = "page-width";
        // According to the PDF spec, section 12.3.2.2, a `null` value in the
        // parameter should maintain the position relative to the new page.
        if (y === null && this._location) {
          x = this._location.left;
          y = this._location.top;
        } else if (typeof y !== "number" || y < 0) {
          // The "top" value isn't optional, according to the spec, however some
          // bad PDF generators will pretend that it is (fixes bug 1663390).
          y = pageHeight;
        }
        break;
      case "FitV":
      case "FitBV":
        x = destArray[2];
        width = pageWidth;
        height = pageHeight;
        scale = "page-height";
        break;
      case "FitR":
        x = destArray[2];
        y = destArray[3];
        width = destArray[4] - x;
        height = destArray[5] - y;
        let hPadding = SCROLLBAR_PADDING,
          vPadding = VERTICAL_PADDING;

        if (
          (typeof PDFJSDev === "undefined" || PDFJSDev.test("GENERIC")) &&
          this.removePageBorders
        ) {
          hPadding = vPadding = 0;
        }
        widthScale =
          (this.container.clientWidth - hPadding) /
          width /
          PixelsPerInch.PDF_TO_CSS_UNITS;
        heightScale =
          (this.container.clientHeight - vPadding) /
          height /
          PixelsPerInch.PDF_TO_CSS_UNITS;
        scale = Math.min(Math.abs(widthScale), Math.abs(heightScale));
        break;
      default:
        console.error(
          `scrollPageIntoView: "${destArray[1].name}" is not a valid destination type.`
        );
        return;
    }

    if (!ignoreDestinationZoom) {
      if (scale && scale !== this._currentScale) {
        this.currentScaleValue = scale;
      } else if (this._currentScale === UNKNOWN_SCALE) {
        this.currentScaleValue = DEFAULT_SCALE_VALUE;
      }
    }

    /** #495 modified by ngx-extended-pdf-viewer */
    this.#ensurePdfPageLoaded(pageView).then(() => {
      this.renderingQueue.renderView(pageView);
      if (this.pageViewMode === "single") {
        if (this.currentPageNumber !== pageNumber) {
          this.currentPageNumber = pageNumber;
        }
      }
    });
    /** end of modification */

    if (scale === "page-fit" && !destArray[4]) {
      this.#scrollIntoView(pageView);
      return;
    }

    const boundingRect = [
      pageView.viewport.convertToViewportPoint(x, y),
      pageView.viewport.convertToViewportPoint(x + width, y + height),
    ];
    let left = Math.min(boundingRect[0][0], boundingRect[1][0]);
    let top = Math.min(boundingRect[0][1], boundingRect[1][1]);

    if (!allowNegativeOffset) {
      // Some bad PDF generators will create destinations with e.g. top values
      // that exceeds the page height. Ensure that offsets are not negative,
      // to prevent a previous page from becoming visible (fixes bug 874482).
      left = Math.max(left, 0);
      top = Math.max(top, 0);
    }
    this.#scrollIntoView(pageView, /* pageSpot = */ { left, top });
  }

  _updateLocation(firstPage) {
    const currentScale = this._currentScale;
    const currentScaleValue = this._currentScaleValue;
    const normalizedScaleValue =
      parseFloat(currentScaleValue) === currentScale
        ? Math.round(currentScale * 10000) / 100
        : currentScaleValue;

    const pageNumber = firstPage.id;
    const currentPageView = this._pages[pageNumber - 1];
    const container = this.container;
    const topLeft = currentPageView.getPagePoint(
      container.scrollLeft - firstPage.x,
      container.scrollTop - firstPage.y
    );
    const intLeft = Math.round(topLeft[0]);
    const intTop = Math.round(topLeft[1]);

    let pdfOpenParams = `#page=${pageNumber}`;
    if (!this.isInPresentationMode) {
      pdfOpenParams += `&zoom=${normalizedScaleValue},${intLeft},${intTop}`;
    }

    this._location = {
      pageNumber,
      scale: normalizedScaleValue,
      top: intTop,
      left: intLeft,
      rotation: this._pagesRotation,
      pdfOpenParams,
    };
  }

  update(noScroll = false) { // #2275 modified by ngx-extended-pdf-viewer
    // #1201 modified by ngx-extended-pdf-viewer
    if (this.scrollMode === ScrollMode.PAGE) {
      this.viewer.classList.add("singlePageView");
    } else {
      this.viewer.classList.remove("singlePageView");
    }
    // #1201 end of modification by ngx-extended-pdf-viewer

    const visible = this._getVisiblePages();
    const visiblePages = visible.views,
      numVisiblePages = visiblePages.length;

    if (numVisiblePages === 0) {
      return;
    }
    // #950 modified by ngx-extended-pdf-viewer
    const bufferSize = Number(PDFViewerApplicationOptions.get("defaultCacheSize")) || DEFAULT_CACHE_SIZE;
    const newCacheSize = Math.max(bufferSize, 2 * numVisiblePages + 1);
    // #950 end of modification
    this.#buffer.resize(newCacheSize, visible.ids);

    this.renderingQueue.renderHighestPriority(visible);

    const isSimpleLayout =
      this._spreadMode === SpreadMode.NONE &&
      (this._scrollMode === ScrollMode.PAGE ||
        this._scrollMode === ScrollMode.VERTICAL);
    const currentId = this._currentPageNumber;
    let stillFullyVisible = false;

    for (const page of visiblePages) {
      if (page.percent < 100) {
        break;
      }
      if (page.id === currentId && isSimpleLayout) {
        stillFullyVisible = true;
        break;
      }
    }
    // #1808 modified by ngx-extended-pdf-viewer
    // stop the infinite loop in presentation mode with [(page)]
    if (this.scrollMode !== ScrollMode.PAGE && !noScroll) { // #2275 modified by ngx-extended-pdf-viewer
      this._setCurrentPageNumber(
        stillFullyVisible ? currentId : visiblePages[0].id
      );

      this._updateLocation(visible.first);
      this.eventBus.dispatch("updateviewarea", {
        source: this,
        location: this._location,
      });
    }
    // #1808 end of modification by ngx-extended-pdf-viewer
    // #859 modified by ngx-extended-pdf-viewer
    this.hidePagesDependingOnpageViewMode();
    // #859 end of modification
  }

  containsElement(element) {
    return this.container.contains(element);
  }

  focus() {
    this.container.focus();
  }

  get _isContainerRtl() {
    return getComputedStyle(this.container).direction === "rtl";
  }

  get isInPresentationMode() {
    return this.presentationModeState === PresentationModeState.FULLSCREEN;
  }

  get isChangingPresentationMode() {
    return this.presentationModeState === PresentationModeState.CHANGING;
  }

  get isHorizontalScrollbarEnabled() {
    return this.isInPresentationMode
      ? false
      : this.container.scrollWidth > this.container.clientWidth;
  }

  get isVerticalScrollbarEnabled() {
    return this.isInPresentationMode
      ? false
      : this.container.scrollHeight > this.container.clientHeight;
  }

  _getVisiblePages() {
    const views =
        this._scrollMode === ScrollMode.PAGE
          ? this.#scrollModePageState.pages
          : this._pages,
      horizontal = this._scrollMode === ScrollMode.HORIZONTAL,
      rtl = horizontal && this._isContainerRtl;

    return getVisibleElements({
      scrollEl: this.container,
      views,
      sortByVisibility: true,
      horizontal,
      rtl,
    });
  }

  cleanup() {
    for (const pageView of this._pages) {
      if (pageView.renderingState !== RenderingStates.FINISHED) {
        pageView.reset();
      }
    }
  }

  /**
   * @private
   */
  _cancelRendering() {
    for (const pageView of this._pages) {
      pageView.cancelRendering();
    }
  }

  /**
   * @param {PDFPageView} pageView
   * @returns {Promise<PDFPageProxy | null>}
   */
  async #ensurePdfPageLoaded(pageView) {
    if (pageView.pdfPage) {
      return pageView.pdfPage;
    }
    try {
      const pdfPage = await this.pdfDocument.getPage(pageView.id);
      if (!pageView.pdfPage) {
        pageView.setPdfPage(pdfPage);
      }
      return pdfPage;
    } catch (reason) {
      console.error("Unable to get page for page view", reason);
      return null; // Page error -- there is nothing that can be done.
    }
  }

  #getScrollAhead(visible) {
    if (visible.first?.id === 1) {
      return true;
    } else if (visible.last?.id === this.pagesCount) {
      return false;
    }
    switch (this._scrollMode) {
      case ScrollMode.PAGE:
        return this.#scrollModePageState.scrollDown;
      case ScrollMode.HORIZONTAL:
        return this.scroll.right;
    }
    return this.scroll.down;
  }

  forceRendering(currentlyVisiblePages) {
    const visiblePages = currentlyVisiblePages || this._getVisiblePages();
    const scrollAhead = this.#getScrollAhead(visiblePages);
    const preRenderExtra =
      this._spreadMode !== SpreadMode.NONE &&
      this._scrollMode !== ScrollMode.HORIZONTAL;

    const pageView = this.renderingQueue.getHighestPriority(
      visiblePages,
      this._pages,
      scrollAhead,
      preRenderExtra
    );

    if (pageView) {
      this.#ensurePdfPageLoaded(pageView).then(() => {
        this.renderingQueue.renderView(pageView);
      });
      return true;
    }
    return false;
  }

  /**
   * @type {boolean} Whether all pages of the PDF document have identical
   *   widths and heights.
   */
  get hasEqualPageSizes() {
    const firstPageView = this._pages[0];
    for (let i = 1, ii = this._pages.length; i < ii; ++i) {
      const pageView = this._pages[i];
      if (
        pageView.width !== firstPageView.width ||
        pageView.height !== firstPageView.height
      ) {
        return false;
      }
    }
    return true;
  }

  /**
   * Returns sizes of the pages.
   * @returns {Array} Array of objects with width/height/rotation fields.
   */
  getPagesOverview() {
    let initialOrientation;
    return this._pages.map(pageView => {
      const viewport = pageView.pdfPage.getViewport({ scale: 1 });
      const orientation = isPortraitOrientation(viewport);
      if (initialOrientation === undefined) {
        initialOrientation = orientation;
      } else if (
        this.enablePrintAutoRotate &&
        orientation !== initialOrientation
      ) {
        // Rotate to fit the initial orientation.
        return {
          width: viewport.height,
          height: viewport.width,
          rotation: (viewport.rotation - 90) % 360,
        };
      }
      return {
        width: viewport.width,
        height: viewport.height,
        rotation: viewport.rotation,
      };
    });
  }

  /**
   * @type {Promise<OptionalContentConfig | null>}
   */
  get optionalContentConfigPromise() {
    if (!this.pdfDocument) {
      return Promise.resolve(null);
    }
    if (!this._optionalContentConfigPromise) {
      console.error("optionalContentConfigPromise: Not initialized yet.");
      // Prevent issues if the getter is accessed *before* the `onePageRendered`
      // promise has resolved; won't (normally) happen in the default viewer.
      return this.pdfDocument.getOptionalContentConfig({ intent: "display" });
    }
    return this._optionalContentConfigPromise;
  }

  /**
   * @param {Promise<OptionalContentConfig>} promise - A promise that is
   *   resolved with an {@link OptionalContentConfig} instance.
   */
  set optionalContentConfigPromise(promise) {
    if (!(promise instanceof Promise)) {
      throw new Error(`Invalid optionalContentConfigPromise: ${promise}`);
    }
    if (!this.pdfDocument) {
      return;
    }
    if (!this._optionalContentConfigPromise) {
      // Ignore the setter *before* the `onePageRendered` promise has resolved,
      // since it'll be overwritten anyway; won't happen in the default viewer.
      return;
    }
    this._optionalContentConfigPromise = promise;

    this.refresh(false, { optionalContentConfigPromise: promise });

    this.eventBus.dispatch("optionalcontentconfigchanged", {
      source: this,
      promise,
    });
  }

  /**
   * @type {number} One of the values in {ScrollMode}.
   */
  get scrollMode() {
    return this._scrollMode;
  }

  /**
   * @param {number} mode - The direction in which the document pages should be
   *   laid out within the scrolling container.
   *   The constants from {ScrollMode} should be used.
   */
  set scrollMode(mode) {
    if (
      typeof PDFJSDev === "undefined"
        ? window.isGECKOVIEW
        : PDFJSDev.test("GECKOVIEW")
    ) {
      // NOTE: Always ignore the pageLayout in GeckoView since there's
      // no UI available to change Scroll/Spread modes for the user.
      return;
    }
    if (this._scrollMode === mode) {
      return; // The Scroll mode didn't change.
    }
    if (!isValidScrollMode(mode)) {
      throw new Error(`Invalid scroll mode: ${mode}`);
    }
    if (this.pagesCount > PagesCountLimit.FORCE_SCROLL_MODE_PAGE) {
      return; // Disabled for performance reasons.
    }
    this._previousScrollMode = this._scrollMode;

    this._scrollMode = mode;
    this.eventBus.dispatch("scrollmodechanged", { source: this, mode });

    this._updateScrollMode(/* pageNumber = */ this._currentPageNumber);
  }

  _updateScrollMode(pageNumber = null) {
    const scrollMode = this._scrollMode,
      viewer = this.viewer;

    viewer.classList.toggle(
      "scrollHorizontal",
      scrollMode === ScrollMode.HORIZONTAL
    );
    viewer.classList.toggle("scrollWrapped", scrollMode === ScrollMode.WRAPPED);

    if (!this.pdfDocument || !pageNumber) {
      return;
    }

    if (scrollMode === ScrollMode.PAGE) {
      this.#ensurePageViewVisible();
    } else if (this._previousScrollMode === ScrollMode.PAGE) {
      // Ensure that the current spreadMode is still applied correctly when
      // the *previous* scrollMode was `ScrollMode.PAGE`.
      this._updateSpreadMode();
    }
    // Non-numeric scale values can be sensitive to the scroll orientation.
    // Call this before re-scrolling to the current page, to ensure that any
    // changes in scale don't move the current page.
    if (this._currentScaleValue && isNaN(this._currentScaleValue)) {
      this.#setScale(this._currentScaleValue, { noScroll: true });
    }
    this._setCurrentPageNumber(pageNumber, /* resetCurrentPageView = */ true);
    this.update();
  }

  /**
   * @type {number} One of the values in {SpreadMode}.
   */
  get spreadMode() {
    return this._spreadMode;
  }

  /**
   * @param {number} mode - Group the pages in spreads, starting with odd- or
   *   even-number pages (unless `SpreadMode.NONE` is used).
   *   The constants from {SpreadMode} should be used.
   */
  set spreadMode(mode) {
    if (
      typeof PDFJSDev === "undefined"
        ? window.isGECKOVIEW
        : PDFJSDev.test("GECKOVIEW")
    ) {
      // NOTE: Always ignore the pageLayout in GeckoView since there's
      // no UI available to change Scroll/Spread modes for the user.
      return;
    }
    if (this._spreadMode === mode) {
      return; // The Spread mode didn't change.
    }
    if (!isValidSpreadMode(mode)) {
      throw new Error(`Invalid spread mode: ${mode}`);
    }
    this._spreadMode = mode;
    this.eventBus.dispatch("spreadmodechanged", { source: this, mode });

    this._updateSpreadMode(/* pageNumber = */ this._currentPageNumber);
  }

  _updateSpreadMode(pageNumber = null) {
    if (!this.pdfDocument) {
      return;
    }
    const viewer = this.viewer,
      pages = this._pages;

    if (this._scrollMode === ScrollMode.PAGE) {
      this.#ensurePageViewVisible();
    } else {
      // Temporarily remove all the pages from the DOM.
      viewer.textContent = "";

      if (this._spreadMode === SpreadMode.NONE) {
        for (const pageView of this._pages) {
          viewer.append(pageView.div);
        }
      } else {
        const parity = this._spreadMode - 1;
        let spread = null;
        for (let i = 0, ii = pages.length; i < ii; ++i) {
          if (spread === null) {
            spread = document.createElement("div");
            spread.className = "spread";
            viewer.append(spread);
          } else if (i % 2 === parity) {
            spread = spread.cloneNode(false);
            viewer.append(spread);
          }
          spread.append(pages[i].div);
        }
      }
    }

    // #859 modified by ngx-extended-pdf-viewer
    this.hidePagesDependingOnpageViewMode();
    // end of modification by ngx-extended-pdf-viewer

    if (!pageNumber) {
      return;
    }
    // Non-numeric scale values can be sensitive to the scroll orientation.
    // Call this before re-scrolling to the current page, to ensure that any
    // changes in scale don't move the current page.
    if (this._currentScaleValue && isNaN(this._currentScaleValue)) {
      this.#setScale(this._currentScaleValue, { noScroll: true });
    }
    this._setCurrentPageNumber(pageNumber, /* resetCurrentPageView = */ true);
    this.update();
  }

  /**
   * @private
   */
  _getPageAdvance(currentPageNumber, previous = false) {
    // #1695 modified by ngx-extended-pdf-viewer
    if (this.pageViewMode === "book") {
      return 2;
    }
    // end of modification by ngx-extended-pdf-viewer
    switch (this._scrollMode) {
      case ScrollMode.WRAPPED: {
        const { views } = this._getVisiblePages(),
          pageLayout = new Map();

        // Determine the current (visible) page layout.
        for (const { id, y, percent, widthPercent } of views) {
          if (percent === 0 || widthPercent < 100) {
            continue;
          }
          let yArray = pageLayout.get(y);
          if (!yArray) {
            pageLayout.set(y, (yArray ||= []));
          }
          yArray.push(id);
        }
        // Find the row of the current page.
        for (const yArray of pageLayout.values()) {
          const currentIndex = yArray.indexOf(currentPageNumber);
          if (currentIndex === -1) {
            continue;
          }
          const numPages = yArray.length;
          if (numPages === 1) {
            break;
          }
          // Handle documents with varying page sizes.
          if (previous) {
            for (let i = currentIndex - 1, ii = 0; i >= ii; i--) {
              const currentId = yArray[i],
                expectedId = yArray[i + 1] - 1;
              if (currentId < expectedId) {
                return currentPageNumber - expectedId;
              }
            }
          } else {
            for (let i = currentIndex + 1, ii = numPages; i < ii; i++) {
              const currentId = yArray[i],
                expectedId = yArray[i - 1] + 1;
              if (currentId > expectedId) {
                return expectedId - currentPageNumber;
              }
            }
          }
          // The current row is "complete", advance to the previous/next one.
          if (previous) {
            const firstId = yArray[0];
            if (firstId < currentPageNumber) {
              return currentPageNumber - firstId + 1;
            }
          } else {
            const lastId = yArray[numPages - 1];
            if (lastId > currentPageNumber) {
              return lastId - currentPageNumber + 1;
            }
          }
          break;
        }
        break;
      }
      case ScrollMode.HORIZONTAL: {
        break;
      }
      case ScrollMode.PAGE:
      case ScrollMode.VERTICAL: {
        if (this._spreadMode === SpreadMode.NONE) {
          break; // Normal vertical scrolling.
        }
        const parity = this._spreadMode - 1;

        if (previous && currentPageNumber % 2 !== parity) {
          break; // Left-hand side page.
        } else if (!previous && currentPageNumber % 2 === parity) {
          break; // Right-hand side page.
        }
        const { views } = this._getVisiblePages(),
          expectedId = previous ? currentPageNumber - 1 : currentPageNumber + 1;

        for (const { id, percent, widthPercent } of views) {
          if (id !== expectedId) {
            continue;
          }
          if (percent > 0 && widthPercent === 100) {
            return 2;
          }
          break;
        }
        break;
      }
    }
    return 1;
  }

  /**
   * Go to the next page, taking scroll/spread-modes into account.
   * @returns {boolean} Whether navigation occurred.
   */
  nextPage() {
    const currentPageNumber = this._currentPageNumber,
      pagesCount = this.pagesCount;

    if (currentPageNumber >= pagesCount) {
      return false;
    }
    const advance =
      this._getPageAdvance(currentPageNumber, /* previous = */ false) || 1;

    this.currentPageNumber = Math.min(currentPageNumber + advance, pagesCount);
    return true;
  }

  /**
   * Go to the previous page, taking scroll/spread-modes into account.
   * @returns {boolean} Whether navigation occurred.
   */
  previousPage() {
    const currentPageNumber = this._currentPageNumber;

    if (currentPageNumber <= 1) {
      return false;
    }
    const advance =
      this._getPageAdvance(currentPageNumber, /* previous = */ true) || 1;

    this.currentPageNumber = Math.max(currentPageNumber - advance, 1);
    return true;
  }

  /**
   * @typedef {Object} ChangeScaleOptions
   * @property {number} [drawingDelay]
   * @property {number} [scaleFactor]
   * @property {number} [steps]
   */

  /**
   * Increase the current zoom level one, or more, times.
   * @param {ChangeScaleOptions} [options]
   */
  increaseScale({ drawingDelay, scaleFactor, steps } = {}) {
    if (!this.pdfDocument) {
      return;
    }
    let newScale = this._currentScale;
    if (scaleFactor > 1) {
      newScale = Math.round(newScale * scaleFactor * 100) / 100;
    } else {
      steps ??= 1;
      do {
        newScale =
          Math.ceil((newScale * DEFAULT_SCALE_DELTA).toFixed(2) * 10) / 10;
      } while (--steps > 0 && newScale < MAX_SCALE);
    }
    // modified by ngx-extended-pdf-viewer #367
    let maxScale = Number(PDFViewerApplicationOptions.get("maxZoom"));
    if (!maxScale) {
      maxScale = MAX_SCALE;
    }
    this.#setScale(Math.min(maxScale, newScale), {
      noScroll: false,
      drawingDelay,
    });
    // #367 end of modification by ngx-extended-pdf-viewer
  }

  /**
   * Decrease the current zoom level one, or more, times.
   * @param {ChangeScaleOptions} [options]
   */
  decreaseScale({ drawingDelay, scaleFactor, steps } = {}) {
    if (!this.pdfDocument) {
      return;
    }
    let newScale = this._currentScale;
    if (scaleFactor > 0 && scaleFactor < 1) {
      newScale = Math.round(newScale * scaleFactor * 100) / 100;
    } else {
      steps ??= 1;
      do {
        newScale =
          Math.floor((newScale / DEFAULT_SCALE_DELTA).toFixed(2) * 10) / 10;
      } while (--steps > 0 && newScale > MIN_SCALE);
    }
    // modified by ngx-extended-pdf-viewer #367
    let minScale = Number(PDFViewerApplicationOptions.get("minZoom"));
    if (!minScale) {
      minScale = MIN_SCALE;
    }
    this.#setScale(Math.max(minScale, newScale), {
      noScroll: false,
      drawingDelay,
    });
    // #367 end of modification by ngx-extended-pdf-viewer
  }

  #updateContainerHeightCss(height = this.container.clientHeight) {
    if (height !== this.#previousContainerHeight) {
      this.#previousContainerHeight = height;
      docStyle.setProperty("--viewer-container-height", `${height}px`);
    }
  }

  #resizeObserverCallback(entries) {
    for (const entry of entries) {
      if (entry.target === this.container) {
        this.#updateContainerHeightCss(
          Math.floor(entry.borderBoxSize[0].blockSize)
        );
        this.#containerTopLeft = null;
        break;
      }
    }
  }

  get containerTopLeft() {
    return (this.#containerTopLeft ||= [
      this.container.offsetTop,
      this.container.offsetLeft,
    ]);
  }

  get annotationEditorMode() {
    return this.#annotationEditorUIManager
      ? this.#annotationEditorMode
      : AnnotationEditorType.DISABLE;
  }

  /**
   * @typedef {Object} AnnotationEditorModeOptions
   * @property {number} mode - The editor mode (none, FreeText, ink, ...).
   * @property {string|null} [editId] - ID of the existing annotation to edit.
   * @property {boolean} [isFromKeyboard] - True if the mode change is due to a
   *   keyboard action.
   */

  /**
   * @param {AnnotationEditorModeOptions} options
   */
  set annotationEditorMode({ mode, editId = null, isFromKeyboard = false }) {
    if (!this.#annotationEditorUIManager) {
      throw new Error(`The AnnotationEditor is not enabled.`);
    }
    if (this.#annotationEditorMode === mode) {
      return; // The AnnotationEditor mode didn't change.
    }
    if (!isValidAnnotationEditorMode(mode)) {
      throw new Error(`Invalid AnnotationEditor mode: ${mode}`);
    }
    if (!this.pdfDocument) {
      return;
    }
    this.#annotationEditorMode = mode;
    this.eventBus.dispatch("annotationeditormodechanged", {
      source: this,
      mode,
    });

    this.#annotationEditorUIManager.updateMode(mode, editId, isFromKeyboard);
  }

  // eslint-disable-next-line accessor-pairs
  set annotationEditorParams({ type, value }) {
    if (!this.#annotationEditorUIManager) {
      throw new Error(`The AnnotationEditor is not enabled.`);
    }
    this.#annotationEditorUIManager.updateParams(type, value);
  }

  refresh(noUpdate = false, updateArgs = Object.create(null)) {
    if (!this.pdfDocument) {
      return;
    }
    for (const pageView of this._pages) {
      pageView.update(updateArgs);
    }
    if (this.#scaleTimeoutId !== null) {
      clearTimeout(this.#scaleTimeoutId);
      this.#scaleTimeoutId = null;
    }
    if (!noUpdate) {
      this.update();
    }
  }

  // #1783 modified by ngx-extended-pdf-viewer
  getSerializedAnnotations() {
    const rawAnnotations = this.pdfDocument.annotationStorage.getAll();
    if (rawAnnotations) {
      const annotations = Object.values(rawAnnotations);
      return annotations
        .filter(a => a.serialize)
        .map(a => a.serialize())
        .filter(a => a?.annotationType !== undefined);
    }
    return null;
  }

  addEditorAnnotation(data) {
    if (!Array.isArray(data)) {
      data = [data];
    }

    this.#annotationEditorUIManager.addSerializedEditor(data, true, true, false);
  }

  removeEditorAnnotations(filter = () => true) {
    this.#annotationEditorUIManager.removeEditors(filter);
  }
  // #1783 end of modification by ngx-extended-pdf-viewer

  // #1415 modified by ngx-extended-pdf-viewer
  destroyBookMode() {
    if (this.pageFlip) {
      this.pageFlip.destroy();
      this.pageFlip = null;
    }
  }

  stopRendering() {
    // this.renderingQueue._stop();
    this._cancelRendering();
  }
  // #1415 end of modification by ngx-extended-pdf-viewer
}

export { PagesCountLimit, PDFPageViewBuffer, PDFViewer };<|MERGE_RESOLUTION|>--- conflicted
+++ resolved
@@ -1225,15 +1225,11 @@
           }
         });
 
-<<<<<<< HEAD
         /** #495 modified by ngx-extended-pdf-viewer */
         this.hidePagesDependingOnpageViewMode();
         /** end of modification */
 
-        this.eventBus.dispatch("pagesinit", { source: this });
-=======
         eventBus.dispatch("pagesinit", { source: this });
->>>>>>> ab9574fc
 
         pdfDocument.getMetadata().then(({ info }) => {
           if (pdfDocument !== this.pdfDocument) {
