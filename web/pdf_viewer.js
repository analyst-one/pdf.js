--- conflicted
+++ resolved
@@ -1513,7 +1513,6 @@
       }, drawingDelay);
     }
 
-    const previousScale = this._currentScale;
     this._currentScale = newScale;
 
     if (!noScroll) {
@@ -2473,64 +2472,35 @@
         newScale = round((newScale * delta).toFixed(2) * 10) / 10;
       } while (--steps > 0);
     }
-<<<<<<< HEAD
-    // modified by ngx-extended-pdf-viewer #367
-    let maxScale = Number(PDFViewerApplicationOptions.get("maxZoom"));
-    if (!maxScale) {
-      maxScale = MAX_SCALE;
-    }
-    this.#setScale(Math.min(maxScale, newScale), {
-      noScroll: false,
-      drawingDelay,
-    });
-    // #367 end of modification by ngx-extended-pdf-viewer
-=======
-    newScale = Math.max(MIN_SCALE, Math.min(MAX_SCALE, newScale));
-    this.#setScale(newScale, { noScroll: false, drawingDelay, origin });
-  }
-
-  /**
-   * Increase the current zoom level one, or more, times.
-   * @param {ChangeScaleOptions} [options]
-   */
-  increaseScale(options = {}) {
-    this.updateScale({ ...options, steps: options.steps ?? 1 });
->>>>>>> 24e12d51
-  }
-
-  /**
-   * Decrease the current zoom level one, or more, times.
-   * @param {ChangeScaleOptions} [options]
-   */
-<<<<<<< HEAD
-  decreaseScale({ drawingDelay, scaleFactor, steps } = {}) {
-    if (!this.pdfDocument) {
-      return;
-    }
-    let newScale = this._currentScale;
-    if (scaleFactor > 0 && scaleFactor < 1) {
-      newScale = Math.round(newScale * scaleFactor * 100) / 100;
-    } else {
-      steps ??= 1;
-      do {
-        newScale =
-          Math.floor((newScale / DEFAULT_SCALE_DELTA).toFixed(2) * 10) / 10;
-      } while (--steps > 0 && newScale > MIN_SCALE);
-    }
     // modified by ngx-extended-pdf-viewer #367
     let minScale = Number(PDFViewerApplicationOptions.get("minZoom"));
     if (!minScale) {
       minScale = MIN_SCALE;
     }
-    this.#setScale(Math.max(minScale, newScale), {
-      noScroll: false,
-      drawingDelay,
-    });
+    newScale = Math.max(minScale, newScale);
+    let maxScale = Number(PDFViewerApplicationOptions.get("maxZoom"));
+    if (!maxScale) {
+      maxScale = MAX_SCALE;
+    }
+    newScale = Math.min(maxScale, newScale);
+    this.#setScale(newScale, { noScroll: false, drawingDelay, origin });
     // #367 end of modification by ngx-extended-pdf-viewer
-=======
+  }
+
+  /**
+   * Increase the current zoom level one, or more, times.
+   * @param {ChangeScaleOptions} [options]
+   */
+  increaseScale(options = {}) {
+    this.updateScale({ ...options, steps: options.steps ?? 1 });
+  }
+
+  /**
+   * Decrease the current zoom level one, or more, times.
+   * @param {ChangeScaleOptions} [options]
+   */
   decreaseScale(options = {}) {
     this.updateScale({ ...options, steps: -(options.steps ?? 1) });
->>>>>>> 24e12d51
   }
 
   #updateContainerHeightCss(height = this.container.clientHeight) {
