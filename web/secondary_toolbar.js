--- conflicted
+++ resolved
@@ -187,32 +187,6 @@
   }
 
   #updateUIState() {
-<<<<<<< HEAD
-    this.items.firstPage.disabled = this.pageNumber <= 1;
-    // modified by ngx-extended-pdf-viewer
-    if (document.getElementById("previousPage")) {
-      document.getElementById("previousPage").disabled = this.pageNumber <= 1;
-    }
-    // end of modification
-    this.items.lastPage.disabled = this.pageNumber >= this.pagesCount;
-    // modified by ngx-extended-pdf-viewer
-    if (document.getElementById("nextPage")) {
-      document.getElementById("nextPage").disabled = this.pageNumber >= this.pagesCount;
-    }
-    // end of modification
-
-    this.items.pageRotateCw.disabled = this.pagesCount === 0;
-    this.items.pageRotateCcw.disabled = this.pagesCount === 0;
-
-    // modified by ngx-extended-pdf-viewer
-    this.eventBus.dispatch("updateuistate", {
-      source: this,
-      widget: "SecondaryToolbar",
-      pageNumber: this.pageNumber,
-      pagesCount: this.pagesCount,
-    });
-    // end of modification
-=======
     const {
       firstPageButton,
       lastPageButton,
@@ -224,7 +198,6 @@
     lastPageButton.disabled = this.pageNumber >= this.pagesCount;
     pageRotateCwButton.disabled = this.pagesCount === 0;
     pageRotateCcwButton.disabled = this.pagesCount === 0;
->>>>>>> 231c7980
   }
 
   #bindListeners(buttons) {
@@ -234,13 +207,8 @@
     toggleButton.addEventListener("click", this.toggle.bind(this));
 
     // All items within the secondary toolbar.
-<<<<<<< HEAD
-    for (const { element, eventName, close, eventDetails } of this.buttons) {
-      element?.addEventListener("click", evt => {
-=======
     for (const { element, eventName, close, eventDetails } of buttons) {
       element.addEventListener("click", evt => {
->>>>>>> 231c7980
         if (eventName !== null) {
           eventBus.dispatch(eventName, { source: this, ...eventDetails });
         }
