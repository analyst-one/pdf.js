--- conflicted
+++ resolved
@@ -194,13 +194,8 @@
     const self = this;
 
     // The buttons within the toolbar.
-<<<<<<< HEAD
-    for (const { element, eventName, eventDetails } of this.buttons) {
-      element?.addEventListener("click", evt => {
-=======
     for (const { element, eventName, eventDetails } of buttons) {
       element.addEventListener("click", evt => {
->>>>>>> 231c7980
         if (eventName !== null) {
           eventBus.dispatch(eventName, {
             source: this,
@@ -331,22 +326,15 @@
     opts.zoomIn.disabled = pageScale >= MAX_SCALE;
 
     let predefinedValueFound = false;
-<<<<<<< HEAD
     // #1315 modified by ngx-extended-pdf-viewer
-    if (items.scaleSelect.options) {
-      for (const option of items.scaleSelect.options) {
+    if (opts.scaleSelect.options) {
+      for (const option of opts.scaleSelect.options) {
         if (option.value !== pageScaleValue) {
           option.selected = false;
           continue;
         }
         option.selected = true;
         predefinedValueFound = true;
-=======
-    for (const option of opts.scaleSelect.options) {
-      if (option.value !== pageScaleValue) {
-        option.selected = false;
-        continue;
->>>>>>> 231c7980
       }
     } // #1315 end of modification by ngx-extended-pdf-viewer
     if (!predefinedValueFound) {
