/* Copyright 2016 Mozilla Foundation
 *
 * Licensed under the Apache License, Version 2.0 (the "License");
 * you may not use this file except in compliance with the License.
 * You may obtain a copy of the License at
 *
 *     http://www.apache.org/licenses/LICENSE-2.0
 *
 * Unless required by applicable law or agreed to in writing, software
 * distributed under the License is distributed on an "AS IS" BASIS,
 * WITHOUT WARRANTIES OR CONDITIONS OF ANY KIND, either express or implied.
 * See the License for the specific language governing permissions and
 * limitations under the License.
 */

import "web-com";
import "web-print_service";
import { RenderingStates, ScrollMode, SpreadMode } from "./ui_utils.js";
import { AppOptions } from "./app_options.js";
import { LinkTarget } from "./pdf_link_service.js";
import { PDFViewerApplication } from "./app.js";

/* eslint-disable-next-line no-unused-vars */
const pdfjsVersion =
  typeof PDFJSDev !== "undefined" ? PDFJSDev.eval("BUNDLE_VERSION") : void 0;
/* eslint-disable-next-line no-unused-vars */
const pdfjsBuild =
  typeof PDFJSDev !== "undefined" ? PDFJSDev.eval("BUNDLE_BUILD") : void 0;

const AppConstants =
  typeof PDFJSDev === "undefined" || PDFJSDev.test("GENERIC")
    ? { LinkTarget, RenderingStates, ScrollMode, SpreadMode }
    : null;

window.PDFViewerApplication = PDFViewerApplication;
window.PDFViewerApplicationConstants = AppConstants;
window.PDFViewerApplicationOptions = AppOptions;

// modified by ngx-extended-pdf-viewer
if (!HTMLCollection.prototype[Symbol.iterator]) {
  HTMLCollection.prototype[Symbol.iterator] = Array.prototype[Symbol.iterator];
}
(function () {
  if (typeof window.CustomEvent === "function") {
    return;
  }

  function CustomEvent(event, params) {
    params = params || { bubbles: false, cancelable: false, detail: null };
    const evt = document.createEvent("CustomEvent");
    evt.initCustomEvent(
      event,
      params.bubbles,
      params.cancelable,
      params.detail
    );
    return evt;
  }

  window.CustomEvent = CustomEvent;
})();
// end of modification


function getViewerConfiguration() {
  return {
    appContainer: document.body,
    mainContainer: document.getElementById("viewerContainer"),
    viewerContainer: document.getElementById("viewer"),
    toolbar: {
      container: document.getElementById("toolbarViewer"),
      numPages: document.getElementById("numPages"),
      pageNumber: document.getElementById("pageNumber"),
      scaleSelect: document.getElementById("scaleSelect"),
      customScaleOption: document.getElementById("customScaleOption"),
      previous: document.getElementById("previous"),
      next: document.getElementById("next"),
      zoomIn: document.getElementById("zoomIn"),
      zoomOut: document.getElementById("zoomOut"),
      viewFind: document.getElementById("viewFind"),
      openFile:
        typeof PDFJSDev === "undefined" || PDFJSDev.test("GENERIC")
          ? document.getElementById("openFile")
          : null,
      print: document.getElementById("print"),
      editorFreeTextButton: document.getElementById("editorFreeText"),
      editorFreeTextParamsToolbar: document.getElementById(
        "editorFreeTextParamsToolbar"
      ),
      editorInkButton: document.getElementById("editorInk"),
      editorInkParamsToolbar: document.getElementById("editorInkParamsToolbar"),
      editorStampButton: document.getElementById("editorStamp"),
<<<<<<< HEAD
      presentationModeButton: document.getElementById("presentationMode"), // #1807 modified by ngx-extended-pdf-viewer
=======
      editorStampParamsToolbar: document.getElementById(
        "editorStampParamsToolbar"
      ),
>>>>>>> 89055065
      download: document.getElementById("download"),
    },
    secondaryToolbar: {
      toolbar: document.getElementById("secondaryToolbar"),
      toggleButton: document.getElementById("secondaryToolbarToggle"),
      presentationModeButton: document.getElementById("secondaryPresentationMode"), // #1807 modified by ngx-extended-pdf-viewer
      openFileButton:
        typeof PDFJSDev === "undefined" || PDFJSDev.test("GENERIC")
          ? document.getElementById("secondaryOpenFile")
          : null,
      printButton: document.getElementById("secondaryPrint"),
      downloadButton: document.getElementById("secondaryDownload"),
      viewBookmarkButton: document.getElementById("viewBookmark"),
      firstPageButton: document.getElementById("firstPage"),
      lastPageButton: document.getElementById("lastPage"),
      pageRotateCwButton: document.getElementById("pageRotateCw"),
      pageRotateCcwButton: document.getElementById("pageRotateCcw"),
      cursorSelectToolButton: document.getElementById("cursorSelectTool"),
      cursorHandToolButton: document.getElementById("cursorHandTool"),
      scrollPageButton: document.getElementById("scrollPage"),
      scrollVerticalButton: document.getElementById("scrollVertical"),
      scrollHorizontalButton: document.getElementById("scrollHorizontal"),
      scrollWrappedButton: document.getElementById("scrollWrapped"),
      spreadNoneButton: document.getElementById("spreadNone"),
      spreadOddButton: document.getElementById("spreadOdd"),
      spreadEvenButton: document.getElementById("spreadEven"),
      documentPropertiesButton: document.getElementById("documentProperties"),
    },
    sidebar: {
      // Divs (and sidebar button)
      outerContainer: document.getElementById("outerContainer"),
      sidebarContainer: document.getElementById("sidebarContainer"),
      toggleButton: document.getElementById("sidebarToggle"),
      resizer: document.getElementById("sidebarResizer"),
      // Buttons
      thumbnailButton: document.getElementById("viewThumbnail"),
      outlineButton: document.getElementById("viewOutline"),
      attachmentsButton: document.getElementById("viewAttachments"),
      layersButton: document.getElementById("viewLayers"),
      // Views
      thumbnailView: document.getElementById("thumbnailView"),
      outlineView: document.getElementById("outlineView"),
      attachmentsView: document.getElementById("attachmentsView"),
      layersView: document.getElementById("layersView"),
      // View-specific options
      outlineOptionsContainer: document.getElementById(
        "outlineOptionsContainer"
      ),
      currentOutlineItemButton: document.getElementById("currentOutlineItem"),
    },
    findBar: {
      bar: document.getElementById("findbar"),
      toggleButton: document.getElementById("viewFind"),
      findField: document.getElementById("findInput"),
      highlightAllCheckbox: document.getElementById("findHighlightAll"),
      caseSensitiveCheckbox: document.getElementById("findMatchCase"),
      matchDiacriticsCheckbox: document.getElementById("findMatchDiacritics"),
      entireWordCheckbox: document.getElementById("findEntireWord"),
      findMsg: document.getElementById("findMsg"),
      findResultsCount: document.getElementById("findResultsCount"),
      findPreviousButton: document.getElementById("findPrevious"),
      findNextButton: document.getElementById("findNext"),
    },
    passwordOverlay: {
      dialog: document.getElementById("passwordDialog"),
      label: document.getElementById("passwordText"),
      input: document.getElementById("password"),
      submitButton: document.getElementById("passwordSubmit"),
      cancelButton: document.getElementById("passwordCancel"),
    },
    documentProperties: {
      dialog: document.getElementById("documentPropertiesDialog"),
      closeButton: document.getElementById("documentPropertiesClose"),
      fields: {
        fileName: document.getElementById("fileNameField"),
        fileSize: document.getElementById("fileSizeField"),
        title: document.getElementById("titleField"),
        author: document.getElementById("authorField"),
        subject: document.getElementById("subjectField"),
        keywords: document.getElementById("keywordsField"),
        creationDate: document.getElementById("creationDateField"),
        modificationDate: document.getElementById("modificationDateField"),
        creator: document.getElementById("creatorField"),
        producer: document.getElementById("producerField"),
        version: document.getElementById("versionField"),
        pageCount: document.getElementById("pageCountField"),
        pageSize: document.getElementById("pageSizeField"),
        linearized: document.getElementById("linearizedField"),
      },
    },
    annotationEditorParams: {
      editorFreeTextFontSize: document.getElementById("editorFreeTextFontSize"),
      editorFreeTextColor: document.getElementById("editorFreeTextColor"),
      editorInkColor: document.getElementById("editorInkColor"),
      editorInkThickness: document.getElementById("editorInkThickness"),
      editorInkOpacity: document.getElementById("editorInkOpacity"),
      editorStampAddImage: document.getElementById("editorStampAddImage"),
    },
    printContainer: document.getElementById("printContainer"),
    openFileInput:
      typeof PDFJSDev === "undefined" || PDFJSDev.test("GENERIC")
        ? document.getElementById("fileInput")
        : null,
    debuggerScriptPath: "./debugger.js",
  };
}

function webViewerLoad() {
  const config = getViewerConfiguration();

  if (typeof PDFJSDev !== "undefined" && PDFJSDev.test("GENERIC")) {
    // Give custom implementations of the default viewer a simpler way to
    // set various `AppOptions`, by dispatching an event once all viewer
    // files are loaded but *before* the viewer initialization has run.
    const event = new CustomEvent("webviewerloaded", {
      bubbles: true,
      cancelable: true,
      detail: {
        source: window,
      },
    });
    try {
      // Attempt to dispatch the event at the embedding `document`,
      // in order to support cases where the viewer is embedded in
      // a *dynamically* created <iframe> element.
      parent.document.dispatchEvent(event);
    } catch (ex) {
      // The viewer could be in e.g. a cross-origin <iframe> element,
      // fallback to dispatching the event at the current `document`.
      console.error(`webviewerloaded: ${ex}`);
      document.dispatchEvent(event);
    }
  }
  PDFViewerApplication.run(config);
}

// Block the "load" event until all pages are loaded, to ensure that printing
// works in Firefox; see https://bugzilla.mozilla.org/show_bug.cgi?id=1618553
document.blockUnblockOnload?.(true);

window.webViewerLoad = webViewerLoad;

export {
  PDFViewerApplication,
  AppConstants as PDFViewerApplicationConstants,
  AppOptions as PDFViewerApplicationOptions,
};<|MERGE_RESOLUTION|>--- conflicted
+++ resolved
@@ -90,13 +90,10 @@
       editorInkButton: document.getElementById("editorInk"),
       editorInkParamsToolbar: document.getElementById("editorInkParamsToolbar"),
       editorStampButton: document.getElementById("editorStamp"),
-<<<<<<< HEAD
       presentationModeButton: document.getElementById("presentationMode"), // #1807 modified by ngx-extended-pdf-viewer
-=======
       editorStampParamsToolbar: document.getElementById(
         "editorStampParamsToolbar"
       ),
->>>>>>> 89055065
       download: document.getElementById("download"),
     },
     secondaryToolbar: {
